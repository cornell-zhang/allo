--- conflicted
+++ resolved
@@ -2481,11 +2481,6 @@
                                 size_values.append(shape)
                                 result_sizes.append(shape)
                                 result_strides.append(tile_size)
-<<<<<<< HEAD
-                        subview_result = MLIRType.parse(
-                            f"memref<{''.join([f"{str(x)}x" for x in result_sizes])}{node.dtype}"
-                            f", strided<{result_strides}, offset: ?>>"
-=======
                         subview_result = MemRefType.get(
                             shape=result_sizes,
                             element_type=node.dtype.build(),
@@ -2493,7 +2488,6 @@
                                 offset=ShapedType.get_dynamic_stride_or_offset(),
                                 strides=result_strides,
                             ),
->>>>>>> 29fcfbf2
                         )
                         for iteration in range(num_iterations):
                             offset_values = (
@@ -2501,33 +2495,8 @@
                                 if ctx.unroll
                                 else [for_op.induction_variable]
                             )
-<<<<<<< HEAD
                             stream_op = (
                                 stream_ops[iteration] if ctx.unroll else stream_op
-=======
-                            subview = memref_d.SubViewOp(
-                                source=alloc_op.result,
-                                result=subview_result,
-                                static_offsets=static_offsets,
-                                static_sizes=size_values,
-                                static_strides=stride_values,
-                                offsets=offset_values,
-                                sizes=[],
-                                strides=[],
-                            )
-                            # copy to slice
-                            memref_d.CopyOp(get_op.result, subview.result)
-                        else:
-                            subview = memref_d.SubViewOp(
-                                source=get_mlir_op_result(buffer),
-                                result=subview_result,
-                                static_offsets=static_offsets,
-                                static_sizes=size_values,
-                                static_strides=stride_values,
-                                offsets=offset_values,
-                                sizes=[],
-                                strides=[],
->>>>>>> 29fcfbf2
                             )
                             if fn_name == "gather":
                                 get_op = allo_d.StreamGetOp(
@@ -2547,7 +2516,7 @@
                                 memref_d.CopyOp(get_op.result, subview.result)
                             else:
                                 subview = memref_d.SubViewOp(
-                                    source=buffer.result,
+                                    source=get_mlir_op_result(buffer),
                                     result=subview_result,
                                     static_offsets=static_offsets,
                                     static_sizes=size_values,
