--- conflicted
+++ resolved
@@ -1264,15 +1264,12 @@
                 "sub",
                 "div",
                 "relu",
-<<<<<<< HEAD
                 "conv2d",
                 "maxpool",
                 "sumpool",
-=======
                 "copy",
                 "transpose",
                 "linear",
->>>>>>> 1876c9a2
             }:
                 return ASTTransformer.build_library_op(
                     ctx, node=node, attr=fn_name, new_args=new_args
@@ -1349,19 +1346,11 @@
                     "sub": linalg_d.sub,
                     "mul": linalg_d.mul,
                     "div": linalg_d.div,
-<<<<<<< HEAD
                     "conv2d": linalg_d.conv_2d_nchw_fchw,
                     "maxpool": linalg_d.pooling_nchw_max,
                     "sumpool": linalg_d.pooling_nchw_sum,
                 }.get(attr)(new_args[0], new_args[1], outs=[alloc_op])
-            elif attr in {"exp", "log", "abs"}:
-=======
-                }.get(attr)(
-                    new_args[0].result, new_args[1].result, outs=[result_tensor]
-                )
-                op = op.owner
             elif attr in {"exp", "log", "abs", "copy"}:
->>>>>>> 1876c9a2
                 op = {
                     "exp": linalg_d.exp,
                     "log": linalg_d.log,
