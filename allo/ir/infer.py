--- conflicted
+++ resolved
@@ -257,14 +257,10 @@
 
     @staticmethod
     def visit_broadcast(
-<<<<<<< HEAD
-        ctx: ASTContext, lhs: ast.expr, rhs_shape: list[int], match_lhs: bool = False
-=======
         ctx: ASTContext,
         lhs_shape: list[int],
         rhs_shape: list[int],
         match_lhs: bool = False,
->>>>>>> 29fcfbf2
     ):
         # See the broadcasting rules in NumPy
         # https://numpy.org/doc/stable/user/basics.broadcasting.html
@@ -274,19 +270,11 @@
         # 1. they are equal, or
         # 2. one of them is 1.
         if rhs_shape is None:
-<<<<<<< HEAD
-            return lhs.shape, [], []
-        tmp_lhs_shape = list(lhs.shape)
-        tmp_rhs_shape = list(rhs_shape)
-        if match_lhs and len(tmp_lhs_shape) < len(tmp_rhs_shape):
-            raise RuntimeError(f"Cannot broadcast {rhs_shape} to {lhs.shape}")
-=======
             return lhs_shape, [], []
         tmp_lhs_shape = list(lhs_shape)
         tmp_rhs_shape = list(rhs_shape)
         if match_lhs and len(tmp_lhs_shape) < len(tmp_rhs_shape):
             raise RuntimeError(f"Cannot broadcast {rhs_shape} to {lhs_shape}")
->>>>>>> 29fcfbf2
         # match larger shape
         lhs_dims, rhs_dims = set(), set()
         if len(tmp_lhs_shape) < len(tmp_rhs_shape):
@@ -305,11 +293,7 @@
                 if tmp_rhs_shape[i] != 1:
                     if match_lhs:
                         raise RuntimeError(
-<<<<<<< HEAD
-                            f"Cannot broadcast {rhs_shape} to {lhs.shape}"
-=======
                             f"Cannot broadcast {rhs_shape} to {lhs_shape}"
->>>>>>> 29fcfbf2
                         )
                     lhs_dims.add(i)
             elif tmp_rhs_shape[i] == 1:
@@ -319,11 +303,7 @@
             else:
                 assert (
                     tmp_lhs_shape[i] == tmp_rhs_shape[i]
-<<<<<<< HEAD
-                ), f"Shape mismatch, got {lhs.shape} and {rhs_shape}, and cannot be broadcasted"
-=======
                 ), f"Shape mismatch, got {lhs_shape} and {rhs_shape}, and cannot be broadcasted"
->>>>>>> 29fcfbf2
         assert tmp_lhs_shape == tmp_rhs_shape
         return tuple(tmp_lhs_shape), list(lhs_dims), list(rhs_dims)
 
@@ -335,11 +315,7 @@
         res_type = typing_rule(lhs.dtype, rhs.dtype)
         node.dtype = res_type
         final_shape, lhs_dims, rhs_dims = TypeInferer.visit_broadcast(
-<<<<<<< HEAD
-            ctx, lhs, rhs_shape=None if rhs is None else rhs.shape
-=======
             ctx, lhs.shape, rhs_shape=None if rhs is None else rhs.shape
->>>>>>> 29fcfbf2
         )
         node.shape = final_shape
         node.dims = (lhs_dims, rhs_dims)
@@ -418,11 +394,7 @@
                     # assign
                     target.dtype, target.shape = target_dtype, target_shape
                 final_shape, lhs_dims, rhs_dims = TypeInferer.visit_broadcast(
-<<<<<<< HEAD
-                    ctx, target, rhs_shape=rhs_shape, match_lhs=True
-=======
                     ctx, target.shape, rhs_shape=rhs_shape, match_lhs=True
->>>>>>> 29fcfbf2
                 )
                 assert (
                     final_shape == target.shape
@@ -437,11 +409,7 @@
                     rhs_shape = rhs_shapes[idx]
                 lhs = visit_stmt(ctx, target)
                 final_shape, lhs_dims, rhs_dims = TypeInferer.visit_broadcast(
-<<<<<<< HEAD
-                    ctx, lhs, rhs_shape=rhs_shape, match_lhs=True
-=======
                     ctx, lhs.shape, rhs_shape=rhs_shape, match_lhs=True
->>>>>>> 29fcfbf2
                 )
                 assert (
                     final_shape == lhs.shape
@@ -692,11 +660,7 @@
         node.target.shape = node.shape = target_shape
         final_shape, lhs_dims, rhs_dims = TypeInferer.visit_broadcast(
             ctx,
-<<<<<<< HEAD
-            node.target,
-=======
             node.target.shape,
->>>>>>> 29fcfbf2
             rhs_shape=None if rhs is None else rhs.shape,
             match_lhs=True,
         )
@@ -1238,11 +1202,7 @@
             # Element-wise operation
             if op_name in {"add", "sub", "mul", "div"}:
                 final_shape, lhs_dims, rhs_dims = TypeInferer.visit_broadcast(
-<<<<<<< HEAD
-                    ctx, new_args[0], new_args[1].shape
-=======
                     ctx, new_args[0].shape, new_args[1].shape
->>>>>>> 29fcfbf2
                 )
                 node.dims = (lhs_dims, rhs_dims)
                 node.shape = final_shape
