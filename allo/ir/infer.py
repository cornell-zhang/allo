# Copyright Allo authors. All Rights Reserved.
# SPDX-License-Identifier: Apache-2.0
# pylint: disable=unused-argument, eval-used, redefined-variable-type, cell-var-from-loop

import ast
import copy
import sys
import traceback
import inspect
import textwrap
import warnings
import sympy
import numpy as np

from .visitor import ASTVisitor, ASTContext, get_symbolic_expr
from .symbol_resolver import ASTResolver
from .types import (
    AlloType,
    Int,
    UInt,
    Fixed,
    UFixed,
    Index,
    uint1,
    int32,
    float16,
    float32,
    float64,
    Struct,
    Stream,
)
from .typing_rule import get_typing_rule
from ..utils import (
    is_anywidth_int_type_and_not_np,
    get_bitwidth_from_type,
    handle_overflow,
    make_anywidth_numpy_array,
    np_supported_types,
    construct_kernel_name,
)
from ..memory import DTensor, Layout
from ..logging import print_error_message
from .utils import parse_ast, get_func_id_from_param_types, resolve_generic_types


# pylint: disable=too-many-public-methods
class TypeInferer(ASTVisitor):
    def print_verbose(self, ctx: ASTContext, node: ast.AST):
        if isinstance(node, ast.Name):
            print("Name:", node.id, node.dtype, node.shape)
        else:
            print(node.__class__.__name__, node.dtype, node.shape)

    @staticmethod
    def visit_call_type(ctx: ASTContext, node: ast.expr):
        ty_cls = ASTResolver.resolve(node.func, ctx.global_vars)
        args = node.args

        if ty_cls is Fixed or ty_cls is UFixed:
            assert len(args) == 2
            assert isinstance(args[0], ast.Constant)
            assert isinstance(args[1], ast.Constant)
            dtype = ty_cls(
                ASTResolver.resolve_constant(args[0], ctx),
                ASTResolver.resolve_constant(args[1], ctx),
            )
        else:
            assert len(args) == 1
            dtype = ty_cls(ASTResolver.resolve_constant(args[0], ctx))
        return dtype

    @staticmethod
    def visit_type_hint(ctx: ASTContext, node: ast.AST):
        if isinstance(node, ast.Subscript):
            if isinstance(node.value, ast.Call):
                dtype = TypeInferer.visit_call_type(ctx, node.value)
            else:
                dtype = ASTResolver.resolve(node.value, ctx.global_vars)
            if dtype is Stream:
                # create an actual class instance
                base_type, base_shape = TypeInferer.visit_type_hint(ctx, node.slice)
                stream_dtype = Stream(base_type, base_shape)
                shape = tuple()
                return stream_dtype, shape
            assert dtype is not None, f"Unsupported type `{node.value.id}`"
            size = node.slice.value if isinstance(node.slice, ast.Index) else node.slice
            elts = size.elts if isinstance(size, ast.Tuple) else [size]
            shape = tuple(ASTResolver.resolve_constant(x, ctx) for x in elts)
            return dtype, shape, Layout("R" * len(shape))  # default layout
        if isinstance(node, ast.Name):
            dtype = ASTResolver.resolve(node, ctx.global_vars)
            assert dtype is not None, f"Unsupported type `{node.id}`"
            return dtype, tuple(), None
        if isinstance(node, ast.Call):
            dtype = TypeInferer.visit_call_type(ctx, node)
            return dtype, tuple(), None
        if isinstance(node, ast.Constant):
            assert isinstance(node.value, str), "Only support string type annotation"
            tree = ast.parse(node.value)
            return TypeInferer.visit_type_hint(ctx, tree.body[0].value)
        if isinstance(node, ast.Attribute):
            # e.g., allo.ir.types.float32
            dtype = ASTResolver.resolve(node, ctx.global_vars)
            return dtype, tuple(), None
        if isinstance(node, ast.BinOp):
            # memory refinement
            # e.g., A: Ty[M] @ Layout("S0")
            dtype, shape, _ = TypeInferer.visit_type_hint(ctx, node.left)
            spec = ASTResolver.resolve(node.right, ctx.global_vars)
            return dtype, shape, spec
        raise RuntimeError("Unsupported function argument type")

    @staticmethod
    def visit_Name(ctx: ASTContext, node: ast.Name):
        var = ctx.get_symbol(node.id, allow_missing=True)
        if var is not None:
            node.dtype = var.dtype
            node.shape = var.shape
            return node
        if node.id in ctx.global_vars:
            var = ctx.global_vars[node.id]
            if isinstance(var, int):
                node.dtype = int32
                node.shape = tuple()
            elif isinstance(var, float):
                node.dtype = float32
                node.shape = tuple()
            elif isinstance(var, AlloType):
                node.dtype = Index()
                node.shape = tuple()
            else:
                raise RuntimeError(f"Unsupported global variable `{node.id}`")
            return node
        raise RuntimeError(f"Unsupported Name `{node.id}`")

    @staticmethod
    def visit_Constant(ctx: ASTContext, node: ast.Constant):
        node.shape = tuple()
        if isinstance(node.value, int):
            node.dtype = int32
        elif isinstance(node.value, float):
            node.dtype = float32
        elif isinstance(node.value, str):
            node.dtype = str
        elif node.value is None:
            return ASTResolver.resolve_constant(node.value, ctx)
        else:
            raise RuntimeError("Unsupported constant type")
        return node

    @staticmethod
    def visit_Tuple(ctx: ASTContext, node: ast.Tuple):
        visit_stmts(ctx, node.elts)
        node.shape = [elt.shape for elt in node.elts]
        node.dtype = [elt.dtype for elt in node.elts]
        return node

    @staticmethod
    def visit_Dict(ctx: ASTContext, node: ast.Dict):
        # Visit all keys and values
        visit_stmts(ctx, node.keys)
        visit_stmts(ctx, node.values)

        # Dictionary type is a mapping of keys to value types
        node.dtype = Struct({k.value: v.dtype for k, v in zip(node.keys, node.values)})
        node.shape = ()  # one dict is considered as one Struct-type scalar
        return node

    @staticmethod
    def visit_Index(ctx: ASTContext, node: ast.Index):
        value = visit_stmt(ctx, node.value)
        node.shape = value.shape
        node.dtype = value.dtype
        return node

    @staticmethod
    def visit_Attribute(ctx: ASTContext, node: ast.Attribute):
        res = visit_stmt(ctx, node.value)
        if node.attr == "T":
            node.dtype = res.dtype
            node.shape = res.shape[::-1]
            return node
        if node.attr == "reverse":
            if not isinstance(res.dtype, (Int, UInt)):
                raise RuntimeError("Can only reverse integers")
            node.dtype = res.dtype
            node.shape = res.shape
            return node
        if node.attr == "copy":
            node.dtype = res.dtype
            node.shape = res.shape
            return node
        if node.attr in {"bits", "fracs"} and isinstance(res, ast.Name):
            node.dtype = res.dtype
            node.shape = res.shape
            return node
        raise RuntimeError(f"Unsupported attribute `{node.attr}`")

    @staticmethod
    def visit_all_for(ctx: ASTContext, node: ast.For):
<<<<<<< HEAD
        ctx.enter_scope()
        # Set loop induction variables
        if isinstance(node.target, ast.Tuple):
            ivs = list(node.target.elts)
        else:
            ivs = [node.target]
        for iv in ivs:
            iv.shape = tuple()
            iv.dtype = Index()
            ctx.put_symbol(name=iv.id, val=iv)
        visit_stmts(ctx, node.iter.args)
        visit_stmts(ctx, node.body)
        node.shape = None
        node.dtype = None
        ctx.exit_scope()
=======
        with ctx.block_scope_guard():
            # Set loop induction variables
            if isinstance(node.target, ast.Tuple):
                ivs = list(node.target.elts)
            else:
                ivs = [node.target]
            for iv in ivs:
                iv.shape = tuple()
                iv.dtype = Index()
                ctx.put_symbol(name=iv.id, val=iv)
            visit_stmts(ctx, node.iter.args)
            visit_stmts(ctx, node.body)
            node.shape = None
            node.dtype = None
>>>>>>> 6d76c750
        return node

    @staticmethod
    def visit_For(ctx: ASTContext, node: ast.For):
        if node.orelse:
            raise RuntimeError("'else' clause for 'for' not supported in Allo kernels")
        with ctx.loop_scope_guard():
            if isinstance(node.iter, ast.Call):
                obj = ASTResolver.resolve(node.iter.func, ctx.global_vars)
                if (
                    obj is None
                    and isinstance(node.iter.func, ast.Name)
                    and node.iter.func.id == "range"
                ) or (obj is not None and obj.__name__ in {"grid", "reduction"}):
                    return TypeInferer.visit_all_for(ctx, node)
            raise RuntimeError("Unsupported for loop")

    @staticmethod
    def visit_broadcast(
        ctx: ASTContext, lhs: ast.expr, rhs: ast.expr, match_lhs: bool = False
    ):
        # See the broadcasting rules in NumPy
        # https://numpy.org/doc/stable/user/basics.broadcasting.html
        # When operating on two arrays, NumPy compares their shapes element-wise.
        # It starts with the trailing (i.e. rightmost) dimension and works its way left.
        # Two dimensions are compatible when
        # 1. they are equal, or
        # 2. one of them is 1.
        if rhs is None:
            return lhs.shape, [], []
        tmp_lhs_shape = list(lhs.shape)
        tmp_rhs_shape = list(rhs.shape)
        if match_lhs and len(tmp_lhs_shape) < len(tmp_rhs_shape):
            raise RuntimeError(f"Cannot broadcast {rhs.shape} to {lhs.shape}")
        # match larger shape
        lhs_dims, rhs_dims = set(), set()
        if len(tmp_lhs_shape) < len(tmp_rhs_shape):
            padded_dim = len(tmp_rhs_shape) - len(tmp_lhs_shape)
            tmp_lhs_shape = [1] * padded_dim + tmp_lhs_shape
            lhs_dims = set(range(padded_dim))
        elif len(tmp_lhs_shape) > len(tmp_rhs_shape):
            padded_dim = len(tmp_lhs_shape) - len(tmp_rhs_shape)
            tmp_rhs_shape = [1] * padded_dim + tmp_rhs_shape
            rhs_dims = set(range(padded_dim))
        # match shape
        # pylint: disable=consider-using-enumerate
        for i in range(len(tmp_lhs_shape)):
            if tmp_lhs_shape[i] == 1:
                tmp_lhs_shape[i] = tmp_rhs_shape[i]
                if tmp_rhs_shape[i] != 1:
                    if match_lhs:
                        raise RuntimeError(
                            f"Cannot broadcast {rhs.shape} to {lhs.shape}"
                        )
                    lhs_dims.add(i)
            elif tmp_rhs_shape[i] == 1:
                tmp_rhs_shape[i] = tmp_lhs_shape[i]
                if tmp_lhs_shape[i] != 1:
                    rhs_dims.add(i)
            else:
                assert (
                    tmp_lhs_shape[i] == tmp_rhs_shape[i]
                ), f"Shape mismatch, got {lhs.shape} and {rhs.shape}, and cannot be broadcasted"
        assert tmp_lhs_shape == tmp_rhs_shape
        return tuple(tmp_lhs_shape), list(lhs_dims), list(rhs_dims)

    @staticmethod
    def visit_general_binop(
        ctx: ASTContext, node: ast.AugAssign | ast.BinOp, lhs: ast.expr, rhs: ast.expr
    ):
        typing_rule = get_typing_rule(type(node.op))
        res_type = typing_rule(lhs.dtype, rhs.dtype)
        node.dtype = res_type
        final_shape, lhs_dims, rhs_dims = TypeInferer.visit_broadcast(ctx, lhs, rhs)
        node.shape = final_shape
        node.dims = (lhs_dims, rhs_dims)
        if ctx.verbose:
            print(
                f"Broadcasted shape {lhs.shape} x {rhs.shape} -> {node.shape} for dims: {lhs_dims} & {rhs_dims}"
            )
        return node

    @staticmethod
    def visit_UnaryOp(ctx: ASTContext, node: ast.UnaryOp):
        operand = visit_stmt(ctx, node.operand)
        node.shape = operand.shape
        if isinstance(operand.dtype, UInt):
            # need to create a corresponding Int type
            node.dtype = Int(operand.dtype.bits)
        else:
            node.dtype = operand.dtype
        return node

    @staticmethod
    def visit_BinOp(ctx: ASTContext, node: ast.BinOp):
        lhs = visit_stmt(ctx, node.left)
        rhs = visit_stmt(ctx, node.right)
        return TypeInferer.visit_general_binop(ctx, node, lhs, rhs)

    @staticmethod
    def visit_Assign(ctx: ASTContext, node: ast.Assign):
        # Compute RHS
        rhs = visit_stmt(ctx, node.value)
        if (isinstance(rhs, ast.Call) or len(rhs.shape) > 0) and not isinstance(
            node.targets[0], ast.Subscript
        ):
            targets = []
            if isinstance(node.targets[0], ast.Tuple):
                targets = node.targets[0].elts
            else:
                targets = [node.targets[0]]
            for i, target in enumerate(targets):
                if isinstance(target, ast.Name):
                    target.dtype = (
                        rhs.dtype[i] if isinstance(rhs.dtype, tuple) else rhs.dtype
                    )
                    # notice here needs to test whether dtype is a tuple instead of shape
                    # as shape is always a tuple
                    target.shape = (
                        rhs.shape[i] if isinstance(rhs.dtype, tuple) else rhs.shape
                    )
                    # update global variables for metaprogramming
                    if (
                        isinstance(node.value, ast.Call)
                        and isinstance(node.value.func, ast.Attribute)
                        and node.value.func.attr == "get_pid"
                    ):
                        ctx.global_vars[ast.unparse(target)] = ctx.global_vars[
                            f"df.p{i}"
                        ]
                        ctx.symbolic[ast.unparse(target)] = f"p{i}"
                    else:
                        ctx.put_symbol(name=target.id, val=target)
                else:
                    lhs = visit_stmt(ctx, target)
            node.dtype = rhs.dtype
            node.shape = rhs.shape
            return rhs
        # store LHS
        lhs = visit_stmt(ctx, node.targets[0])
        final_shape, lhs_dims, rhs_dims = TypeInferer.visit_broadcast(
            ctx, node.targets[0], node.value, match_lhs=True
        )
        assert (
            final_shape == lhs.shape
        ), f"Shape mismatch, got {final_shape} and {lhs.shape}"
        node.dtype = lhs.dtype
        node.shape = lhs.shape
        node.dims = (lhs_dims, rhs_dims)
        return node

    @staticmethod
    def visit_constant_tensor(
        ctx: ASTContext, node: ast.AnnAssign, np_values: np.array, dtype: AlloType
    ):
        dtype = str(dtype)
        if is_anywidth_int_type_and_not_np(dtype):
            bitwidth = get_bitwidth_from_type(dtype)
            if bitwidth <= 64:
                np_arr = handle_overflow(np_values, bitwidth, dtype)
                np_values = make_anywidth_numpy_array(np_arr, bitwidth)
        elif dtype in np_supported_types:
            target_np_type = np_supported_types[dtype]
            if np_values.dtype != target_np_type:
                # avoid changing the address of the original array
                np_values = np_values.astype(target_np_type)
        else:
            raise RuntimeError("Unsupported constant tensor element type")
        node.np_values = np_values
        node.shape = np_values.shape
        return node

    @staticmethod
    def visit_AugAssign(ctx: ASTContext, node: ast.AugAssign):
        # visit RHS
        rhs = visit_stmt(ctx, node.value)
        # load LHS
        if isinstance(node.target, ast.Subscript):
            lhs = visit_stmt(ctx, node.target)
        elif isinstance(node.target, ast.Name):  # scalar
            lhs = ctx.get_symbol(node.target.id)
        else:
            raise RuntimeError("Unsupported AugAssign")
        # augment LHS
        TypeInferer.visit_general_binop(ctx, node, lhs, rhs)
        # store LHS
        node.dtype = lhs.dtype
        node.shape = lhs.shape
        return node

    @staticmethod
    def visit_symbol(ctx: ASTContext, node: ast.expr):
        if isinstance(node, ast.Name):
            return sympy.symbols(node.id)
        if isinstance(node, ast.Constant):
            return sympy.Integer(node.value)
        if isinstance(node, ast.Attribute):
            assert isinstance(node.value, ast.Name)
            var = ctx.global_vars[node.value.id]
            if node.attr == "bits":
                return sympy.Integer(var.bits)
            if node.attr == "fracs":
                return sympy.Integer(var.fracs)
        if isinstance(node, ast.BinOp):
            lhs = TypeInferer.visit_symbol(ctx, node.left)
            rhs = TypeInferer.visit_symbol(ctx, node.right)
            op = {
                ast.Add: lambda l, r: l + r,
                ast.Sub: lambda l, r: l - r,
                ast.Mult: lambda l, r: l * r,
                ast.Div: lambda l, r: l / r,
                ast.FloorDiv: lambda l, r: l // r,
                ast.Mod: lambda l, r: l % r,
                ast.Pow: lambda l, r: l**r,
                ast.LShift: lambda l, r: l << r,
                ast.RShift: lambda l, r: l >> r,
                ast.BitOr: lambda l, r: l | r,
                ast.BitXor: lambda l, r: l ^ r,
                ast.BitAnd: lambda l, r: l & r,
            }.get(type(node.op))
            return op(lhs, rhs)
        # pylint: disable=raising-bad-type
        raise None

    @staticmethod
    def visit_Subscript(ctx: ASTContext, node: ast.Subscript):
        value = visit_stmt(ctx, node.value)
        # Handle struct field access
        if len(value.shape) == 0 and isinstance(value.dtype, Struct):
            if not isinstance(node.slice, ast.Constant) or not isinstance(
                node.slice.value, str
            ):
                raise RuntimeError("Struct field access must use string literal")
            field = node.slice.value
            if field not in value.dtype.dtype_dict:
                raise RuntimeError(f"Field {field} not found in struct type")
            node.dtype = value.dtype.dtype_dict[field]
            node.shape = tuple()
            return node

        # Handle tensor subscript
        if len(value.shape) > 0:
            visit_stmt(ctx, node.slice)
            # calculate tensor slicing
            shape = []
            # e.g., A[:5, 0, 1:3] -> [(0,5,1),0,(1,3,1)]
            indices = ASTResolver.resolve_slice(node.slice, ctx)
            size = node.slice.value if isinstance(node.slice, ast.Index) else node.slice
            elts = (
                size.elts
                if isinstance(size, ast.Tuple)
                else size.dims if isinstance(size, ast.ExtSlice) else [size]
            )
            access_dim = len(elts)
            total_dim = len(value.shape)
            if access_dim < total_dim:  # only access a part of the tensor
                shape = value.shape[access_dim:]
            if isinstance(indices, tuple):  # Slice
                indices = [indices]
            if isinstance(indices, list):  # ExtSlice
                for dim, index in enumerate(indices):
                    if isinstance(index, (list, tuple)):
                        lower = index[0] if index[0] is not None else 0
                        upper = (
                            index[1]
                            if index[1] is not None
                            else ctx.get_symbol(node.value.id).shape[dim]
                        )
                        step = (
                            index[2] if (len(index) > 2 and index[2] is not None) else 1
                        )
                        size = (upper - lower) // step
                        if size > 0:
                            shape.append(size)
            node.shape = tuple(shape)
            node.dtype = ctx.get_symbol(node.value.id).dtype
        elif len(value.shape) == 0 and isinstance(
            value.dtype, (Int, UInt)
        ):  # bit operation
            if isinstance(node.slice, (ast.Index, ast.Constant, ast.Name, ast.BinOp)):
                visit_stmt(ctx, node.slice)
                node.shape = tuple()
                node.dtype = uint1
            elif isinstance(node.slice, ast.Slice):
                lower_sym = TypeInferer.visit_symbol(ctx, node.slice.lower)
                upper_sym = TypeInferer.visit_symbol(ctx, node.slice.upper)
                if (
                    lower_sym is not None
                    and upper_sym is not None
                    and isinstance(upper_sym - lower_sym, sympy.core.numbers.Integer)
                ):
                    stride = int(upper_sym - lower_sym)
                    assert stride > 0, "upper bound must be greater than lower bound"
                    node.dtype = UInt(stride)
                else:
                    warnings.warn(
                        "Cannot infer the bitwidth of the slice, use UInt(32) as default"
                    )
                    node.dtype = UInt(32)
                lower = visit_stmt(ctx, node.slice.lower)
                upper = visit_stmt(ctx, node.slice.upper)
                node.shape = tuple()
            else:
                raise RuntimeError(f"Unsupported bit operation {node.slice}")
        else:
            raise RuntimeError("Can only access bit (slice) for integers")
        return node

    @staticmethod
    def visit_ExtSlice(ctx: ASTContext, node: ast.ExtSlice):
        stmts = visit_stmts(ctx, node.dims)
        node.shape = tuple()
        node.dtype = [stmt.dtype for stmt in stmts]
        return node

    @staticmethod
    def visit_Slice(ctx: ASTContext, node: ast.Slice):
        if node.lower is not None:
            visit_stmt(ctx, node.lower)
        if node.upper is not None:
            visit_stmt(ctx, node.upper)
        if node.step is not None:
            visit_stmt(ctx, node.step)
        node.shape = tuple()
        node.dtype = (Index(), Index(), Index())
        return node

    @staticmethod
    def visit_AnnAssign(ctx: ASTContext, node: ast.AnnAssign):
        target_dtype, target_shape, _ = TypeInferer.visit_type_hint(
            ctx, node.annotation
        )
        if isinstance(node.value, ast.List):
            values = compile(ast.Expression(node.value), "", "eval")
            # pylint: disable=eval-used
            values = np.array(eval(values))
            assert (
                target_shape == values.shape
            ), f"Shape mismatch, got {target_shape} and {values.shape}"
            TypeInferer.visit_constant_tensor(ctx, node, values, dtype=target_dtype)
            node.value.shape = values.shape
            node.value.dtype = target_dtype
        elif (
            isinstance(node.value, ast.Name)
            and node.value.id in ctx.global_vars
            and isinstance(ctx.global_vars[node.value.id], np.ndarray)
        ):
            assert (
                ctx.global_vars[node.value.id].shape == target_shape
            ), f"`{node.value.id}` shape mismatch, got {ctx.global_vars[node.value.id].shape} and {target_shape}"
            TypeInferer.visit_constant_tensor(
                ctx, node, ctx.global_vars[node.value.id], dtype=target_dtype
            )
            node.value.shape = node.np_values.shape
            node.value.dtype = target_dtype
        else:
            visit_stmt(ctx, node.value)
        ctx.put_symbol(name=node.target.id, val=node)
        node.dtype = target_dtype
        node.shape = target_shape
        visit_stmt(ctx, node.target)
        final_shape, lhs_dims, rhs_dims = TypeInferer.visit_broadcast(
            ctx, node.target, node.value, match_lhs=True
        )
        assert (
            final_shape == target_shape
        ), f"Shape mismatch, got {final_shape} and {target_shape}"
        node.dims = (lhs_dims, rhs_dims)
        return node

    @staticmethod
    def visit_FunctionDef(ctx: ASTContext, node: ast.FunctionDef):
        # pylint: disable=too-many-nested-blocks
        if ctx.top_func is not None:
            # Nested function def
            # Create a new context to avoid name collision
            old_ctx = ctx
            ctx = old_ctx.copy()
            ctx.scopes = old_ctx.scopes
            for decorator in node.decorator_list:
                if isinstance(decorator, ast.Call):
                    if isinstance(decorator.func, ast.Attribute):
                        if decorator.func.attr == "kernel":
                            assert len(decorator.keywords) > 0, "Missing kernel mapping"
                            mapping = eval(
                                ast.unparse(decorator.keywords[0].value),
                                ctx.global_vars,
                            )
                            old_ctx.mapping = mapping
                            orig_name = node.name
                            old_ctx.func_predicate_tags[orig_name] = {}
                            if ctx.unroll:
                                for dim in np.ndindex(*mapping):
                                    new_ctx = old_ctx.copy()
                                    new_ctx.rank = dim
                                    new_ctx.scopes = old_ctx.scopes
                                    new_ctx.global_vars = old_ctx.global_vars.copy()
                                    for axis, val in enumerate(dim):
                                        new_ctx.global_vars.update(
                                            {"df.p" + str(axis): val}
                                        )
                                    node.name = construct_kernel_name(orig_name, dim)
                                    # check on a specific df.kernel instance
                                    TypeInferer.visit_FunctionDef(new_ctx, node)
                                    node.name = orig_name
                            else:
                                # If not unroll, only visit one 'sample' to get the execution predicates

                                def get_predicate_list(predicate_raw, pid_map):
                                    """
                                    Recursively expand `predicate` based on conditions and pid_map.
                                    Returns a list of results, converted from cond_list:
                                    - If condition evaluates True, recurse into its values.
                                    - If False, put None.
                                    """
                                    _, cond_list = predicate_raw
                                    results = []
                                    for cond, val in cond_list:
                                        if eval(cond, pid_map):
                                            assert all(
                                                isinstance(v, tuple) and len(v) == 2
                                                for v in val
                                            )
                                            results.append(
                                                get_predicate_list(
                                                    ("True", val), pid_map
                                                )
                                            )
                                        else:
                                            results.append(None)
                                    return results

                                sample_dim = (0,) * len(mapping)
                                new_ctx = old_ctx.copy()
                                new_ctx.rank = sample_dim
                                new_ctx.scopes = old_ctx.scopes
                                new_ctx.global_vars = old_ctx.global_vars.copy()
                                for axis, val in enumerate(sample_dim):
                                    new_ctx.global_vars.update(
                                        {"df.p" + str(axis): val}
                                    )
                                node.name = construct_kernel_name(orig_name, sample_dim)
                                # check on a specific df.kernel instance
                                TypeInferer.visit_FunctionDef(new_ctx, node)
                                node.name = orig_name
                                for dim in np.ndindex(*mapping):
                                    pid_map = {
                                        f"p{idx}": value
                                        for idx, value in enumerate(dim)
                                    }
                                    old_ctx.func_predicate_tags[orig_name][dim] = (
                                        get_predicate_list(
                                            new_ctx.predicate_list, pid_map
                                        )
                                    )
                            return node
        else:
            old_ctx = None

        # Generic function
        if hasattr(node, "type_params") and len(node.type_params) > 0:
            assert len(ctx.inst) == len(
                node.type_params
            ), f"Type parameters mismatch, got {ctx.inst} and {node.type_params}"
            for type_var, call_val in zip(node.type_params, ctx.inst):
                name, call_val = resolve_generic_types(
                    ctx.global_vars, type_var, call_val
                )
                ctx.global_vars[name] = call_val

<<<<<<< HEAD
        ctx.enter_scope()
        # Input types
        for arg in node.args.args:
            arg.dtype, arg.shape, arg.spec = TypeInferer.visit_type_hint(
                ctx, arg.annotation
            )
            arg.dtensor = DTensor(
                ctx.rank, ctx.mapping, arg.shape, arg.dtype, arg.spec, name=arg.arg
            )
            # update shape
            arg.shape = arg.dtensor.get_local_shape()
            ctx.put_symbol(name=arg.arg, val=arg)
=======
        with ctx.block_scope_guard():
            # Input types
            for arg in node.args.args:
                arg.dtype, arg.shape, arg.spec = TypeInferer.visit_type_hint(
                    ctx, arg.annotation
                )
                arg.dtensor = DTensor(
                    ctx.rank, ctx.mapping, arg.shape, arg.dtype, arg.spec, name=arg.arg
                )
                # update shape
                arg.shape = arg.dtensor.get_local_shape()
                ctx.put_symbol(name=arg.arg, val=arg)
>>>>>>> 6d76c750

            func_name = (
                node.name if ctx.func_id is None else f"{node.name}_{ctx.func_id}"
            )
            # Return type
            if not (
                (isinstance(node.returns, ast.Constant) and node.returns.value is None)
                or node.returns is None
            ):
                if isinstance(node.returns, ast.Tuple):
                    # Multiple return values
                    node.returns.shape = []
                    node.returns.dtype = []
                    node.returns.spec = []
                    for elt in node.returns.elts:
                        elt.dtype, elt.shape, elt.spec = TypeInferer.visit_type_hint(
                            ctx, elt
                        )
                        node.returns.dtype += [elt.dtype]
                        node.returns.shape += [elt.shape]
                        node.returns.spec += [elt.spec]
                else:
                    # Single return value
                    node.returns.dtype, node.returns.shape, node.returns.spec = (
                        TypeInferer.visit_type_hint(ctx, node.returns)
                    )
<<<<<<< HEAD
                    node.returns.dtype += [elt.dtype]
                    node.returns.shape += [elt.shape]
                    node.returns.spec += [elt.spec]
            else:
                # Single return value
                node.returns.dtype, node.returns.shape, node.returns.spec = (
                    TypeInferer.visit_type_hint(ctx, node.returns)
                )
            ctx.put_symbol(name=func_name, val=node)

        # set context
        ctx.top_func = node
        ctx.top_func_tree = node
        visit_stmts(ctx, node.body)
        # Note that the result type may be different from the return type
        if node.returns is None or (
            isinstance(node.returns, ast.Constant) and node.returns.value is None
        ):
            node.dtype = None
            node.shape = None
        else:
            node.dtype = node.returns.dtype
            node.shape = node.returns.shape
        ctx.exit_scope()
=======
                ctx.put_symbol(name=func_name, val=node)

            # set context
            ctx.top_func = node
            ctx.top_func_tree = node
            visit_stmts(ctx, node.body)
            # Note that the result type may be different from the return type
            if node.returns is None or (
                isinstance(node.returns, ast.Constant) and node.returns.value is None
            ):
                node.dtype = None
                node.shape = None
            else:
                node.dtype = node.returns.dtype
                node.shape = node.returns.shape
>>>>>>> 6d76c750
        # Recover the old context
        if old_ctx is not None:
            ctx = old_ctx
        # Add the visited function to global variable for later reference
        ctx.global_vars[func_name] = node
        return node

    @staticmethod
    def visit_Compare(ctx: ASTContext, node: ast.Compare):
        lhs = visit_stmt(ctx, node.left)
        assert len(node.comparators) == 1, "Only support one comparator for now"
        rhs = visit_stmt(ctx, node.comparators[0])
        typing_rule = get_typing_rule(type(node.ops[0]))
        res_type = typing_rule(lhs.dtype, rhs.dtype)[0]
        node.dtype = res_type
        node.shape = tuple()
        return node

    @staticmethod
    def visit_BoolOp(ctx: ASTContext, node: ast.BoolOp):
        visit_stmts(ctx, node.values)
        node.dtype = uint1
        node.shape = tuple()
        return node

    @staticmethod
    def visit_IfExp(ctx: ASTContext, node: ast.IfExp):
        visit_stmt(ctx, node.test)
        visit_stmt(ctx, node.body)
        visit_stmt(ctx, node.orelse)
        typing_rule = get_typing_rule(ast.IfExp)
        res_type = typing_rule(node.body.dtype, node.orelse.dtype)
        node.dtype = res_type
        node.shape = node.body.shape
        return node

    @staticmethod
    def visit_If(ctx: ASTContext, node: ast.If):
        visit_stmt(ctx, node.test)
<<<<<<< HEAD
        ctx.enter_scope()
        visit_stmts(ctx, node.body)
        ctx.exit_scope()
        if len(node.orelse) > 0:
            ctx.enter_scope()
            visit_stmts(ctx, node.orelse)
            ctx.exit_scope()
=======
        with ctx.block_scope_guard():
            visit_stmts(ctx, node.body)
        if len(node.orelse) > 0:
            with ctx.block_scope_guard():
                visit_stmts(ctx, node.orelse)
>>>>>>> 6d76c750
        node.dtype = None
        node.shape = None
        return node

    @staticmethod
    def visit_While(ctx: ASTContext, node: ast.While):
        visit_stmt(ctx, node.test)
<<<<<<< HEAD
        ctx.enter_scope()
        visit_stmts(ctx, node.body)
        ctx.exit_scope()
=======
        with ctx.block_scope_guard():
            visit_stmts(ctx, node.body)
>>>>>>> 6d76c750
        if len(node.orelse) > 0:
            raise RuntimeError(
                "'else' clause for 'while' not supported in Allo kernels"
            )
        node.dtype = None
        node.shape = None
        return node

    @staticmethod
    def visit_Module(ctx: ASTContext, node: ast.Module):
        for stmt in node.body:
            visit_stmt(ctx, stmt)
        node.dtype = None
        node.shape = None
        return node

    # pylint: disable=too-many-branches
    @staticmethod
    def visit_Call(ctx: ASTContext, node: ast.Call):
        original_func_id = ctx.func_id
        if isinstance(node.func, ast.Name):
            obj = ASTResolver.resolve(node.func, ctx.global_vars)
            obj_name = node.func.id
        elif isinstance(node.func, ast.Attribute):
            obj = ASTResolver.resolve(node.func, ctx.global_vars)
            obj_name = node.func.attr
        elif isinstance(node.func, ast.Subscript):
            obj = ASTResolver.resolve(node.func.value, ctx.global_vars)
            assert obj is not None, "Unsupported function call"
            obj_name = obj.__name__
            ctx.global_vars[obj_name] = obj
            ctx.inst = ASTResolver.resolve_param_types(node.func.slice, ctx.global_vars)
            if ctx.func_id is None:
                func_id = get_func_id_from_param_types(ctx.inst)
                if func_id is None:
                    func_dict = ctx.func_name2id.setdefault(obj_name, {})
                    for key, value in func_dict.items():
                        if value == tuple(ctx.inst):
                            func_id = key
                            break
                    else:
                        func_id = len(func_dict) if len(func_dict) > 0 else None
                        func_dict[func_id] = tuple(ctx.inst)
                else:
                    ctx.inst.remove(func_id)
                    func_dict = ctx.func_name2id.setdefault(obj_name, {})
                    func_dict[func_id] = tuple(ctx.inst)
                ctx.func_id = func_id
        else:
            raise RuntimeError("Unsupported function call")

        if obj is None:
            if isinstance(node.func, ast.Attribute):
                if node.func.attr in {"T", "reverse"}:
                    # x.T or x.reverse
                    assert (
                        len(node.args) == 0
                    ), "Only support zero argument for attribute methods"
                    attr = visit_stmt(ctx, node.func)
                    node.shape = attr.shape
                    node.dtype = attr.dtype
                elif node.func.attr == "put":
                    new_args = visit_stmts(ctx, node.args)
                    node.shape = tuple()
                    node.dtype = None
                    vid = (
                        node.func.value.id
                        if isinstance(node.func.value, ast.Name)
                        else node.func.value.value.id
                    )
<<<<<<< HEAD
                    if isinstance(node.func.value, ast.Subscript):
                        _, must_unrolled_loop = get_symbolic_expr(
                            copy.deepcopy(node.func.value.slice),
                            ctx.symbolic,
                            ctx.global_vars,
                            ctx.get_alive_var_names(),
                        )
                        # ctx.must_unrolled_meta_for.update(must_unrolled_loop)
=======
>>>>>>> 6d76c750
                    val = ctx.get_symbol(vid)
                    node.func.value.shape = val.dtype.shape
                    node.func.value.dtype = val.dtype.dtype
                elif node.func.attr == "get":
                    vid = (
                        node.func.value.id
                        if isinstance(node.func.value, ast.Name)
                        else node.func.value.value.id
                    )
                    if isinstance(node.func.value, ast.Subscript):
                        _, must_unrolled_loop = get_symbolic_expr(
                            copy.deepcopy(node.func.value.slice),
                            ctx.symbolic,
                            ctx.global_vars,
                            ctx.get_alive_var_names(),
                        )
                        # ctx.must_unrolled_meta_for.update(must_unrolled_loop)
                    # return value
                    val = ctx.get_symbol(vid)
                    node.shape = val.dtype.shape
                    node.dtype = val.dtype.dtype
                    # stream type itself
                    node.func.value.shape = tuple()
                    node.func.value.dtype = val.dtype
                elif node.func.attr == "bitcast":
                    visit_stmt(ctx, node.func.value)
                    # single-element operation
                    node.shape = tuple()
                    if isinstance(node.func.value.dtype, (UInt, Int)):
                        if node.func.value.dtype.bits == 16:
                            node.dtype = float16
                        elif node.func.value.dtype.bits == 32:
                            node.dtype = float32
                        elif node.func.value.dtype.bits == 64:
                            node.dtype = float64
                        else:
                            raise RuntimeError(
                                f"Unsupported bitwidth {node.func.value.dtype.bits}"
                            )
                    else:
                        # casting between signed and unsigned types in C/C++
                        # does not modify the underlying bit representation,
                        # but only the interpretation.
                        node.dtype = UInt(node.func.value.dtype.bits)
                else:
                    raise RuntimeError(
                        f"Unsupported function call or attribute method `.{node.func.attr}`"
                    )
            elif node.func.id in {"float", "int"}:
                # Python-Builtin functions
                assert (
                    len(node.args) == 1
                ), "Only support one argument for `float` and `int`"
                new_args = visit_stmts(ctx, node.args)
                node.shape = tuple()
                node.dtype = float32 if node.func.id == "float" else int32
            elif node.func.id in {"min", "max"}:
                # Python-Builtin functions
                assert (
                    len(node.args) == 2
                ), "Only support two arguments for `min` and `max`"
                new_args = visit_stmts(ctx, node.args)
                typing_rule = get_typing_rule("minmax")
                res_type = typing_rule(new_args[0].dtype, new_args[1].dtype)
                node.dtype = res_type
                node.shape = new_args[0].shape
            else:
                raise RuntimeError(f"Unsupported function call {node.func.id}")
            return node

        # Local imports to avoid cyclic dependencies
        from ..backend.ip import IPModule

        try:
            from ..backend.aie.vliw import VLIWKernelFunction
        except ImportError:

            class VLIWKernelFunction:
                pass

        try:
            from ..backend.aie.external_kernel import ExternalModule
        except ImportError:

            class ExternalModule:
                pass

        if isinstance(obj, VLIWKernelFunction):
            visit_stmts(ctx, node.args)
            node.shape = None
            node.dtype = None
            return node

        if (
            obj.__module__.startswith("allo")
            and not obj.__module__.startswith("allo.library")
            and not obj.__module__.startswith("allo._mlir")
        ):
            # Allo library functions
            new_args = visit_stmts(ctx, node.args)
            if isinstance(obj, IPModule):
                # HLS IP, suppose it does not have return values
                # Also, it has NO side effect, which means it does not change the shape/dtype of the input
                node.shape = None
                node.dtype = None
                return node
            if isinstance(obj, ExternalModule):
                # AIE external kernel, suppose it does not have return values
                # Also, it has NO side effect, which means it does not change the shape/dtype of the input
                node.shape = None
                node.dtype = None
                return node
            fn_name = obj.__name__
            if fn_name == "pipe":
                stream = eval(ast.unparse(node), ctx.global_vars)
                node.shape = tuple()
                node.dtype = stream
                return node
            if len(new_args) == 0:
                # No argument
                if fn_name == "get_pid":
                    node.shape = (tuple(), tuple(), tuple())
                    node.dtype = (Index(), Index(), Index())
                else:
                    node.shape = None
                    node.dtype = None
                return node
            if all(len(arg.shape) == 0 for arg in new_args):
                # element-wise operation
                node.shape = tuple()
                node.dtype = new_args[0].dtype
                return node
            # return node
            return TypeInferer.visit_library_op(
                ctx, node=node, op_name=fn_name, new_args=new_args
            )

        # User-defined subfunction
        func = ctx.global_vars[obj_name]
        if isinstance(func, ast.FunctionDef):
            # Has already been defined in the top-level scope
            stmts = [func]
        else:
            # Visit arguments in the top-level
            visit_stmts(ctx, node.args)
            src, starting_line_no = inspect.getsourcelines(func)
            src = [textwrap.fill(line, tabsize=4, width=9999) for line in src]
            src = textwrap.dedent("\n".join(src))
            tree = parse_ast(
                src, starting_line_no=starting_line_no, verbose=ctx.verbose
            )
            # Create a new context to avoid name collision
            func_ctx = ctx.copy()
            stmts = visit_stmts(func_ctx, tree.body)
            # Attach type-inferenced tree to the top-level AST
            node.tree = tree
        visit_stmts(ctx, node.args)
        if not isinstance(stmts[-1], ast.FunctionDef):
            node.dtype = None
            node.shape = None
        else:
            node.dtype = stmts[-1].dtype
            node.shape = stmts[-1].shape
        ctx.func_id = original_func_id
        return node

    @staticmethod
    def visit_library_op(
        ctx: ASTContext, node: ast.Call, op_name: str, new_args: list[ast.AST]
    ):
        if op_name in {
            "exp",
            "softmax",
            "abs",
            "log",
            "add",
            "sub",
            "mul",
            "div",
            "relu",
            "copy",
        }:
            # Element-wise operation
            if op_name in {"add", "sub", "mul", "div"}:
                final_shape, lhs_dims, rhs_dims = TypeInferer.visit_broadcast(
                    ctx, new_args[0], new_args[1]
                )
                node.dims = (lhs_dims, rhs_dims)
                node.shape = final_shape
            else:
                node.shape = new_args[0].shape
            node.dtype = new_args[0].dtype
            return node
        if op_name in {"matmul", "bmm", "linear", "conv2d", "sumpool", "maxpool"}:
            argAshape = new_args[0].shape
            argBshape = new_args[1].shape
            node.dtype = new_args[0].dtype
            if op_name == "conv2d":
                node.shape = (
                    argAshape[0],
                    argBshape[0],
                    argAshape[2] - argBshape[2] + 1,
                    argAshape[3] - argBshape[3] + 1,
                )
            elif op_name in {"maxpool", "sumpool"}:
                node.shape = (
                    argAshape[0],
                    argAshape[1],
                    argAshape[2] - argBshape[0] + 1,
                    argAshape[3] - argBshape[1] + 1,
                )
            elif op_name == "matmul":
                assert (
                    argAshape[-1] == argBshape[-2]
                ), f"The last dimension of the first input and the second last dimension of the second input must be the same, got {argAshape} and {argBshape}"
                node.shape = tuple(argAshape[:-1] + argBshape[-1:])
            elif op_name == "bmm":
                assert (
                    len(argAshape) == 3 and len(argBshape) == 3
                ), f"Only support batch matrix multiplication of two 3D inputs, got {len(argAshape)} and {len(argBshape)}"
                assert (
                    argAshape[2] == argBshape[1]
                ), f"The third dimension of the first input and the second dimension of the second input must be the same, got {argAshape} and {argBshape}"
                assert (
                    argAshape[0] == argBshape[0]
                ), f"The first dimension of the first input and the first dimension of the second input must be the same, got {argAshape} and {argBshape}"
                node.shape = (argAshape[0], argAshape[1], argBshape[2])
            elif op_name == "linear":
                # The weight parameter (i.e., `new_args[1]`) should be 2D, see:
                # https://pytorch.org/docs/stable/generated/torch.nn.Linear.html
                assert len(argBshape) == 2
                assert argAshape[-1] == argBshape[-1]
                # bias = True
                if len(new_args) == 3 and new_args[2] is not None:
                    assert argBshape[0] == new_args[2].shape[0]
                node.shape = argAshape[:-1] + argBshape[:-1]
            return node
        if op_name in {"transpose"}:
            assert (
                len(new_args) <= 2
            ), f"Only support zero/one extra argument for {op_name}"
            if len(new_args) == 1:
                node.shape = new_args[0].shape[::-1]
                node.dtype = new_args[0].dtype
            else:
                shape = new_args[0].shape
                axes = compile(ast.Expression(new_args[1]), "", "eval")
                # pylint: disable=eval-used
                axes = eval(axes)
                assert len(shape) == len(
                    axes
                ), f"Transpose shape mismatch, should provide the same number of dimensions as the input, got {len(shape)} and {axes}"
                new_shape = [shape[new_dim] for new_dim in axes]
                node.shape = tuple(new_shape)
                node.dtype = new_args[0].dtype
            return node
        if op_name in {"view"}:
            axes = compile(ast.Expression(new_args[1]), "", "eval")
            # pylint: disable=eval-used
            axes = eval(axes)
            node.shape = axes
            node.dtype = new_args[0].dtype
            return node
        if op_name in {"layernorm", "gelu", "tril"}:
            node.shape = new_args[0].shape
            node.dtype = new_args[0].dtype
            return node
        if op_name in {"ones", "zeros"}:
            axes = compile(ast.Expression(new_args[0]), "", "eval")
            # pylint: disable=eval-used
            axes = eval(axes)
            node.shape = axes
            assert (
                node.keywords[0].arg == "dtype"
            ), f"Only support `dtype` keyword argument for {op_name}"
            dtype = node.keywords[0].value.id
            if dtype.startswith("int"):
                node.dtype = int32
            elif dtype.startswith("float"):
                node.dtype = float32
            else:
                raise RuntimeError(f"Unsupported dtype {dtype}")
            return node
        if op_name == "concat":
            axis = node.keywords[0].value.value
            if len(new_args[0].shape) != len(new_args[1].shape):
                raise RuntimeError(
                    f"Concatenation requires the same number of dimensions, got {len(new_args[0].shape)} and {len(new_args[1].shape)}"
                )

            for i, (shape1, shape2) in enumerate(
                zip(new_args[0].shape, new_args[1].shape)
            ):
                if i != axis and shape1 != shape2:
                    raise RuntimeError(
                        f"Concatenation requires the same shape except the concatenation axis {axis}, got {new_args[0].shape} and {new_args[1].shape}"
                    )
            shape = list(new_args[0].shape)
            shape[axis] += new_args[1].shape[axis]
            node.shape = tuple(shape)
            node.dtype = new_args[0].dtype
            return node
        raise RuntimeError(f"Unsupported linalg operation {op_name}")

    @staticmethod
    def visit_Return(ctx: ASTContext, node: ast.Return):
        res = visit_stmt(ctx, node.value)
        node.dtype = res.dtype if res is not None else None
        node.shape = res.shape if res is not None else None
        return node

    @staticmethod
    def visit_With(ctx: ASTContext, node: ast.With):
        """
        Generate 'predicate tag' here to classigfy kernel instances with different control flow
        """
        assert len(node.items) == 1, "Only support one context manager"
        assert isinstance(
            node.items[0].context_expr, ast.Call
        ), "Only support `with allo.meta_if/elif/else()`"
        assert isinstance(
            node.items[0].context_expr.func, ast.Attribute
        ), "Only support `with allo.meta_if/elif/else()`"
        # Compile-time comparison
        if node.items[0].context_expr.func.attr in {"meta_if", "meta_elif"}:
            cond = ASTResolver.resolve_constant(node.items[0].context_expr.args[0], ctx)
<<<<<<< HEAD
            symbolic_cond, must_unrolled_loop = get_symbolic_expr(
=======
            symbolic_cond, _ = get_symbolic_expr(
>>>>>>> 6d76c750
                copy.deepcopy(node.items[0].context_expr.args[0]),
                ctx.symbolic,
                ctx.global_vars,
                ctx.get_alive_var_names(),
            )
            ctx.must_unrolled_meta_for.update(must_unrolled_loop)
            if node.items[0].context_expr.func.attr == "meta_if":
                final_cond = cond
                if len(ctx.meta_if_stack) > ctx.with_scope_level:
                    ctx.meta_if_stack[ctx.with_scope_level].append(final_cond)
                    if not ctx.unroll:
                        ctx.raw_meta_if_stack[ctx.with_scope_level].append(
                            symbolic_cond
                        )
                else:
                    # create a new nested list
                    ctx.meta_if_stack.append([final_cond])
                    if not ctx.unroll:
                        ctx.raw_meta_if_stack.append([symbolic_cond])
            else:  # meta_elif
                assert (
                    len(ctx.meta_if_stack[ctx.with_scope_level]) > 0
                ), "Unmatched allo.meta_elif()"
                if not ctx.unroll:
                    prev_cond = ctx.raw_meta_if_stack[ctx.with_scope_level][-1]
                    symbolic_cond = f"(not ({prev_cond})) and {symbolic_cond}"
                    ctx.raw_meta_if_stack[ctx.with_scope_level].append(symbolic_cond)
                if ctx.meta_if_stack[ctx.with_scope_level][
                    -1
                ]:  # previous `if` has already satisfied
                    ctx.meta_if_stack[ctx.with_scope_level].pop()
                    ctx.meta_if_stack[ctx.with_scope_level].append(True)
                    final_cond = False
                else:
                    ctx.meta_if_stack[ctx.with_scope_level].pop()
                    ctx.meta_if_stack[ctx.with_scope_level].append(cond)
                    final_cond = cond
        elif node.items[0].context_expr.func.attr == "meta_else":
            assert (
                len(ctx.meta_if_stack[ctx.with_scope_level]) > 0
            ), "Unmatched allo.meta_else()"
            final_cond = not ctx.meta_if_stack[ctx.with_scope_level][-1]
            if not ctx.unroll:
                symbolic_cond = (
                    f"(not ({ctx.raw_meta_if_stack[ctx.with_scope_level][-1]}))"
                )
            ctx.meta_if_stack[ctx.with_scope_level].pop()
        elif node.items[0].context_expr.func.attr == "meta_for":
            assert (
                len(node.items[0].context_expr.args) <= 3
            ), "Only support three arguments (lower, upper bound, and step) for `allo.meta_for()`"
            rargs = [
                ASTResolver.resolve_constant(node.items[0].context_expr.args[0], ctx)
            ]
            if len(node.items[0].context_expr.args) > 1:
                rargs.append(
                    ASTResolver.resolve_constant(
                        node.items[0].context_expr.args[1], ctx
                    )
                )
            if len(node.items[0].context_expr.args) > 2:
                rargs.append(
                    ASTResolver.resolve_constant(
                        node.items[0].context_expr.args[2], ctx
                    )
                )
            var = node.items[0].optional_vars.id
            for i in range(*rargs):
                ctx.global_vars[var] = i
                ctx.symbolic[var] = (i, node)
<<<<<<< HEAD
                ctx.enter_scope()
                visit_stmts(ctx, node.body)
                ctx.exit_scope()
                ctx.global_vars.pop(var)
                ctx.symbolic.pop(var)
                if not ctx.unroll and node not in ctx.must_unrolled_meta_for:
                    break
=======
                with ctx.block_scope_guard():
                    visit_stmts(ctx, node.body)
                ctx.global_vars.pop(var)
                ctx.symbolic.pop(var)
>>>>>>> 6d76c750
            node.dtype = None
            node.shape = None
            return node
        else:
            raise RuntimeError("Unsupported meta function")
        if ctx.unroll and final_cond:
            ctx.with_scope_level += 1
<<<<<<< HEAD
            ctx.enter_scope()
            visit_stmts(ctx, node.body)
            ctx.exit_scope()
=======
            with ctx.block_scope_guard():
                visit_stmts(ctx, node.body)
>>>>>>> 6d76c750
            # clear inner context
            ctx.meta_if_stack = ctx.meta_if_stack[: ctx.with_scope_level]
            ctx.with_scope_level -= 1
        elif not ctx.unroll:
            # if not unroll, walk into every branch unconditionally
            assert ctx.predicate_stack[-1] is not None
            ctx.predicate_stack[-1].append(tuple((symbolic_cond, [])))
            ctx.with_scope_level += 1
            ctx.predicate_stack.append(ctx.predicate_stack[-1][-1][1])
<<<<<<< HEAD
            ctx.enter_scope()
            visit_stmts(ctx, node.body)
            ctx.exit_scope()
=======
            with ctx.block_scope_guard():
                visit_stmts(ctx, node.body)
>>>>>>> 6d76c750
            ctx.meta_if_stack = ctx.meta_if_stack[: ctx.with_scope_level]
            ctx.predicate_stack = ctx.predicate_stack[: ctx.with_scope_level]
            ctx.with_scope_level -= 1
        node.dtype = None
        node.shape = None
        return node

    @staticmethod
    def visit_Expr(ctx: ASTContext, node: ast.Expr):
        if isinstance(node.value, ast.Constant):
            # Python comments
            node.dtype = None
            node.shape = None
            return node
        if isinstance(node.value, ast.Call):
            visit_stmt(ctx, node.value)
            node.dtype = None
            node.shape = None
            return node
        raise RuntimeError(f"Unsupported expression: {node.value}")

    @staticmethod
    def visit_Pass(ctx: ASTContext, node: ast.Pass):
        node.dtype = None
        node.shape = None
        return node


visit_stmt = TypeInferer()


def visit_stmts(ctx: ASTContext, stmts: list[ast.expr]):
    results = []
    for stmt in stmts:
        try:
            results.append(visit_stmt(ctx, stmt))
        # pylint: disable=broad-exception-caught
        except Exception as e:
            print(f"{traceback.format_exc()}")
            print_error_message(str(e), stmt, ctx.top_func_tree)
            sys.exit(1)
    return results<|MERGE_RESOLUTION|>--- conflicted
+++ resolved
@@ -198,23 +198,6 @@
 
     @staticmethod
     def visit_all_for(ctx: ASTContext, node: ast.For):
-<<<<<<< HEAD
-        ctx.enter_scope()
-        # Set loop induction variables
-        if isinstance(node.target, ast.Tuple):
-            ivs = list(node.target.elts)
-        else:
-            ivs = [node.target]
-        for iv in ivs:
-            iv.shape = tuple()
-            iv.dtype = Index()
-            ctx.put_symbol(name=iv.id, val=iv)
-        visit_stmts(ctx, node.iter.args)
-        visit_stmts(ctx, node.body)
-        node.shape = None
-        node.dtype = None
-        ctx.exit_scope()
-=======
         with ctx.block_scope_guard():
             # Set loop induction variables
             if isinstance(node.target, ast.Tuple):
@@ -229,7 +212,6 @@
             visit_stmts(ctx, node.body)
             node.shape = None
             node.dtype = None
->>>>>>> 6d76c750
         return node
 
     @staticmethod
@@ -700,20 +682,6 @@
                 )
                 ctx.global_vars[name] = call_val
 
-<<<<<<< HEAD
-        ctx.enter_scope()
-        # Input types
-        for arg in node.args.args:
-            arg.dtype, arg.shape, arg.spec = TypeInferer.visit_type_hint(
-                ctx, arg.annotation
-            )
-            arg.dtensor = DTensor(
-                ctx.rank, ctx.mapping, arg.shape, arg.dtype, arg.spec, name=arg.arg
-            )
-            # update shape
-            arg.shape = arg.dtensor.get_local_shape()
-            ctx.put_symbol(name=arg.arg, val=arg)
-=======
         with ctx.block_scope_guard():
             # Input types
             for arg in node.args.args:
@@ -726,7 +694,6 @@
                 # update shape
                 arg.shape = arg.dtensor.get_local_shape()
                 ctx.put_symbol(name=arg.arg, val=arg)
->>>>>>> 6d76c750
 
             func_name = (
                 node.name if ctx.func_id is None else f"{node.name}_{ctx.func_id}"
@@ -753,32 +720,6 @@
                     node.returns.dtype, node.returns.shape, node.returns.spec = (
                         TypeInferer.visit_type_hint(ctx, node.returns)
                     )
-<<<<<<< HEAD
-                    node.returns.dtype += [elt.dtype]
-                    node.returns.shape += [elt.shape]
-                    node.returns.spec += [elt.spec]
-            else:
-                # Single return value
-                node.returns.dtype, node.returns.shape, node.returns.spec = (
-                    TypeInferer.visit_type_hint(ctx, node.returns)
-                )
-            ctx.put_symbol(name=func_name, val=node)
-
-        # set context
-        ctx.top_func = node
-        ctx.top_func_tree = node
-        visit_stmts(ctx, node.body)
-        # Note that the result type may be different from the return type
-        if node.returns is None or (
-            isinstance(node.returns, ast.Constant) and node.returns.value is None
-        ):
-            node.dtype = None
-            node.shape = None
-        else:
-            node.dtype = node.returns.dtype
-            node.shape = node.returns.shape
-        ctx.exit_scope()
-=======
                 ctx.put_symbol(name=func_name, val=node)
 
             # set context
@@ -794,7 +735,6 @@
             else:
                 node.dtype = node.returns.dtype
                 node.shape = node.returns.shape
->>>>>>> 6d76c750
         # Recover the old context
         if old_ctx is not None:
             ctx = old_ctx
@@ -834,21 +774,11 @@
     @staticmethod
     def visit_If(ctx: ASTContext, node: ast.If):
         visit_stmt(ctx, node.test)
-<<<<<<< HEAD
-        ctx.enter_scope()
-        visit_stmts(ctx, node.body)
-        ctx.exit_scope()
-        if len(node.orelse) > 0:
-            ctx.enter_scope()
-            visit_stmts(ctx, node.orelse)
-            ctx.exit_scope()
-=======
         with ctx.block_scope_guard():
             visit_stmts(ctx, node.body)
         if len(node.orelse) > 0:
             with ctx.block_scope_guard():
                 visit_stmts(ctx, node.orelse)
->>>>>>> 6d76c750
         node.dtype = None
         node.shape = None
         return node
@@ -856,14 +786,8 @@
     @staticmethod
     def visit_While(ctx: ASTContext, node: ast.While):
         visit_stmt(ctx, node.test)
-<<<<<<< HEAD
-        ctx.enter_scope()
-        visit_stmts(ctx, node.body)
-        ctx.exit_scope()
-=======
         with ctx.block_scope_guard():
             visit_stmts(ctx, node.body)
->>>>>>> 6d76c750
         if len(node.orelse) > 0:
             raise RuntimeError(
                 "'else' clause for 'while' not supported in Allo kernels"
@@ -934,7 +858,6 @@
                         if isinstance(node.func.value, ast.Name)
                         else node.func.value.value.id
                     )
-<<<<<<< HEAD
                     if isinstance(node.func.value, ast.Subscript):
                         _, must_unrolled_loop = get_symbolic_expr(
                             copy.deepcopy(node.func.value.slice),
@@ -943,8 +866,6 @@
                             ctx.get_alive_var_names(),
                         )
                         # ctx.must_unrolled_meta_for.update(must_unrolled_loop)
-=======
->>>>>>> 6d76c750
                     val = ctx.get_symbol(vid)
                     node.func.value.shape = val.dtype.shape
                     node.func.value.dtype = val.dtype.dtype
@@ -1271,11 +1192,7 @@
         # Compile-time comparison
         if node.items[0].context_expr.func.attr in {"meta_if", "meta_elif"}:
             cond = ASTResolver.resolve_constant(node.items[0].context_expr.args[0], ctx)
-<<<<<<< HEAD
             symbolic_cond, must_unrolled_loop = get_symbolic_expr(
-=======
-            symbolic_cond, _ = get_symbolic_expr(
->>>>>>> 6d76c750
                 copy.deepcopy(node.items[0].context_expr.args[0]),
                 ctx.symbolic,
                 ctx.global_vars,
@@ -1346,20 +1263,12 @@
             for i in range(*rargs):
                 ctx.global_vars[var] = i
                 ctx.symbolic[var] = (i, node)
-<<<<<<< HEAD
-                ctx.enter_scope()
-                visit_stmts(ctx, node.body)
-                ctx.exit_scope()
+                with ctx.block_scope_guard():
+                    visit_stmts(ctx, node.body)
                 ctx.global_vars.pop(var)
                 ctx.symbolic.pop(var)
                 if not ctx.unroll and node not in ctx.must_unrolled_meta_for:
                     break
-=======
-                with ctx.block_scope_guard():
-                    visit_stmts(ctx, node.body)
-                ctx.global_vars.pop(var)
-                ctx.symbolic.pop(var)
->>>>>>> 6d76c750
             node.dtype = None
             node.shape = None
             return node
@@ -1367,14 +1276,8 @@
             raise RuntimeError("Unsupported meta function")
         if ctx.unroll and final_cond:
             ctx.with_scope_level += 1
-<<<<<<< HEAD
-            ctx.enter_scope()
-            visit_stmts(ctx, node.body)
-            ctx.exit_scope()
-=======
             with ctx.block_scope_guard():
                 visit_stmts(ctx, node.body)
->>>>>>> 6d76c750
             # clear inner context
             ctx.meta_if_stack = ctx.meta_if_stack[: ctx.with_scope_level]
             ctx.with_scope_level -= 1
@@ -1384,14 +1287,8 @@
             ctx.predicate_stack[-1].append(tuple((symbolic_cond, [])))
             ctx.with_scope_level += 1
             ctx.predicate_stack.append(ctx.predicate_stack[-1][-1][1])
-<<<<<<< HEAD
-            ctx.enter_scope()
-            visit_stmts(ctx, node.body)
-            ctx.exit_scope()
-=======
             with ctx.block_scope_guard():
                 visit_stmts(ctx, node.body)
->>>>>>> 6d76c750
             ctx.meta_if_stack = ctx.meta_if_stack[: ctx.with_scope_level]
             ctx.predicate_stack = ctx.predicate_stack[: ctx.with_scope_level]
             ctx.with_scope_level -= 1
