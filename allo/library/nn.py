# Copyright Allo authors. All Rights Reserved.
# SPDX-License-Identifier: Apache-2.0
# pylint: disable=used-before-assignment, unsubscriptable-object, unsupported-assignment-operation, chained-comparison

from .. import dsl
from .systolic import systolic


def linear2d[
    TyX, TyW, TyO, M, N, K
](X: "TyX[M, K]", W: "TyW[N, K]", b: "TyO[N]") -> "TyO[M, N]":
    # https://pytorch.org/docs/stable/generated/torch.nn.Linear.html
    Z: TyO[M, N]
    buf: TyO[N]
    for i in range(M):
        for j_init in range(N):
            buf[j_init] = 0
        for k in range(K):
            # reorder reduction loop outside, and pipeline
            x: TyX = X[i, k]
            for j in range(N):
                buf[j] += x * W[j, k]
        for j_back in range(N):
            Z[i, j_back] = buf[j_back] + b[j_back]
    return Z


def schedule_linear2d(s):
    s.pipeline("linear2d:j")
    s.pipeline("linear2d:j_init")
    s.pipeline("linear2d:j_back")
    return s


def linear3d[
    TyX, TyW, TyO, B, L, D, M
](X: "TyX[B, L, D]", W: "TyW[M, D]", bias: "TyO[M]") -> "TyO[B, L, M]":
    # https://pytorch.org/docs/stable/generated/torch.nn.Linear.html
    Z: TyO[B, L, M]
    buf: TyO[M]
    for b in range(B):
        for i in range(L):
            for j_init in range(M):
                buf[j_init] = 0
            for k in range(D):
                # reorder reduction loop outside, and pipeline
                x: TyX = X[b, i, k]
                for j in range(M):
                    buf[j] += x * W[j, k]
            for j_back in range(M):
                Z[b, i, j_back] = buf[j_back] + bias[j_back]
    return Z


def schedule_linear3d(s):
    s.pipeline("linear3d:j")
    s.pipeline("linear3d:j_init")
    s.pipeline("linear3d:j_back")
    return s


def relu2d[Ty, H, W](X: "Ty[H, W]") -> "Ty[H, W]":
    Z: Ty[H, W]
    for h, w in dsl.grid(H, W):
        Z[h, w] = max(0.0, X[h, w])
    return Z


def schedule_relu2d(s):
    s.pipeline("relu2d:w")
    return s


def relu4d[Ty, N, C, H, W](X: "Ty[N, C, H, W]") -> "Ty[N, C, H, W]":
    Z: Ty[N, C, H, W]
    for n, c, h, w in dsl.grid(N, C, H, W):
        Z[n, c, h, w] = max(0.0, X[n, c, h, w])
    return Z


def schedule_relu4d(s):
    s.pipeline("relu4d:w")
    return s


def relu3d[Ty, N, L, C](X: "Ty[N, L, C]") -> "Ty[N, L, C]":
    Z: Ty[N, L, C]
    for n, l, c in dsl.grid(N, L, C):
        Z[n, l, c] = max(0.0, X[n, l, c])
    return Z


def schedule_relu3d(s):
    s.pipeline("relu3d:c")
    return s


def softmax[Ty, L](X: "Ty[L, L]") -> "Ty[L, L]":
    Z: Ty[L, L]
    E: Ty[L, L]
    M: Ty[L] = -1000000000000.0
    S: Ty[L] = 0.0

    for i, j in dsl.grid(L, L, name="row_max"):
        if X[i, j] > M[i]:
            M[i] = X[i, j]

    # compute exp and sum
    for i, j in dsl.grid(L, L, name="exp_sum"):
        E[i, j] = dsl.exp(X[i, j] - M[i])
        S[i] += E[i, j]

    for i, j in dsl.grid(L, L, name="update"):
        Z[i, j] = E[i, j] / S[i]

    return Z


def schedule_softmax(s):
    lj = s.get_loops(s.top_func_name)["exp_sum"]["j"]
    s.pipeline(lj)
    lj = s.get_loops(s.top_func_name)["update"]["j"]
    s.pipeline(lj)
    return s


def log_softmax[Ty, B, C](X: "Ty[B, C]") -> "Ty[B, C]":
    Z: Ty[B, C]
    E: Ty[B, C]
    M: Ty[B] = -1000000000000.0
    S: Ty[B] = 0.0

    # Row-wise max
    for i, j in dsl.grid(B, C, name="row_max"):
        if X[i, j] > M[i]:
            M[i] = X[i, j]

    # Compute exp and sum
    for i, j in dsl.grid(B, C, name="exp_sum"):
        E[i, j] = dsl.exp(X[i, j] - M[i])
        S[i] += E[i, j]

    # Log softmax update
    for i, j in dsl.grid(B, C, name="update"):
        Z[i, j] = X[i, j] - M[i] - dsl.log(S[i])

    return Z


def schedule_log_softmax(s):
    lj = s.get_loops(s.top_func_name)["exp_sum"]["j"]
    s.pipeline(lj)
    lj = s.get_loops(s.top_func_name)["update"]["j"]
    s.pipeline(lj)
    return s


def layer_norm[Ty, L, D](X: "Ty[L, D]", gamma: "Ty[D]", beta: "Ty[D]") -> "Ty[L, D]":
    Z: Ty[L, D]
    mean: Ty[L] = 0.0
    mean2: Ty[L] = 0.0
    var: Ty[L]

    for i, j in dsl.grid(L, D, name="sum"):
        mean[i] += X[i, j]
        mean2[i] += X[i, j] * X[i, j]

    for i in dsl.grid(L, name="mean_var"):
        mean[i] = mean[i] / float(D)
        mean2[i] = mean2[i] / float(D)
        var[i] = mean2[i] - mean[i] * mean[i]

    for i, j in dsl.grid(L, D, name="norm"):
        Z[i, j] = gamma[j] * (X[i, j] - mean[i]) / dsl.sqrt(var[i] + 0.00001) + beta[j]

    return Z


def schedule_layernorm(s):
    lj = s.get_loops(s.top_func_name)["sum"]["j"]
    s.pipeline(lj)
    li = s.get_loops(s.top_func_name)["mean_var"]["i"]
    s.pipeline(li)
    lj = s.get_loops(s.top_func_name)["norm"]["j"]
    s.pipeline(lj)
    return s


def GeLU[Ty, L, D](X: "Ty[L, D]") -> "Ty[L, D]":
    Z: Ty[L, D]
    for i, j in dsl.grid(L, D, name="gelu"):
        Z[i, j] = (
            0.5
            * X[i, j]
            * (
                1.0
                + dsl.tanh(0.797885 * (X[i, j] + 0.044715 * dsl.power(X[i, j], 3.0)))
            )
        )
    return Z


def schedule_gelu(s):
    lj = s.get_loops(s.top_func_name)["gelu"]["j"]
    s.pipeline(lj)
    return s


def residual_add[Ty, L, D](X1: "Ty[L, D]", X2: "Ty[L, D]") -> "Ty[L, D]":
    Z: Ty[L, D]
    for i, j in dsl.grid(L, D):
        Z[i, j] = X1[i, j] + X2[i, j]
    return Z


def scaled_dot_product_attention[
    Ty, H, L, D, M0, M1
](Q: "Ty[L, D]", K: "Ty[L, D]", V: "Ty[L, D]") -> "Ty[L, D]":
    # softmax(QK^T/sqrt(D // H))
    Z: Ty[L, D]

    for h in range(H):
        Q_h: Ty[L, D // H]
        K_h: Ty[D // H, L]
        V_h: Ty[L, D // H]

        # split Q, K, V
        for i, j in dsl.grid(L, D // H, name="mha_split"):
            Q_h[i, j] = Q[i, h * (D // H) + j]
            # transposed
            K_h[j, i] = K[i, h * (D // H) + j]
            V_h[i, j] = V[i, h * (D // H) + j]

        # QK^T = (L, D//H) x (D//H, L) = (L, L)
        C_h: Ty[L, D // H] = 0
        Y: Ty[L, L] = 0
        systolic[Ty, Ty, Ty, L, D // H, L, M0, M1, "QKT"](Q_h, K_h, Y)
        # Need to return a new value
        S = softmax[Ty, L](Y)
        # YV = (L, L) x (L, D//H) = (L, D//H)
        systolic[Ty, Ty, Ty, L, L, D // H, M0, M1, "YV"](S, V_h, C_h)

        for i, j in dsl.grid(L, D // H, name="mha_merge"):
            Z[i, h * (D // H) + j] = C_h[i, j]

    return Z


<<<<<<< HEAD
def RoPE[
    Ty, H, L, D
](X: "Ty[L, D]", cos: "Ty[L, D // H // 2]", sin: "Ty[L, D // H // 2]") -> "Ty[L, D]":
    # Rotary Position Embedding
    # Reference: https://arxiv.org/abs/2104.09864
    X_rotary: Ty[L, D]
    for h in range(H):
        X_1_h: Ty[L, D // H // 2]
        X_2_h: Ty[L, D // H // 2]
        for i, j in dsl.grid(L, D // H // 2, name="rope_split_1"):
            X_1_h[i, j] = X[i, h * (D // H) + j]
        for i, j in dsl.grid(L, D // H // 2, name="rope_split_2"):
            X_2_h[i, j] = X[i, h * (D // H) + D // H // 2 + j]
        X_1_rotary: Ty[L, D // H // 2] = 0
        X_2_rotary: Ty[L, D // H // 2] = 0
        for i, j in dsl.grid(L, D // H // 2, name="rotary_1"):
            X_1_rotary[i, j] = cos[i, j] * X_1_h[i, j] - sin[i, j] * X_2_h[i, j]
        for i, j in dsl.grid(L, D // H // 2, name="rotary_2"):
            X_2_rotary[i, j] = sin[i, j] * X_1_h[i, j] + cos[i, j] * X_2_h[i, j]
        for i, j in dsl.grid(L, D // H // 2, name="rotary_merge_1"):
            X_rotary[i, h * (D // H) + j] = X_1_rotary[i, j]
        for i, j in dsl.grid(L, D // H // 2, name="rotary_merge_2"):
            X_rotary[i, h * (D // H) + D // H // 2 + j] = X_2_rotary[i, j]
    return X_rotary


def modulate_fused[
    Ty, L, D
](X: "Ty[L,D]", scale: "Ty[D]", shift: "Ty[D]") -> "Ty[L, D]":
    Z: Ty[L, D]
    for i, j in dsl.grid(L, D, name="m_fused"):
        Z[i, j] = X[i, j] * (1 + scale[j]) + shift[j]
    return Z


def schedule_modulate_fused(s):
    lj = s.get_loops(s.top_func_name)["m_fused"]["j"]
    s.pipeline(lj)
=======
def conv2d[
    Ty, B, Cin, Cout, H, W, Kh, Kw, Oh, Ow, Sh, Sw, Pd0, Pd1
](
    inp: "Ty[B, Cin, H, W]", kernel: "Ty[Cout, Cin, Kh, Kw]", bias: "Ty[Cout]"
) -> "Ty[B, Cout, Oh, Ow]":
    # https://pytorch.org/docs/stable/generated/torch.nn.Conv2d.html
    Z: Ty[B, Cout, Oh, Ow]

    # Current implementation is does not support dilation other than 1
    for batch, cout, oh, ow in dsl.grid(B, Cout, Oh, Ow):
        temp: Ty = bias[cout]

        for cin, kh, kw in dsl.grid(Cin, Kh, Kw):
            h_pos: Ty = oh * Sh + kh - Pd0
            w_pos: Ty = ow * Sw + kw - Pd1
            if h_pos >= 0 and h_pos < H and w_pos >= 0 and w_pos < W:
                temp += inp[batch, cin, h_pos, w_pos] * kernel[cout, cin, kh, kw]

        Z[batch, cout, oh, ow] = temp
    return Z


def schedule_conv2d(s):
    s.pipeline("conv2d:cout")
    s.pipeline("conv2d:ow")
    return s


def maxpool2d[
    Ty, B, C, H, W, K, Oh, Ow, S, Pd
](inp: "Ty[B, C, H, W]",) -> "Ty[B, C, Oh, Ow]":
    # https://pytorch.org/docs/stable/generated/torch.nn.MaxPool2d.html
    Z: Ty[B, C, Oh, Ow]
    for batch, c, oh, ow in dsl.grid(B, C, Oh, Ow):
        max_val: Ty = -1000000000000.0
        for kh, kw in dsl.grid(K, K):
            h_pos: Ty = oh * S + kh - Pd
            w_pos: Ty = ow * S + kw - Pd
            if h_pos >= 0 and h_pos < H and w_pos >= 0 and w_pos < W:
                new_max: Ty = max(max_val, inp[batch, c, h_pos, w_pos])
                max_val = new_max
        Z[batch, c, oh, ow] = max_val
    return Z


def schedule_maxpool2d(s):
    s.pipeline("maxpool2d:c")
    s.pipeline("maxpool2d:ow")
    return s


def avgpool2d[
    Ty, B, C, H, W, K, Oh, Ow, S, Pd
](inp: "Ty[B, C, H, W]",) -> "Ty[B, C, Oh, Ow]":
    # https://pytorch.org/docs/stable/generated/torch.nn.AvgPool2d.html
    Z: Ty[B, C, Oh, Ow]
    for batch, c, oh, ow in dsl.grid(B, C, Oh, Ow):
        temp: Ty = 0.0
        for kh, kw in dsl.grid(K, K):
            h_pos: Ty = oh * S + kh - Pd
            w_pos: Ty = ow * S + kw - Pd
            if h_pos >= 0 and h_pos < H and w_pos >= 0 and w_pos < W:
                temp += inp[batch, c, h_pos, w_pos]
        Z[batch, c, oh, ow] = temp / (K * K)
    return Z


def schedule_avgpool2d(s):
    s.pipeline("avgpool2d:c")
    s.pipeline("avgpool2d:ow")
    return s


def batchnorm2d[
    Ty, B, C, H, W
](
    X: "Ty[B, C, H, W]",
    gamma: "Ty[C]",
    beta: "Ty[C]",
    eps: "Ty",
    mean: "Ty[C]",
    var: "Ty[C]",
) -> "Ty[B, C, H, W]":
    # https://pytorch.org/docs/stable/generated/torch.nn.BatchNorm2d.html
    Z: Ty[B, C, H, W]
    for b, c, h, w in dsl.grid(B, C, H, W):
        Z[b, c, h, w] = (
            gamma[c] * (X[b, c, h, w] - mean[c]) / dsl.sqrt(var[c] + eps) + beta[c]
        )

    return Z


def schedule_batchnorm2d(s):
    s.pipeline("batchnorm2d:w")
    return s


def batchnorm1d_2d[
    Ty, B, C
](
    X: "Ty[B, C]", gamma: "Ty[C]", beta: "Ty[C]", eps: "Ty", mean: "Ty[C]", var: "Ty[C]"
) -> "Ty[B, C]":
    # https://docs.pytorch.org/docs/stable/generated/torch.nn.BatchNorm1d.html
    Z: Ty[B, C]
    for b, c in dsl.grid(B, C):
        Z[b, c] = gamma[c] * (X[b, c] - mean[c]) / dsl.sqrt(var[c] + eps) + beta[c]
    return Z


def schedule_batchnorm1d_2d(s):
    s.pipeline("batchnorm1d_2d:c")
    return s


def batchnorm1d_3d[
    Ty, B, C, L
](
    X: "Ty[B, C, L]",
    gamma: "Ty[C]",
    beta: "Ty[C]",
    eps: "Ty",
    mean: "Ty[C]",
    var: "Ty[C]",
) -> "Ty[B, C, L]":
    # https://docs.pytorch.org/docs/stable/generated/torch.nn.BatchNorm1d.html
    Z: Ty[B, C, L]
    for b, c, l in dsl.grid(B, C, L):
        Z[b, c, l] = (
            gamma[c] * (X[b, c, l] - mean[c]) / dsl.sqrt(var[c] + eps) + beta[c]
        )
    return Z


def schedule_batchnorm1d_3d(s):
    s.pipeline("batchnorm1d_3d:l")
    return s


def repeat_batch3d[Ty, B, L, C, N](X: "Ty[B, L, C]") -> "Ty[N*B, L, C]":
    """
    Repeat X along batch dimension N times for cls_token.
    """
    Y: Ty[N * B, L, C]
    for r, b, l, c in dsl.grid(N, B, L, C):
        Y[r * B + b, l, c] = X[b, l, c]
    return Y


def schedule_repeat_batch3d(s):
    s.pipeline("repeat_batch3d:c")
    return s


def concat[
    Ty, B, N1, N2, C
](X1: "Ty[B, N1, C]", X2: "Ty[B, N2, C]") -> "Ty[B, N1+N2, C]":
    Y: Ty[B, N1 + N2, C]
    for b, n, c in dsl.grid(B, N1, C):
        Y[b, n, c] = X1[b, n, c]
    for b2, n2, c2 in dsl.grid(B, N2, C):
        Y[b2, n2 + N1, c2] = X2[b2, n2, c2]
    return Y


def schedule_concat(s):
    s.pipeline("concat:c")
>>>>>>> cf4f5e01
    return s<|MERGE_RESOLUTION|>--- conflicted
+++ resolved
@@ -246,7 +246,6 @@
     return Z
 
 
-<<<<<<< HEAD
 def RoPE[
     Ty, H, L, D
 ](X: "Ty[L, D]", cos: "Ty[L, D // H // 2]", sin: "Ty[L, D // H // 2]") -> "Ty[L, D]":
@@ -285,7 +284,8 @@
 def schedule_modulate_fused(s):
     lj = s.get_loops(s.top_func_name)["m_fused"]["j"]
     s.pipeline(lj)
-=======
+
+
 def conv2d[
     Ty, B, Cin, Cout, H, W, Kh, Kw, Oh, Ow, Sh, Sw, Pd0, Pd1
 ](
@@ -453,5 +453,4 @@
 
 def schedule_concat(s):
     s.pipeline("concat:c")
->>>>>>> cf4f5e01
     return s