--- conflicted
+++ resolved
@@ -74,16 +74,9 @@
         assert self.filename.endswith(
             ".cc"
         ), f"Expected a .cc file, but got: {self.filename}"
-<<<<<<< HEAD
-        self.filename = self.filename.removesuffix(".cc") + "_.cc"
-=======
+
         # avoid naming conflict with builtin library
         self.filename = self.filename.removesuffix(".cc") + "_.cc"
-
-        self.input_idx = input_idx
-        self.output_idx = output_idx
-
->>>>>>> 9b85313e
         with open(self.impl_path, "r", encoding="utf-8") as f:
             code = f.read()
             extern_C_blocks = extract_extern_C_blocks(code)
