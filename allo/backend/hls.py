--- conflicted
+++ resolved
@@ -108,7 +108,6 @@
         out_str += "csynth_design\n"
     if "cosim" in mode or "hw_emu" in mode:
         out_str += "cosim_design\n"
-<<<<<<< HEAD
     if "impl" in mode or "hw" in mode:
         out_str += "csynth_design\n"
         if device in {"ultra96v2", "pynqz2", "zedboard"}:
@@ -117,20 +116,6 @@
         else:
             # Other platforms: run full impl in HLS
             out_str += "export_design -flow impl\n"
-=======
-
-    # For embedded targets (PYNQ/Ultra96v2/Zedboard), only export RTL/IP in TCL.
-    # Impl (Vivado block design) is handled separately by the Python backend.
-    # For other devices (Zynq/Versal/Alveo), run full impl in TCL when requested.
-            out_str += "export_design -rtl verilog -format ip_catalog\n"  
-        else:  
-            out_str += "export_design -flow impl\n" 
-
-    # Other devices: run full impl when explicitly requested or when mode
-    # contains 'impl' or 'hw'
-    elif isinstance(mode, str) and (mode == "impl" or mode == "hw"):
-        out_str += "export_design -flow impl\n"
->>>>>>> 31e96616
     out_str += "\nexit\n"
     return out_str
 
@@ -214,11 +199,8 @@
             configs = DEFAULT_CONFIG
         if self.mode is not None:
             configs["mode"] = self.mode
-<<<<<<< HEAD
-=======
         with Context() as ctx, Location.unknown():
             allo_d.register_dialect(ctx)
->>>>>>> 31e96616
         with Context() as ctx, Location.unknown():
             allo_d.register_dialect(ctx)
             self.module = Module.parse(str(mod), ctx)
@@ -268,11 +250,6 @@
 
                 if platform == "pynq" and self.custom_bd_tcl:
                     default_bd = os.path.join(project, "block_design.tcl")
-<<<<<<< HEAD
-=======
-                    outfile.write(codegen_tcl(top_func_name, configs))
-            copy_ext_libs(ext_libs, project)
->>>>>>> 31e96616
 
                 with open(f"{project}/run.tcl", "w", encoding="utf-8") as outfile:
                     outfile.write(codegen_tcl(top_func_name, configs))
