--- conflicted
+++ resolved
@@ -1,837 +1,833 @@
-# Copyright Allo authors. All Rights Reserved.
-# SPDX-License-Identifier: Apache-2.0
-<<<<<<< HEAD
-# pylint: disable=c-extension-no-member, too-many-instance-attributes, too-many-nested-blocks, no-name-in-module
-=======
-# pylint: disable=c-extension-no-member, too-many-instance-attributes, too-many-nested-blocks
->>>>>>> 5bfdb9ac
-
-import os
-import re
-import subprocess
-import shutil
-import numpy as np
-
-try:
-    import aie.ir as aie_ir
-    import aie.passmanager as aie_pass_manager
-except ImportError:
-    pass
-
-import allo._mlir._mlir_libs._mlir as allo_ir
-from ..._mlir.dialects import (
-    allo as allo_d,
-    func as allo_func_d,
-    _memref_ops_gen as allo_memref_d,
-)
-from ..._mlir.ir import (
-    Type,
-    StringAttr,
-    InsertionPoint,
-    FlatSymbolRefAttr,
-    MemRefType,
-)
-from ..._mlir.passmanager import PassManager as mlir_pass_manager
-from ...passes import analyze_read_write_patterns
-from ...memory import DTensor
-from ...utils import construct_kernel_name
-from .external_kernel import ExternalModule, ExternalModuleBase
-from .mlir_codegen import CodeGenerator
-from .vliw import vliw
-from .utils import (
-    Argument,
-    Stream,
-    inject_external_kernels,
-    matmul_external_kernel_config_map,
-    device_config_map,
-    get_df_kernels,
-    classify_aie_functions,
-    codegen_external_kernels,
-    simplify_matmul_accumulate,
-    collect_lib_func_call,
-    pack_int4,
-    read_tensor_from_file,
-    codegen_host,
-    RuntimeArgs,
-    is_inverse_transform_layout,
-)
-from .mapping import ComputationGraph
-
-
-def is_available():
-    return "MLIR_AIE_INSTALL_DIR" in os.environ
-
-
-class AIE_MLIRModule:
-    # ############################################################
-    # Construction
-    # ############################################################
-    def __init__(
-        self,
-        module: allo_ir.ir.Module,
-        top_func_name: str,
-        parameter_list: dict[str, int],
-        func_args: dict,
-        project_dir: str,
-        stream_info: dict,
-        stream_types_dict: dict[str, Type],
-        ext_libs: list = None,
-        func_instances: dict = None,
-    ):
-        """
-        Note: the module is data-driven,
-            we need to carefully manage data transfer between 'functions' to avoid deadlocks.
-            For example, launching the kernels in topological order.
-        """
-        # module metadata
-        self.trace_size = 0
-        self.project_dir: str = project_dir
-        self.allo_module: allo_ir.ir.Module = module
-        self.top_func_name: str = top_func_name
-        self.module_parameter_list = [
-            k for k, _ in sorted(parameter_list.items(), key=lambda item: item[1])
-        ]
-        self.func_instances = func_instances
-
-        self.external_kernel_lib: dict[str, ExternalModule] = {}
-        for ext_kernel in ext_libs:
-            if isinstance(ext_kernel, ExternalModule):
-                self.external_kernel_lib[ext_kernel.top] = ext_kernel
-
-        self.func_args: dict[str, list[Argument]] = {}
-        self.streams: dict[str, Stream] = {}
-        self.stream_info: dict[str, dict[str, bool]] = {}
-        self._init_func_args(func_args)
-        self.computation_is_dag = self._init_streams(stream_info, stream_types_dict)
-
-        # index in top function argument list -> DTensor
-        self.global_tensors: dict[int, DTensor] = None
-        self.module_runtime_args: list[RuntimeArgs] = None
-        # function name -> (argument index -> (argument, is_input))
-        self.core_func_args: dict[str, dict[int, tuple[Argument, bool]]] = None
-
-        self.aie_module: aie_ir.Module = None
-
-    def _init_func_args(self, func_args: dict):
-        tmp_map: dict = {}
-        for func_name, args in func_args.items():
-            self.func_args[func_name] = []
-            for arg in args:
-                if arg in tmp_map:
-                    self.func_args[func_name].append(tmp_map[arg])
-                elif isinstance(arg, DTensor):
-                    argument = Argument(arg, None)
-                    self.func_args[func_name].append(argument)
-                    tmp_map[arg] = argument
-                elif isinstance(arg, str):
-                    stream = Stream(arg)
-                    self.streams[arg] = stream
-                    argument = Argument(None, stream)
-                    self.func_args[func_name].append(argument)
-                    tmp_map[arg] = argument
-                else:
-                    raise ValueError(f"Unresolved function argument {arg}")
-
-    def _init_streams(self, stream_info: dict, stream_types_dict: dict[str, Type]):
-        """
-        Collect allo.stream information for each function.
-        """
-        for func_name, info_list in stream_info.items():
-            self.stream_info[func_name] = {}
-            for name, io in info_list:
-                self.streams[name].set_element_type(
-                    str(stream_types_dict[name]), self.allo_module.context
-                )
-                if io == "in":
-                    self.streams[name].dst = func_name
-                    self.stream_info[func_name][name] = True
-                else:
-                    self.streams[name].src = func_name
-                    self.stream_info[func_name][name] = False
-        edge_map = {src: set() for src in stream_info.keys()}
-        for stream in self.streams.values():
-            edge_map[stream.src].add(stream.dst)
-        visited = set()
-        rec_stack = set()
-
-        def dfs(node):
-            if node in rec_stack:
-                return False  # found a cycle
-            if node in visited:
-                return True
-
-            visited.add(node)
-            rec_stack.add(node)
-
-            for neighbor in edge_map.get(node, set()):
-                if not dfs(neighbor):
-                    return False
-
-            rec_stack.remove(node)
-            return True
-
-        return all(dfs(node) for node in edge_map.keys())
-
-    # ############################################################
-    # Build
-    # ############################################################
-    def init_virtual_graph(self, use_external_kernels: dict[str, bool]):
-        assert (
-            self.core_func_args is not None and self.global_tensors is not None
-        ), "Analysis of kernel parameters should be done before initializing virtual graph"
-        self.virtual_computation_graph: ComputationGraph = ComputationGraph(
-            self.allo_module,
-            self.top_func_name,
-            self.streams,
-            self.core_func_args,
-            use_external_kernels,
-            self.func_instances,
-        )
-
-    def analyze_kernel_parameters(
-        self,
-        df_kernels: list[allo_func_d.FuncOp],
-        injected_external_kernels: dict[str:ExternalModuleBase],
-    ):
-        """
-        Analyze the parameters of each df.kernel.
-
-        Collected information:
-            - self.core_func_args: function name -> (argument index -> (argument, is_input))
-            - self.global_tensors: global argument index -> DTensor
-        """
-        tag_to_read_write_pattern: dict[str, tuple[list, list]] = {}
-        # init
-        self.core_func_args = {}
-        self.global_tensors = {}
-        # analyze
-        tag_to_func: dict[str, allo_func_d.FuncOp] = {}
-        for func in df_kernels:
-            tag = func.attributes["tag"].value
-            if tag not in tag_to_func:
-                tag_to_func[tag] = func
-                in_idx_list, out_idx_list = analyze_read_write_patterns(
-                    func, injected_external_kernels
-                )
-                tag_to_read_write_pattern[tag] = (in_idx_list, out_idx_list)
-
-        for orig_name, kernel_instance_info in self.func_instances.items():
-            for dim, predicate_tag in kernel_instance_info.items():
-                kernel_name = construct_kernel_name(orig_name, dim)
-                kernel = tag_to_func[predicate_tag]
-                self.core_func_args[kernel_name] = {}
-                in_idx_list, out_idx_list = tag_to_read_write_pattern[predicate_tag]
-                for io_idx_list, io_type in (
-                    (in_idx_list, "in"),
-                    (out_idx_list, "out"),
-                ):
-                    for io_idx in io_idx_list:
-                        argument: Argument = self.func_args[kernel_name][io_idx]
-                        self.core_func_args[kernel_name][io_idx] = (
-                            argument,
-                            io_type == "in",
-                        )
-                        if not argument.dtensor is None:
-                            argument.dtensor.set_access_pattern()
-                            argument.dtensor.type_as_param = kernel.arguments[
-                                io_idx
-                            ].type.shape
-                            global_idx = self.func_args[self.top_func_name].index(
-                                argument
-                            )
-                            argument.dtensor.set_global_info(
-                                global_idx, io_type == "in"
-                            )
-                            self.global_tensors[global_idx] = argument.dtensor
-                # streams
-                for i, _ in enumerate(kernel.arguments):
-                    func_arg = self.func_args[kernel_name][i]
-                    if (
-                        i in self.core_func_args[kernel_name]
-                        or func_arg.stream is None  # unused
-                    ):
-                        continue
-                    self.core_func_args[kernel_name][i] = (
-                        func_arg,
-                        self.stream_info[kernel_name][func_arg.stream.name],
-                    )
-
-    def allo_opt(self):
-        """
-        run optimized passes on allo mlir
-        """
-
-        def vectorize_matmul(function: allo_func_d.FuncOp):
-            """
-            Using vectorized matmul to replace scalar version.
-            Layout transform is required before and after using vectorized matmul.
-
-            * All external kernels are from https://github.com/Xilinx/mlir-aie/tree/v1.0/aie_kernels.
-            """
-            matmul_ops: list[allo_func_d.CallOp] = collect_lib_func_call(
-                function, "matmul_scalar"
-            )
-            for call_matmul_op in matmul_ops:
-                input_a = call_matmul_op.operands[0]
-                input_b = call_matmul_op.operands[1]
-                output = call_matmul_op.operands[-1]
-                M, K = MemRefType(input_a.type).shape
-                _, N = MemRefType(input_b.type).shape
-                dtype_a = str(input_a.type.element_type)
-                dtype_b = str(input_b.type.element_type)
-                out_dtype = str(output.type.element_type)
-                if dtype_a == dtype_b:
-                    assert (dtype_a, out_dtype) in matmul_external_kernel_config_map
-                    matmul_configs = matmul_external_kernel_config_map[
-                        (dtype_a, out_dtype)
-                    ]
-                    if self.device == "npu1":
-                        m, k, n = matmul_configs["aie2"]
-                    else:
-                        m, k, n = matmul_configs["aie2p"]
-                elif self.device == "npu1":
-                    if dtype_a == dtype_b:
-                        m, k, n = matmul_external_kernel_config_map[
-                            (dtype_a, out_dtype)
-                        ]["aie2"]
-                    else:
-                        m, k, n = matmul_external_kernel_config_map[
-                            (dtype_a, dtype_b, out_dtype)
-                        ]["aie2"]
-                else:
-                    continue
-                with function.context, allo_ir.ir.Location.unknown():
-                    new_input_0 = allo_d.transform_layout(
-                        input_a.type,
-                        input_a,
-                        [0, 0, 0, 0],
-                        [M // m, K // k, m, k],
-                        [m * K, k, K, 1],
-                        ip=InsertionPoint(call_matmul_op),
-                    )
-                    new_input_0.owner.attributes["layout_hint"] = StringAttr.get(
-                        f"A_to_{M}x{N}x{K}_{m}x{n}x{k}"
-                    )
-                    new_input_1 = allo_d.transform_layout(
-                        input_b.type,
-                        input_b,
-                        [0, 0, 0, 0],
-                        [K // k, N // n, k, n],
-                        [N * k, n, N, 1],
-                        ip=InsertionPoint(call_matmul_op),
-                    )
-                    new_input_1.owner.attributes["layout_hint"] = StringAttr.get(
-                        f"B_to_{M}x{N}x{K}_{m}x{n}x{k}"
-                    )
-                    new_output = allo_d.transform_layout(
-                        output.type,
-                        output,
-                        [0, 0, 0, 0],
-                        [M // m, N // n, m, n],
-                        [m * N, n, N, 1],
-                        ip=InsertionPoint(call_matmul_op),
-                    )
-                    new_output.owner.attributes["layout_hint"] = StringAttr.get(
-                        f"C_to_{M}x{N}x{K}_{m}x{n}x{k}"
-                    )
-                    vectorized_kernel_name = call_matmul_op.attributes[
-                        "lib"
-                    ].value.replace("matmul_scalar_", "matmul_")
-                    allo_func_d.CallOp(
-                        [],
-                        FlatSymbolRefAttr.get(vectorized_kernel_name),
-                        [new_input_0, new_input_1, new_output],
-                        ip=InsertionPoint(call_matmul_op),
-                    )
-                    matmul_output = allo_d.transform_layout(
-                        new_output.type,
-                        new_output,
-                        [0, 0, 0, 0],
-                        [M // m, m, N // n, n],
-                        [m * N, n, m * n, 1],
-                        ip=InsertionPoint(call_matmul_op),
-                    )
-                    matmul_output.owner.attributes["layout_hint"] = StringAttr.get(
-                        f"C_from_{M}x{N}x{K}_{m}x{n}x{k}"
-                    )
-                    allo_memref_d.copy(
-                        matmul_output, output, ip=InsertionPoint(call_matmul_op)
-                    )
-                    if vectorized_kernel_name not in self.injected_external_kernels:
-                        scalar_kernel: ExternalModuleBase = (
-                            self.injected_external_kernels[
-                                call_matmul_op.attributes["lib"].value
-                            ]
-                        )
-                        self.injected_external_kernels[vectorized_kernel_name] = (
-                            ExternalModuleBase(
-                                vectorized_kernel_name,
-                                scalar_kernel.input_idx,
-                                scalar_kernel.output_idx,
-                                scalar_kernel.kernel_code,
-                                scalar_kernel.kernel_header,
-                            )
-                        )
-                        operand_types = [x.type for x in call_matmul_op.operands]
-                        func_type = allo_func_d.FunctionType.get(
-                            operand_types,
-                            [],
-                        )
-                        vectorized_kernel = allo_func_d.FuncOp(
-                            vectorized_kernel_name,
-                            func_type,
-                            ip=InsertionPoint(function),
-                        )
-                        vectorized_kernel.attributes["sym_visibility"] = StringAttr.get(
-                            "private"
-                        )
-                    call_matmul_op.erase()
-
-        def optimize_layout_transformation(function: allo_func_d.FuncOp):
-            """
-            Optimize layout transformation operations
-                - some can be 'push out of the function' and done at transfer time (e.g. with dma)
-                - some contiguous inverse transformation can be safely removed.
-            """
-            node = self.virtual_computation_graph.nodes[
-                func.attributes["sym_name"].value
-            ]
-            dead_ops = []
-            # no need to transform if the result is unchanged
-            excuse_operands = set()
-
-            def optimize_layout_transformation_recursive(op):
-                # op.operands[0] is whole zero
-                if (
-                    "lib" in op.attributes
-                    and "fill_zeros" in op.attributes["lib"].value
-                ):
-                    excuse_operands.add(op.operands[0])
-                    return
-                if op.name == "allo.transform_layout":
-                    if op.operands[0] in excuse_operands:
-                        op.result.replace_all_uses_with(op.operands[0])
-                        excuse_operands.remove(op.operands[0])
-                        dead_ops.append(op)
-                        return
-                    if "layout_hint" in op.attributes:
-                        layout_hint = op.attributes["layout_hint"].value
-                        parts = re.findall(r"[^_]+", layout_hint)
-                        if len(parts) == 4 and parts[1] == "from":
-                            next_use_op = allo_d.get_next_use_in_function(
-                                op.result, op, function
-                            )
-                            if next_use_op is not None:
-                                # transform_layout
-                                if "layout_hint" in next_use_op.attributes:
-                                    if is_inverse_transform_layout(op, next_use_op):
-                                        next_use_op.result.replace_all_uses_with(
-                                            op.operands[0]
-                                        )
-                                        dead_ops.append(op)
-                                        dead_ops.append(next_use_op)
-                                # memcpy to another memref
-                                elif (
-                                    next_use_op.name == "memref.copy"
-                                    and op.result == next_use_op.operands[0]
-                                ):
-                                    memcpy_op = next_use_op
-                                    next_use_op = allo_d.get_next_use_in_function(
-                                        memcpy_op.operands[1], next_use_op, function
-                                    )
-                                    # cpy result used in transform_layout
-                                    if (
-                                        next_use_op is not None
-                                        and "layout_hint" in next_use_op.attributes
-                                    ):
-                                        if is_inverse_transform_layout(op, next_use_op):
-                                            if (
-                                                allo_d.get_next_use_in_function(
-                                                    memcpy_op.operands[1],
-                                                    next_use_op,
-                                                    function,
-                                                ).name
-                                                == "memref.copy"
-                                            ):
-                                                next_use_op.result.replace_all_uses_with(
-                                                    op.operands[0]
-                                                )
-                                                dead_ops.append(next_use_op)
-                                                dead_ops.append(memcpy_op)
-                                                dead_ops.append(op)
-                                                return
-
-                for region in op.regions:
-                    for block in region.blocks:
-                        # fixme: using 'stack' for nested blocks can be better
-                        excuse_operands.clear()
-                        for inner_op in block.operations:
-                            optimize_layout_transformation_recursive(inner_op)
-
-            def transform_with_dma():
-                arg_info = self.core_func_args[function.name.value]
-                for arg in func.arguments:
-                    if arg.arg_number not in arg_info:
-                        continue
-                    # input: transform to the same layout before every 'use'
-                    if arg_info[arg.arg_number][1]:
-                        var = arg
-                        if (
-                            arg_info[arg.arg_number][0].stream is not None
-                            and len(list(arg.uses)) == 1  # allo.stream_get
-                        ):
-                            var = list(arg.uses)[0].owner.result
-                        op = None
-                        for use in var.uses:
-                            if use.owner.name == "allo.transform_layout":
-                                if op is not None:
-                                    if (
-                                        op.attributes["offsets"]
-                                        != use.owner.attributes["offsets"]
-                                        or op.attributes["sizes"]
-                                        != use.owner.attributes["sizes"]
-                                        or op.attributes["strides"]
-                                        != use.owner.attributes["strides"]
-                                    ):
-                                        op = None
-                                        break
-                                op = use.owner
-                            else:
-                                op = None
-                                break
-                        if op is not None:
-                            node.interface_layout[arg.arg_number] = (
-                                list(op.attributes["offsets"]),
-                                list(op.attributes["sizes"]),
-                                list(op.attributes["strides"]),
-                            )
-                            if arg_info[arg.arg_number][0].stream is not None:
-                                arg_info[arg.arg_number][
-                                    0
-                                ].stream.dst_layout_transform = (
-                                    list(op.attributes["offsets"]),
-                                    list(op.attributes["sizes"]),
-                                    list(op.attributes["strides"]),
-                                    (
-                                        None
-                                        if "layout_hint" not in op.attributes
-                                        else op.attributes["layout_hint"].value
-                                    ),
-                                )
-                            op.result.replace_all_uses_with(var)
-                            op.erase()
-                    # output
-                    else:
-                        op = allo_d.get_last_use_in_function(arg, function)
-                        is_dtensor = arg_info[arg.arg_number][0].stream is None
-                        operand_idx = 0 if is_dtensor else 1
-                        if (
-                            (
-                                op.name == "memref.copy"
-                                if is_dtensor
-                                else op.name == "allo.stream_put"
-                            )
-                            and op.operands[operand_idx] not in func.arguments
-                            and op.operands[operand_idx].owner.name
-                            == "allo.transform_layout"
-                        ):
-                            transform_layout_op = op.operands[operand_idx].owner
-                            # the layout transfer before copy can be forwarded to transfer after copy
-                            forward_layout_transform_flag = (
-                                transform_layout_op.operands[0] not in func.arguments
-                                and allo_d.get_last_use_in_function(
-                                    transform_layout_op.operands[0],
-                                    function,
-                                )
-                                == transform_layout_op
-                            )
-                            opt_flag = False
-                            if is_dtensor:
-                                # typical transform before transfer pattern
-                                if transform_layout_op.operands[0] == arg:
-                                    opt_flag = True
-                                else:
-                                    opt_flag = forward_layout_transform_flag
-                            else:
-                                opt_flag = forward_layout_transform_flag
-                            if opt_flag:
-                                node.interface_layout[arg.arg_number] = (
-                                    list(transform_layout_op.attributes["offsets"]),
-                                    list(transform_layout_op.attributes["sizes"]),
-                                    list(transform_layout_op.attributes["strides"]),
-                                )
-                                if not is_dtensor:
-                                    arg_info[arg.arg_number][
-                                        0
-                                    ].stream.src_layout_transform = (
-                                        list(transform_layout_op.attributes["offsets"]),
-                                        list(transform_layout_op.attributes["sizes"]),
-                                        list(transform_layout_op.attributes["strides"]),
-                                        (
-                                            None
-                                            if "layout_hint"
-                                            not in transform_layout_op.attributes
-                                            else transform_layout_op.attributes[
-                                                "layout_hint"
-                                            ].value
-                                        ),
-                                    )
-                                    op.operands[1] = transform_layout_op.operands[0]
-                                if not forward_layout_transform_flag:
-                                    # if is forward, cannot erase the op
-                                    op.erase()
-                                transform_layout_op.result.replace_all_uses_with(
-                                    transform_layout_op.operands[0]
-                                )
-                                transform_layout_op.erase()
-
-            optimize_layout_transformation_recursive(function)
-            for op in dead_ops:
-                op.erase()
-            allo_d.copy_on_write_on_function(function)
-            transform_with_dma()
-
-        for func in self.allo_module.body.operations:
-            if isinstance(func, allo_func_d.FuncOp) and "df.kernel" in func.attributes:
-                simplify_matmul_accumulate(func)
-                allo_d.copy_on_write_on_function(func)
-                vectorize_matmul(func)
-                optimize_layout_transformation(func)
-
-        pipeline = "builtin.module(canonicalize)"
-        with self.allo_module.context:
-            mlir_pass_manager.parse(pipeline).run(self.allo_module.operation)
-
-        # record optimized allo mlir
-        with open(
-            os.path.join(self.project_dir, "original_opt.mlir"), "w", encoding="utf-8"
-        ) as f:
-            f.write(str(self.allo_module))
-
-    def build(
-        self,
-        device_type="npu1_4col",
-        mapping_primitives: list[tuple[str, list]] = None,
-        profile: bool = False,
-        warmup: int = 20,
-        num_iters: int = 100,
-        trace: list[tuple[str, tuple[int, ...]]] = None,
-        trace_size: int = 4096,
-    ):
-        # virtual mapping can only be applied to DAG
-        if not self.computation_is_dag:
-            if mapping_primitives is not None and len(mapping_primitives) > 0:
-                raise ValueError(
-                    "The input computation graph is not a DAG. Do not support virtual mapping now."
-                )
-
-        if "npu1" in device_type:
-            self.device = "npu1"
-        elif "npu2" in device_type:
-            self.device = "npu2"
-        else:
-            raise ValueError("Unsupported device type.")
-        self.profile = profile
-        self.warmup = warmup
-        self.num_iters = num_iters
-        if trace is not None:
-            self.trace_size = trace_size
-        build_dir = os.path.join(self.project_dir, "build")
-        if os.path.exists(build_dir):
-            shutil.rmtree(build_dir)
-        os.makedirs(build_dir)
-        # record original allo mlir
-        with open(
-            os.path.join(self.project_dir, "raw.mlir"), "w", encoding="utf-8"
-        ) as f:
-            f.write(str(self.allo_module))
-        # inject external kernels
-        # (inject before virtual mapping since using external kernel may require layout transformation when transferring data)
-        use_external_kernels, self.injected_external_kernels, include_src = (
-            inject_external_kernels(
-                self.allo_module,
-                self.top_func_name,
-                self.external_kernel_lib,
-                "aie2" if self.device == "npu1" else "aie2p",
-            )
-        )
-        self.analyze_kernel_parameters(
-            get_df_kernels(self.allo_module), self.injected_external_kernels
-        )
-        # ------------------------- virtual mapping -------------------------
-        self.init_virtual_graph(use_external_kernels)
-        if mapping_primitives is not None:
-            for mapping in mapping_primitives:
-                primitive = mapping[0]
-                arg_list = mapping[1]
-                if primitive == "chain":
-                    assert len(arg_list) == 2
-                    self.virtual_computation_graph.chain(arg_list[0], arg_list[1])
-                if primitive == "bundle":
-                    self.virtual_computation_graph.bundle(arg_list)
-        self.virtual_computation_graph.refactor()
-
-        # record original allo mlir
-        with open(
-            os.path.join(self.project_dir, "original.mlir"), "w", encoding="utf-8"
-        ) as f:
-            f.write(str(self.allo_module))
-
-        # mapping guard
-        logical_node_num = len(self.virtual_computation_graph.nodes)
-        assert device_type in device_config_map, "Unsupported device type"
-        physical_node_num = np.prod(device_config_map[device_type]["mesh"])
-        assert (
-            logical_node_num <= physical_node_num
-        ), f"Unresolvable mapping from {logical_node_num} logical nodes to {physical_node_num} physical nodes"
-
-        # ------------------------- code optimization -------------------------
-        self.allo_opt()
-
-        passes = [
-            "func.func(convert-linalg-to-affine-loops),lower-transform-layout-ops,lower-affine",
-        ]
-        pipeline = f'builtin.module({",".join(passes)})'
-        with self.allo_module.context:
-            mlir_pass_manager.parse(pipeline).run(self.allo_module.operation)
-        # ------------------------- mlir-aie code generation -------------------------
-        with allo_ir.ir.Context() as ctx, allo_ir.ir.Location.unknown():
-            allo_d.register_dialect(ctx)
-            pattern = re.compile(r"memref<([\dx]+)xi4>")
-            module_str = str(self.allo_module)
-
-            def repl(match):
-                dims_str = match.group(1)
-                dims = [int(d) for d in dims_str.split("x")]
-                dims[-1] //= 2
-                new_dims_str = "x".join(str(d) for d in dims)
-                return f"memref<{new_dims_str}xi8>"
-
-            module_str = pattern.sub(repl, module_str)
-            self.allo_module = allo_ir.ir.Module.parse(module_str)
-
-        top_func, core_funcs, external_funcs = classify_aie_functions(
-            self.allo_module, self.top_func_name
-        )
-
-        code_generator = CodeGenerator(
-            device_type,
-            self.global_tensors,
-            top_func,
-            self.core_func_args,
-            self.streams,
-            self.virtual_computation_graph,
-        )
-        (
-            self.aie_module,
-            self.module_runtime_args,
-        ) = code_generator.aie_codegen(
-            core_funcs,
-            external_funcs,
-            trace,
-            trace_size,
-        )
-
-        # TODO: opt passes on aie-mlir
-        passes = [
-            "func.func(affine-loop-unroll), canonicalize",
-        ]
-        pipeline = f'builtin.module({",".join(passes)})'
-        with self.aie_module.context:
-            aie_pass_manager.PassManager.parse(pipeline).run(self.aie_module.operation)
-
-        # ------------------------- build project -------------------------
-        self.post_codegen_build(self.injected_external_kernels, include_src)
-        return self
-
-    def post_codegen_build(
-        self, injected_kernels: dict[str, ExternalModuleBase], include_src: set[str]
-    ):
-        with open(
-            os.path.join(self.project_dir, "top.mlir"), "w", encoding="utf-8"
-        ) as f:
-            f.write(str(self.aie_module))
-        if len(injected_kernels) > 0:
-            paths = set()
-            # user defined external kernels
-            for ext_module in self.external_kernel_lib.values():
-                paths.add((ext_module.impl_path, ext_module.filename))
-            for src_path, dst_file in paths:
-                target_path = os.path.join(self.project_dir, dst_file)
-                if os.path.exists(target_path) and os.path.samefile(
-                    src_path, target_path
-                ):
-                    continue
-                shutil.copy(src_path, target_path)
-            kernel_code = codegen_external_kernels(
-                injected_kernels,
-                include_src,
-                "aie2" if self.device == "npu1" else "aie2p",
-            )
-            with open(
-                os.path.join(self.project_dir, "external.cc"), "w", encoding="utf-8"
-            ) as f:
-                f.write(kernel_code)
-            cmd = f"cd {self.project_dir} && $PEANO_INSTALL_DIR/bin/clang++ -O2 -v -std=c++20 --target=aie2{"p" if self.device == "npu2" else ""}-none-unknown-elf -Wno-parentheses -Wno-attributes -Wno-macro-redefined -DNDEBUG -I $MLIR_AIE_INSTALL_DIR/include -I $MLIR_AIE_EXTERNAL_KERNEL_DIR/ -I. -c external.cc -o external.o"
-            with subprocess.Popen(cmd, shell=True) as process:
-                process.wait()
-            if process.returncode != 0:
-                raise RuntimeError("Failed to compile external kernels.")
-        # build mlir-aie
-        cmd = f"cd {self.project_dir} && aiecc.py --alloc-scheme=basic-sequential --aie-generate-xclbin --no-compile-host --xclbin-name=build/final.xclbin --no-xchesscc --no-xbridge --peano ${{PEANO_INSTALL_DIR}} --aie-generate-npu-insts --npu-insts-name=insts.txt top.mlir"
-        with subprocess.Popen(cmd, shell=True) as process:
-            process.wait()
-        if process.returncode != 0:
-            raise RuntimeError("Failed to compile the MLIR-AIE code")
-        # generate host code
-        path = os.path.dirname(__file__)
-        path = os.path.join(path, "../../harness/aie")
-        os.system(f"cp -r {path}/* {self.project_dir}")
-        if self.module_runtime_args is None:
-            self.module_runtime_args = []
-            total_tensors = len(self.global_tensors)
-            for idx in range(total_tensors):
-                dtensor = self.global_tensors[idx]
-                runtime_arg = RuntimeArgs(dtensor.dtype, dtensor.is_input)
-                runtime_arg.global_tensors.append(idx)
-                runtime_arg.current_size += np.prod(dtensor.shape)
-                self.module_runtime_args.append(runtime_arg)
-        host_code = codegen_host(self.global_tensors, self.module_runtime_args)
-        with open(
-            os.path.join(self.project_dir, "test.cpp"), "w", encoding="utf-8"
-        ) as f:
-            f.write(host_code)
-        cmd = f"cd {self.project_dir}/build && cmake .. -DTARGET_NAME=top -DMLIR_AIE_DIR=$RUNTIME_LIB_DIR/.. && cmake --build . --config Release"
-        with subprocess.Popen(cmd, shell=True) as process:
-            process.wait()
-        if process.returncode != 0:
-            raise RuntimeError("Failed to build AIE project.")
-
-    def help(self):
-        # print the parameter list of the module
-        print("Parameter reference:", self.module_parameter_list)
-
-    def __call__(self, *args):
-        for idx, dtensor in self.global_tensors.items():
-            if dtensor.is_input:
-                arg = args[idx]
-                if str(dtensor.dtype) == "i4":
-                    arg = pack_int4(arg)
-                with open(
-                    os.path.join(self.project_dir, f"input{idx}.data"), "wb"
-                ) as f:
-                    f.write(arg.tobytes())
-
-        cmd = f"cd {self.project_dir} && ./build/top -x build/final.xclbin -i insts.txt -k MLIR_AIE --trace_sz {self.trace_size} {f'-p true --warmup {self.warmup} --test_iter {self.num_iters}' if self.profile else ''}"
-        with subprocess.Popen(cmd, shell=True) as process:
-            process.wait()
-        if process.returncode != 0:
-            raise RuntimeError("Failed to execute AIE code.")
-        for idx, dtensor in self.global_tensors.items():
-            if not dtensor.is_input:
-                result = read_tensor_from_file(
-                    dtensor.dtype,
-                    args[idx].shape,
-                    f"{self.project_dir}/output{idx}.data",
-                )
-                args[idx][:] = result
+# Copyright Allo authors. All Rights Reserved.
+# SPDX-License-Identifier: Apache-2.0
+# pylint: disable=c-extension-no-member, too-many-instance-attributes, too-many-nested-blocks, no-name-in-module
+
+import os
+import re
+import subprocess
+import shutil
+import numpy as np
+
+try:
+    import aie.ir as aie_ir
+    import aie.passmanager as aie_pass_manager
+except ImportError:
+    pass
+
+import allo._mlir._mlir_libs._mlir as allo_ir
+from ..._mlir.dialects import (
+    allo as allo_d,
+    func as allo_func_d,
+    _memref_ops_gen as allo_memref_d,
+)
+from ..._mlir.ir import (
+    Type,
+    StringAttr,
+    InsertionPoint,
+    FlatSymbolRefAttr,
+    MemRefType,
+)
+from ..._mlir.passmanager import PassManager as mlir_pass_manager
+from ...passes import analyze_read_write_patterns
+from ...memory import DTensor
+from ...utils import construct_kernel_name
+from .external_kernel import ExternalModule, ExternalModuleBase
+from .mlir_codegen import CodeGenerator
+from .vliw import vliw
+from .utils import (
+    Argument,
+    Stream,
+    inject_external_kernels,
+    matmul_external_kernel_config_map,
+    device_config_map,
+    get_df_kernels,
+    classify_aie_functions,
+    codegen_external_kernels,
+    simplify_matmul_accumulate,
+    collect_lib_func_call,
+    pack_int4,
+    read_tensor_from_file,
+    codegen_host,
+    RuntimeArgs,
+    is_inverse_transform_layout,
+)
+from .mapping import ComputationGraph
+
+
+def is_available():
+    return "MLIR_AIE_INSTALL_DIR" in os.environ
+
+
+class AIE_MLIRModule:
+    # ############################################################
+    # Construction
+    # ############################################################
+    def __init__(
+        self,
+        module: allo_ir.ir.Module,
+        top_func_name: str,
+        parameter_list: dict[str, int],
+        func_args: dict,
+        project_dir: str,
+        stream_info: dict,
+        stream_types_dict: dict[str, Type],
+        ext_libs: list = None,
+        func_instances: dict = None,
+    ):
+        """
+        Note: the module is data-driven,
+            we need to carefully manage data transfer between 'functions' to avoid deadlocks.
+            For example, launching the kernels in topological order.
+        """
+        # module metadata
+        self.trace_size = 0
+        self.project_dir: str = project_dir
+        self.allo_module: allo_ir.ir.Module = module
+        self.top_func_name: str = top_func_name
+        self.module_parameter_list = [
+            k for k, _ in sorted(parameter_list.items(), key=lambda item: item[1])
+        ]
+        self.func_instances = func_instances
+
+        self.external_kernel_lib: dict[str, ExternalModule] = {}
+        for ext_kernel in ext_libs:
+            if isinstance(ext_kernel, ExternalModule):
+                self.external_kernel_lib[ext_kernel.top] = ext_kernel
+
+        self.func_args: dict[str, list[Argument]] = {}
+        self.streams: dict[str, Stream] = {}
+        self.stream_info: dict[str, dict[str, bool]] = {}
+        self._init_func_args(func_args)
+        self.computation_is_dag = self._init_streams(stream_info, stream_types_dict)
+
+        # index in top function argument list -> DTensor
+        self.global_tensors: dict[int, DTensor] = None
+        self.module_runtime_args: list[RuntimeArgs] = None
+        # function name -> (argument index -> (argument, is_input))
+        self.core_func_args: dict[str, dict[int, tuple[Argument, bool]]] = None
+
+        self.aie_module: aie_ir.Module = None
+
+    def _init_func_args(self, func_args: dict):
+        tmp_map: dict = {}
+        for func_name, args in func_args.items():
+            self.func_args[func_name] = []
+            for arg in args:
+                if arg in tmp_map:
+                    self.func_args[func_name].append(tmp_map[arg])
+                elif isinstance(arg, DTensor):
+                    argument = Argument(arg, None)
+                    self.func_args[func_name].append(argument)
+                    tmp_map[arg] = argument
+                elif isinstance(arg, str):
+                    stream = Stream(arg)
+                    self.streams[arg] = stream
+                    argument = Argument(None, stream)
+                    self.func_args[func_name].append(argument)
+                    tmp_map[arg] = argument
+                else:
+                    raise ValueError(f"Unresolved function argument {arg}")
+
+    def _init_streams(self, stream_info: dict, stream_types_dict: dict[str, Type]):
+        """
+        Collect allo.stream information for each function.
+        """
+        for func_name, info_list in stream_info.items():
+            self.stream_info[func_name] = {}
+            for name, io in info_list:
+                self.streams[name].set_element_type(
+                    str(stream_types_dict[name]), self.allo_module.context
+                )
+                if io == "in":
+                    self.streams[name].dst = func_name
+                    self.stream_info[func_name][name] = True
+                else:
+                    self.streams[name].src = func_name
+                    self.stream_info[func_name][name] = False
+        edge_map = {src: set() for src in stream_info.keys()}
+        for stream in self.streams.values():
+            edge_map[stream.src].add(stream.dst)
+        visited = set()
+        rec_stack = set()
+
+        def dfs(node):
+            if node in rec_stack:
+                return False  # found a cycle
+            if node in visited:
+                return True
+
+            visited.add(node)
+            rec_stack.add(node)
+
+            for neighbor in edge_map.get(node, set()):
+                if not dfs(neighbor):
+                    return False
+
+            rec_stack.remove(node)
+            return True
+
+        return all(dfs(node) for node in edge_map.keys())
+
+    # ############################################################
+    # Build
+    # ############################################################
+    def init_virtual_graph(self, use_external_kernels: dict[str, bool]):
+        assert (
+            self.core_func_args is not None and self.global_tensors is not None
+        ), "Analysis of kernel parameters should be done before initializing virtual graph"
+        self.virtual_computation_graph: ComputationGraph = ComputationGraph(
+            self.allo_module,
+            self.top_func_name,
+            self.streams,
+            self.core_func_args,
+            use_external_kernels,
+            self.func_instances,
+        )
+
+    def analyze_kernel_parameters(
+        self,
+        df_kernels: list[allo_func_d.FuncOp],
+        injected_external_kernels: dict[str:ExternalModuleBase],
+    ):
+        """
+        Analyze the parameters of each df.kernel.
+
+        Collected information:
+            - self.core_func_args: function name -> (argument index -> (argument, is_input))
+            - self.global_tensors: global argument index -> DTensor
+        """
+        tag_to_read_write_pattern: dict[str, tuple[list, list]] = {}
+        # init
+        self.core_func_args = {}
+        self.global_tensors = {}
+        # analyze
+        tag_to_func: dict[str, allo_func_d.FuncOp] = {}
+        for func in df_kernels:
+            tag = func.attributes["tag"].value
+            if tag not in tag_to_func:
+                tag_to_func[tag] = func
+                in_idx_list, out_idx_list = analyze_read_write_patterns(
+                    func, injected_external_kernels
+                )
+                tag_to_read_write_pattern[tag] = (in_idx_list, out_idx_list)
+
+        for orig_name, kernel_instance_info in self.func_instances.items():
+            for dim, predicate_tag in kernel_instance_info.items():
+                kernel_name = construct_kernel_name(orig_name, dim)
+                kernel = tag_to_func[predicate_tag]
+                self.core_func_args[kernel_name] = {}
+                in_idx_list, out_idx_list = tag_to_read_write_pattern[predicate_tag]
+                for io_idx_list, io_type in (
+                    (in_idx_list, "in"),
+                    (out_idx_list, "out"),
+                ):
+                    for io_idx in io_idx_list:
+                        argument: Argument = self.func_args[kernel_name][io_idx]
+                        self.core_func_args[kernel_name][io_idx] = (
+                            argument,
+                            io_type == "in",
+                        )
+                        if not argument.dtensor is None:
+                            argument.dtensor.set_access_pattern()
+                            argument.dtensor.type_as_param = kernel.arguments[
+                                io_idx
+                            ].type.shape
+                            global_idx = self.func_args[self.top_func_name].index(
+                                argument
+                            )
+                            argument.dtensor.set_global_info(
+                                global_idx, io_type == "in"
+                            )
+                            self.global_tensors[global_idx] = argument.dtensor
+                # streams
+                for i, _ in enumerate(kernel.arguments):
+                    func_arg = self.func_args[kernel_name][i]
+                    if (
+                        i in self.core_func_args[kernel_name]
+                        or func_arg.stream is None  # unused
+                    ):
+                        continue
+                    self.core_func_args[kernel_name][i] = (
+                        func_arg,
+                        self.stream_info[kernel_name][func_arg.stream.name],
+                    )
+
+    def allo_opt(self):
+        """
+        run optimized passes on allo mlir
+        """
+
+        def vectorize_matmul(function: allo_func_d.FuncOp):
+            """
+            Using vectorized matmul to replace scalar version.
+            Layout transform is required before and after using vectorized matmul.
+
+            * All external kernels are from https://github.com/Xilinx/mlir-aie/tree/v1.0/aie_kernels.
+            """
+            matmul_ops: list[allo_func_d.CallOp] = collect_lib_func_call(
+                function, "matmul_scalar"
+            )
+            for call_matmul_op in matmul_ops:
+                input_a = call_matmul_op.operands[0]
+                input_b = call_matmul_op.operands[1]
+                output = call_matmul_op.operands[-1]
+                M, K = MemRefType(input_a.type).shape
+                _, N = MemRefType(input_b.type).shape
+                dtype_a = str(input_a.type.element_type)
+                dtype_b = str(input_b.type.element_type)
+                out_dtype = str(output.type.element_type)
+                if dtype_a == dtype_b:
+                    assert (dtype_a, out_dtype) in matmul_external_kernel_config_map
+                    matmul_configs = matmul_external_kernel_config_map[
+                        (dtype_a, out_dtype)
+                    ]
+                    if self.device == "npu1":
+                        m, k, n = matmul_configs["aie2"]
+                    else:
+                        m, k, n = matmul_configs["aie2p"]
+                elif self.device == "npu1":
+                    if dtype_a == dtype_b:
+                        m, k, n = matmul_external_kernel_config_map[
+                            (dtype_a, out_dtype)
+                        ]["aie2"]
+                    else:
+                        m, k, n = matmul_external_kernel_config_map[
+                            (dtype_a, dtype_b, out_dtype)
+                        ]["aie2"]
+                else:
+                    continue
+                with function.context, allo_ir.ir.Location.unknown():
+                    new_input_0 = allo_d.transform_layout(
+                        input_a.type,
+                        input_a,
+                        [0, 0, 0, 0],
+                        [M // m, K // k, m, k],
+                        [m * K, k, K, 1],
+                        ip=InsertionPoint(call_matmul_op),
+                    )
+                    new_input_0.owner.attributes["layout_hint"] = StringAttr.get(
+                        f"A_to_{M}x{N}x{K}_{m}x{n}x{k}"
+                    )
+                    new_input_1 = allo_d.transform_layout(
+                        input_b.type,
+                        input_b,
+                        [0, 0, 0, 0],
+                        [K // k, N // n, k, n],
+                        [N * k, n, N, 1],
+                        ip=InsertionPoint(call_matmul_op),
+                    )
+                    new_input_1.owner.attributes["layout_hint"] = StringAttr.get(
+                        f"B_to_{M}x{N}x{K}_{m}x{n}x{k}"
+                    )
+                    new_output = allo_d.transform_layout(
+                        output.type,
+                        output,
+                        [0, 0, 0, 0],
+                        [M // m, N // n, m, n],
+                        [m * N, n, N, 1],
+                        ip=InsertionPoint(call_matmul_op),
+                    )
+                    new_output.owner.attributes["layout_hint"] = StringAttr.get(
+                        f"C_to_{M}x{N}x{K}_{m}x{n}x{k}"
+                    )
+                    vectorized_kernel_name = call_matmul_op.attributes[
+                        "lib"
+                    ].value.replace("matmul_scalar_", "matmul_")
+                    allo_func_d.CallOp(
+                        [],
+                        FlatSymbolRefAttr.get(vectorized_kernel_name),
+                        [new_input_0, new_input_1, new_output],
+                        ip=InsertionPoint(call_matmul_op),
+                    )
+                    matmul_output = allo_d.transform_layout(
+                        new_output.type,
+                        new_output,
+                        [0, 0, 0, 0],
+                        [M // m, m, N // n, n],
+                        [m * N, n, m * n, 1],
+                        ip=InsertionPoint(call_matmul_op),
+                    )
+                    matmul_output.owner.attributes["layout_hint"] = StringAttr.get(
+                        f"C_from_{M}x{N}x{K}_{m}x{n}x{k}"
+                    )
+                    allo_memref_d.copy(
+                        matmul_output, output, ip=InsertionPoint(call_matmul_op)
+                    )
+                    if vectorized_kernel_name not in self.injected_external_kernels:
+                        scalar_kernel: ExternalModuleBase = (
+                            self.injected_external_kernels[
+                                call_matmul_op.attributes["lib"].value
+                            ]
+                        )
+                        self.injected_external_kernels[vectorized_kernel_name] = (
+                            ExternalModuleBase(
+                                vectorized_kernel_name,
+                                scalar_kernel.input_idx,
+                                scalar_kernel.output_idx,
+                                scalar_kernel.kernel_code,
+                                scalar_kernel.kernel_header,
+                            )
+                        )
+                        operand_types = [x.type for x in call_matmul_op.operands]
+                        func_type = allo_func_d.FunctionType.get(
+                            operand_types,
+                            [],
+                        )
+                        vectorized_kernel = allo_func_d.FuncOp(
+                            vectorized_kernel_name,
+                            func_type,
+                            ip=InsertionPoint(function),
+                        )
+                        vectorized_kernel.attributes["sym_visibility"] = StringAttr.get(
+                            "private"
+                        )
+                    call_matmul_op.erase()
+
+        def optimize_layout_transformation(function: allo_func_d.FuncOp):
+            """
+            Optimize layout transformation operations
+                - some can be 'push out of the function' and done at transfer time (e.g. with dma)
+                - some contiguous inverse transformation can be safely removed.
+            """
+            node = self.virtual_computation_graph.nodes[
+                func.attributes["sym_name"].value
+            ]
+            dead_ops = []
+            # no need to transform if the result is unchanged
+            excuse_operands = set()
+
+            def optimize_layout_transformation_recursive(op):
+                # op.operands[0] is whole zero
+                if (
+                    "lib" in op.attributes
+                    and "fill_zeros" in op.attributes["lib"].value
+                ):
+                    excuse_operands.add(op.operands[0])
+                    return
+                if op.name == "allo.transform_layout":
+                    if op.operands[0] in excuse_operands:
+                        op.result.replace_all_uses_with(op.operands[0])
+                        excuse_operands.remove(op.operands[0])
+                        dead_ops.append(op)
+                        return
+                    if "layout_hint" in op.attributes:
+                        layout_hint = op.attributes["layout_hint"].value
+                        parts = re.findall(r"[^_]+", layout_hint)
+                        if len(parts) == 4 and parts[1] == "from":
+                            next_use_op = allo_d.get_next_use_in_function(
+                                op.result, op, function
+                            )
+                            if next_use_op is not None:
+                                # transform_layout
+                                if "layout_hint" in next_use_op.attributes:
+                                    if is_inverse_transform_layout(op, next_use_op):
+                                        next_use_op.result.replace_all_uses_with(
+                                            op.operands[0]
+                                        )
+                                        dead_ops.append(op)
+                                        dead_ops.append(next_use_op)
+                                # memcpy to another memref
+                                elif (
+                                    next_use_op.name == "memref.copy"
+                                    and op.result == next_use_op.operands[0]
+                                ):
+                                    memcpy_op = next_use_op
+                                    next_use_op = allo_d.get_next_use_in_function(
+                                        memcpy_op.operands[1], next_use_op, function
+                                    )
+                                    # cpy result used in transform_layout
+                                    if (
+                                        next_use_op is not None
+                                        and "layout_hint" in next_use_op.attributes
+                                    ):
+                                        if is_inverse_transform_layout(op, next_use_op):
+                                            if (
+                                                allo_d.get_next_use_in_function(
+                                                    memcpy_op.operands[1],
+                                                    next_use_op,
+                                                    function,
+                                                ).name
+                                                == "memref.copy"
+                                            ):
+                                                next_use_op.result.replace_all_uses_with(
+                                                    op.operands[0]
+                                                )
+                                                dead_ops.append(next_use_op)
+                                                dead_ops.append(memcpy_op)
+                                                dead_ops.append(op)
+                                                return
+
+                for region in op.regions:
+                    for block in region.blocks:
+                        # fixme: using 'stack' for nested blocks can be better
+                        excuse_operands.clear()
+                        for inner_op in block.operations:
+                            optimize_layout_transformation_recursive(inner_op)
+
+            def transform_with_dma():
+                arg_info = self.core_func_args[function.name.value]
+                for arg in func.arguments:
+                    if arg.arg_number not in arg_info:
+                        continue
+                    # input: transform to the same layout before every 'use'
+                    if arg_info[arg.arg_number][1]:
+                        var = arg
+                        if (
+                            arg_info[arg.arg_number][0].stream is not None
+                            and len(list(arg.uses)) == 1  # allo.stream_get
+                        ):
+                            var = list(arg.uses)[0].owner.result
+                        op = None
+                        for use in var.uses:
+                            if use.owner.name == "allo.transform_layout":
+                                if op is not None:
+                                    if (
+                                        op.attributes["offsets"]
+                                        != use.owner.attributes["offsets"]
+                                        or op.attributes["sizes"]
+                                        != use.owner.attributes["sizes"]
+                                        or op.attributes["strides"]
+                                        != use.owner.attributes["strides"]
+                                    ):
+                                        op = None
+                                        break
+                                op = use.owner
+                            else:
+                                op = None
+                                break
+                        if op is not None:
+                            node.interface_layout[arg.arg_number] = (
+                                list(op.attributes["offsets"]),
+                                list(op.attributes["sizes"]),
+                                list(op.attributes["strides"]),
+                            )
+                            if arg_info[arg.arg_number][0].stream is not None:
+                                arg_info[arg.arg_number][
+                                    0
+                                ].stream.dst_layout_transform = (
+                                    list(op.attributes["offsets"]),
+                                    list(op.attributes["sizes"]),
+                                    list(op.attributes["strides"]),
+                                    (
+                                        None
+                                        if "layout_hint" not in op.attributes
+                                        else op.attributes["layout_hint"].value
+                                    ),
+                                )
+                            op.result.replace_all_uses_with(var)
+                            op.erase()
+                    # output
+                    else:
+                        op = allo_d.get_last_use_in_function(arg, function)
+                        is_dtensor = arg_info[arg.arg_number][0].stream is None
+                        operand_idx = 0 if is_dtensor else 1
+                        if (
+                            (
+                                op.name == "memref.copy"
+                                if is_dtensor
+                                else op.name == "allo.stream_put"
+                            )
+                            and op.operands[operand_idx] not in func.arguments
+                            and op.operands[operand_idx].owner.name
+                            == "allo.transform_layout"
+                        ):
+                            transform_layout_op = op.operands[operand_idx].owner
+                            # the layout transfer before copy can be forwarded to transfer after copy
+                            forward_layout_transform_flag = (
+                                transform_layout_op.operands[0] not in func.arguments
+                                and allo_d.get_last_use_in_function(
+                                    transform_layout_op.operands[0],
+                                    function,
+                                )
+                                == transform_layout_op
+                            )
+                            opt_flag = False
+                            if is_dtensor:
+                                # typical transform before transfer pattern
+                                if transform_layout_op.operands[0] == arg:
+                                    opt_flag = True
+                                else:
+                                    opt_flag = forward_layout_transform_flag
+                            else:
+                                opt_flag = forward_layout_transform_flag
+                            if opt_flag:
+                                node.interface_layout[arg.arg_number] = (
+                                    list(transform_layout_op.attributes["offsets"]),
+                                    list(transform_layout_op.attributes["sizes"]),
+                                    list(transform_layout_op.attributes["strides"]),
+                                )
+                                if not is_dtensor:
+                                    arg_info[arg.arg_number][
+                                        0
+                                    ].stream.src_layout_transform = (
+                                        list(transform_layout_op.attributes["offsets"]),
+                                        list(transform_layout_op.attributes["sizes"]),
+                                        list(transform_layout_op.attributes["strides"]),
+                                        (
+                                            None
+                                            if "layout_hint"
+                                            not in transform_layout_op.attributes
+                                            else transform_layout_op.attributes[
+                                                "layout_hint"
+                                            ].value
+                                        ),
+                                    )
+                                    op.operands[1] = transform_layout_op.operands[0]
+                                if not forward_layout_transform_flag:
+                                    # if is forward, cannot erase the op
+                                    op.erase()
+                                transform_layout_op.result.replace_all_uses_with(
+                                    transform_layout_op.operands[0]
+                                )
+                                transform_layout_op.erase()
+
+            optimize_layout_transformation_recursive(function)
+            for op in dead_ops:
+                op.erase()
+            allo_d.copy_on_write_on_function(function)
+            transform_with_dma()
+
+        for func in self.allo_module.body.operations:
+            if isinstance(func, allo_func_d.FuncOp) and "df.kernel" in func.attributes:
+                simplify_matmul_accumulate(func)
+                allo_d.copy_on_write_on_function(func)
+                vectorize_matmul(func)
+                optimize_layout_transformation(func)
+
+        pipeline = "builtin.module(canonicalize)"
+        with self.allo_module.context:
+            mlir_pass_manager.parse(pipeline).run(self.allo_module.operation)
+
+        # record optimized allo mlir
+        with open(
+            os.path.join(self.project_dir, "original_opt.mlir"), "w", encoding="utf-8"
+        ) as f:
+            f.write(str(self.allo_module))
+
+    def build(
+        self,
+        device_type="npu1_4col",
+        mapping_primitives: list[tuple[str, list]] = None,
+        profile: bool = False,
+        warmup: int = 20,
+        num_iters: int = 100,
+        trace: list[tuple[str, tuple[int, ...]]] = None,
+        trace_size: int = 4096,
+    ):
+        # virtual mapping can only be applied to DAG
+        if not self.computation_is_dag:
+            if mapping_primitives is not None and len(mapping_primitives) > 0:
+                raise ValueError(
+                    "The input computation graph is not a DAG. Do not support virtual mapping now."
+                )
+
+        if "npu1" in device_type:
+            self.device = "npu1"
+        elif "npu2" in device_type:
+            self.device = "npu2"
+        else:
+            raise ValueError("Unsupported device type.")
+        self.profile = profile
+        self.warmup = warmup
+        self.num_iters = num_iters
+        if trace is not None:
+            self.trace_size = trace_size
+        build_dir = os.path.join(self.project_dir, "build")
+        if os.path.exists(build_dir):
+            shutil.rmtree(build_dir)
+        os.makedirs(build_dir)
+        # record original allo mlir
+        with open(
+            os.path.join(self.project_dir, "raw.mlir"), "w", encoding="utf-8"
+        ) as f:
+            f.write(str(self.allo_module))
+        # inject external kernels
+        # (inject before virtual mapping since using external kernel may require layout transformation when transferring data)
+        use_external_kernels, self.injected_external_kernels, include_src = (
+            inject_external_kernels(
+                self.allo_module,
+                self.top_func_name,
+                self.external_kernel_lib,
+                "aie2" if self.device == "npu1" else "aie2p",
+            )
+        )
+        self.analyze_kernel_parameters(
+            get_df_kernels(self.allo_module), self.injected_external_kernels
+        )
+        # ------------------------- virtual mapping -------------------------
+        self.init_virtual_graph(use_external_kernels)
+        if mapping_primitives is not None:
+            for mapping in mapping_primitives:
+                primitive = mapping[0]
+                arg_list = mapping[1]
+                if primitive == "chain":
+                    assert len(arg_list) == 2
+                    self.virtual_computation_graph.chain(arg_list[0], arg_list[1])
+                if primitive == "bundle":
+                    self.virtual_computation_graph.bundle(arg_list)
+        self.virtual_computation_graph.refactor()
+
+        # record original allo mlir
+        with open(
+            os.path.join(self.project_dir, "original.mlir"), "w", encoding="utf-8"
+        ) as f:
+            f.write(str(self.allo_module))
+
+        # mapping guard
+        logical_node_num = len(self.virtual_computation_graph.nodes)
+        assert device_type in device_config_map, "Unsupported device type"
+        physical_node_num = np.prod(device_config_map[device_type]["mesh"])
+        assert (
+            logical_node_num <= physical_node_num
+        ), f"Unresolvable mapping from {logical_node_num} logical nodes to {physical_node_num} physical nodes"
+
+        # ------------------------- code optimization -------------------------
+        self.allo_opt()
+
+        passes = [
+            "func.func(convert-linalg-to-affine-loops),lower-transform-layout-ops,lower-affine",
+        ]
+        pipeline = f'builtin.module({",".join(passes)})'
+        with self.allo_module.context:
+            mlir_pass_manager.parse(pipeline).run(self.allo_module.operation)
+        # ------------------------- mlir-aie code generation -------------------------
+        with allo_ir.ir.Context() as ctx, allo_ir.ir.Location.unknown():
+            allo_d.register_dialect(ctx)
+            pattern = re.compile(r"memref<([\dx]+)xi4>")
+            module_str = str(self.allo_module)
+
+            def repl(match):
+                dims_str = match.group(1)
+                dims = [int(d) for d in dims_str.split("x")]
+                dims[-1] //= 2
+                new_dims_str = "x".join(str(d) for d in dims)
+                return f"memref<{new_dims_str}xi8>"
+
+            module_str = pattern.sub(repl, module_str)
+            self.allo_module = allo_ir.ir.Module.parse(module_str)
+
+        top_func, core_funcs, external_funcs = classify_aie_functions(
+            self.allo_module, self.top_func_name
+        )
+
+        code_generator = CodeGenerator(
+            device_type,
+            self.global_tensors,
+            top_func,
+            self.core_func_args,
+            self.streams,
+            self.virtual_computation_graph,
+        )
+        (
+            self.aie_module,
+            self.module_runtime_args,
+        ) = code_generator.aie_codegen(
+            core_funcs,
+            external_funcs,
+            trace,
+            trace_size,
+        )
+
+        # TODO: opt passes on aie-mlir
+        passes = [
+            "func.func(affine-loop-unroll), canonicalize",
+        ]
+        pipeline = f'builtin.module({",".join(passes)})'
+        with self.aie_module.context:
+            aie_pass_manager.PassManager.parse(pipeline).run(self.aie_module.operation)
+
+        # ------------------------- build project -------------------------
+        self.post_codegen_build(self.injected_external_kernels, include_src)
+        return self
+
+    def post_codegen_build(
+        self, injected_kernels: dict[str, ExternalModuleBase], include_src: set[str]
+    ):
+        with open(
+            os.path.join(self.project_dir, "top.mlir"), "w", encoding="utf-8"
+        ) as f:
+            f.write(str(self.aie_module))
+        if len(injected_kernels) > 0:
+            paths = set()
+            # user defined external kernels
+            for ext_module in self.external_kernel_lib.values():
+                paths.add((ext_module.impl_path, ext_module.filename))
+            for src_path, dst_file in paths:
+                target_path = os.path.join(self.project_dir, dst_file)
+                if os.path.exists(target_path) and os.path.samefile(
+                    src_path, target_path
+                ):
+                    continue
+                shutil.copy(src_path, target_path)
+            kernel_code = codegen_external_kernels(
+                injected_kernels,
+                include_src,
+                "aie2" if self.device == "npu1" else "aie2p",
+            )
+            with open(
+                os.path.join(self.project_dir, "external.cc"), "w", encoding="utf-8"
+            ) as f:
+                f.write(kernel_code)
+            cmd = f"cd {self.project_dir} && $PEANO_INSTALL_DIR/bin/clang++ -O2 -v -std=c++20 --target=aie2{"p" if self.device == "npu2" else ""}-none-unknown-elf -Wno-parentheses -Wno-attributes -Wno-macro-redefined -DNDEBUG -I $MLIR_AIE_INSTALL_DIR/include -I $MLIR_AIE_EXTERNAL_KERNEL_DIR/ -I. -c external.cc -o external.o"
+            with subprocess.Popen(cmd, shell=True) as process:
+                process.wait()
+            if process.returncode != 0:
+                raise RuntimeError("Failed to compile external kernels.")
+        # build mlir-aie
+        cmd = f"cd {self.project_dir} && aiecc.py --alloc-scheme=basic-sequential --aie-generate-xclbin --no-compile-host --xclbin-name=build/final.xclbin --no-xchesscc --no-xbridge --peano ${{PEANO_INSTALL_DIR}} --aie-generate-npu-insts --npu-insts-name=insts.txt top.mlir"
+        with subprocess.Popen(cmd, shell=True) as process:
+            process.wait()
+        if process.returncode != 0:
+            raise RuntimeError("Failed to compile the MLIR-AIE code")
+        # generate host code
+        path = os.path.dirname(__file__)
+        path = os.path.join(path, "../../harness/aie")
+        os.system(f"cp -r {path}/* {self.project_dir}")
+        if self.module_runtime_args is None:
+            self.module_runtime_args = []
+            total_tensors = len(self.global_tensors)
+            for idx in range(total_tensors):
+                dtensor = self.global_tensors[idx]
+                runtime_arg = RuntimeArgs(dtensor.dtype, dtensor.is_input)
+                runtime_arg.global_tensors.append(idx)
+                runtime_arg.current_size += np.prod(dtensor.shape)
+                self.module_runtime_args.append(runtime_arg)
+        host_code = codegen_host(self.global_tensors, self.module_runtime_args)
+        with open(
+            os.path.join(self.project_dir, "test.cpp"), "w", encoding="utf-8"
+        ) as f:
+            f.write(host_code)
+        cmd = f"cd {self.project_dir}/build && cmake .. -DTARGET_NAME=top -DMLIR_AIE_DIR=$RUNTIME_LIB_DIR/.. && cmake --build . --config Release"
+        with subprocess.Popen(cmd, shell=True) as process:
+            process.wait()
+        if process.returncode != 0:
+            raise RuntimeError("Failed to build AIE project.")
+
+    def help(self):
+        # print the parameter list of the module
+        print("Parameter reference:", self.module_parameter_list)
+
+    def __call__(self, *args):
+        for idx, dtensor in self.global_tensors.items():
+            if dtensor.is_input:
+                arg = args[idx]
+                if str(dtensor.dtype) == "i4":
+                    arg = pack_int4(arg)
+                with open(
+                    os.path.join(self.project_dir, f"input{idx}.data"), "wb"
+                ) as f:
+                    f.write(arg.tobytes())
+
+        cmd = f"cd {self.project_dir} && ./build/top -x build/final.xclbin -i insts.txt -k MLIR_AIE --trace_sz {self.trace_size} {f'-p true --warmup {self.warmup} --test_iter {self.num_iters}' if self.profile else ''}"
+        with subprocess.Popen(cmd, shell=True) as process:
+            process.wait()
+        if process.returncode != 0:
+            raise RuntimeError("Failed to execute AIE code.")
+        for idx, dtensor in self.global_tensors.items():
+            if not dtensor.is_input:
+                result = read_tensor_from_file(
+                    dtensor.dtype,
+                    args[idx].shape,
+                    f"{self.project_dir}/output{idx}.data",
+                )
+                args[idx][:] = result