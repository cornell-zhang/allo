# pylint: disable=import-error, no-name-in-module, c-extension-no-member, too-many-branches, too-many-nested-blocks, redefined-variable-type, consider-using-enumerate, too-many-instance-attributes, chained-comparison, cell-var-from-loop
# Copyright Allo authors. All Rights Reserved.
# SPDX-License-Identifier: Apache-2.0

import os
import copy
from collections import defaultdict
from dataclasses import dataclass
import numpy as np

# =======================

import aie.dialects.aie as aie_d
import aie.dialects.aiex as aiex_d
import aie.dialects.arith as aie_arith_d
import aie.dialects.func as aie_func_d
import aie.dialects.scf as aie_scf_d
import aie.ir as aie_ir

# =======================

import allo._mlir._mlir_libs._mlir as allo_ir
from ..._mlir.dialects import (
    func as allo_func_d,
    _memref_ops_gen as allo_memref_d,
)

from ..._mlir.ir import InsertionPoint, MemRefType, IntegerType

from ..utils import format_str
from ...memory import (
    DTensor,
    Offset4D,
    Size4D,
    coalesce_memory_access,
)

from .utils import (
    get_aie_mlir_dtype_from_str,
    merge_token_sets,
    device_config_map,
    Argument,
    Stream,
    Config,
    string_sort_key,
    RuntimeArgs,
)
from .mapping import (
    SwitchNode,
    PEInterface,
    LiveDTensorTileGroup,
    DTensorTileGroup,
    ComputationGraph,
    FIFO,
    FIFOManager,
)


@dataclass(frozen=True)
class DMATensorTile:
    dtensor_tile_id: int  # dTensor may need to be further partitioned
    shim_id: int
    mem_id: int
    tensor_tile_labels: list
    offset: list
    size: list
    stride: list


class CodeGenerator:
    """
    CodeGenerator is responsible for transforming Allo functions and their associated
    DTensor-based input/output mappings into AIE (AI Engine) core-compatible IR.
    It manages stream transformations, memory operations, and integrates with the
    AIE dialect of MLIR.
    """

    def __init__(
        self,
        device_type: str,
        global_tensors: dict[int, DTensor],
        top_function: allo_func_d.FuncOp,
        core_func_args: dict[str, dict[int, tuple[Argument, bool]]],
        streams: dict[str, Stream],
        virtual_computation_graph: ComputationGraph = None,
    ):
        self.device_type = device_type
        self.device_config = device_config_map[device_type]
        assert self.device_config is not None, "Unsupported device type"

        self.global_tensors: dict[int, DTensor] = global_tensors
        self.arg_slots_in_runtime_args: dict[int, tuple[int, int]] = {}
        self.module_runtime_args: list[RuntimeArgs] = []
        self.top_function = top_function
        self.core_func_args = core_func_args
        self.streams = streams
        self.virtual_computation_graph: ComputationGraph = virtual_computation_graph

        self.tile_map: dict[str, aie_d.TileOp] = {}
        self.fifo_map: dict[str, aie_d.object_fifo | tuple[aie_d.object_fifo]] = {}
        # function name (with id) -> a map from DTensor to fifo name
        self.compute_core_io: dict[str : dict[DTensor, str]] = {}
        self.external_functions: str = ""

        # ------------------------------------------------------------
        # Experimental
        # ------------------------------------------------------------
        self.mem_tile_idx = 0
        self.used_mem_tiles: list[SwitchNode] = []
        self.used_shim_tiles: list[SwitchNode] = []
        self.paths: list[CodeGenerator.DMAPath] = []
        self.function_port_map: dict[str, dict[DTensor, SwitchNode.Port]] = defaultdict(
            lambda: defaultdict(SwitchNode.Port)
        )

        self.fifo_manager: FIFOManager = FIFOManager()
        self.global_dma_trough_port: list[CodeGenerator.GlobalIODMATask] = []
        # ------------------------------------------------------------

        self.aie_module = None  # The top-level AIE IR module
        self.global_ip: aie_ir.InsertionPoint = (
            None  # mark the inserting point for buffers
        )

    # pylint: disable=unsupported-binary-operation
    def preporocess_dumped_core_func(
        self,
        original_func: allo_func_d.FuncOp,
        func_args: dict[int, tuple[Argument | list[Argument], bool]],
    ) -> str:
        """
        Preprocess the core function in allo MLIR.

        Args:
            - original_func (FuncOp): The function in allo MLIR to transform.
            - func_args (dict): Maps function argument indices to (Argument, is_output) pairs.

        Returns:
            - str: A string representation of the rewritten function with allo.stream ops replaced.
        """
        # replace pipe with memref operations
        with original_func.context, allo_ir.ir.Location.unknown():
            func_inputs = original_func.type.inputs
            new_func_inputs = []
            for idx in range(len(func_inputs)):
                if idx in func_args:
                    sample_stream = (
                        func_args[idx][0].stream
                        if isinstance(func_args[idx][0], Argument)
                        else func_args[idx][0][0].stream
                    )
                    if sample_stream is not None:
                        new_func_inputs.append(sample_stream.allo_element_type)
                        func_inputs[idx] = sample_stream.allo_element_type
                        continue
<<<<<<< HEAD
                    elif func_args[idx][0].dtensor is not None:
=======
                    if func_args[idx][0].dtensor is not None:
>>>>>>> d39757da
                        new_func_inputs.append(func_inputs[idx])
                        continue
                else:
                    # fixme: this is a fake placeholder, we'd better remove the useless argument, but doing so leads to crash
                    #           "Cannot destroy a value that still has uses!"
                    new_func_inputs.append(
                        MemRefType.get([], IntegerType.get_signless(8))
                    )

            func_type = allo_func_d.FunctionType.get(
                new_func_inputs,
                original_func.type.results,
            )
            new_function = allo_func_d.FuncOp(
                original_func.name.value,
                func_type,
                ip=InsertionPoint(original_func),
            )
            entry_block = new_function.add_entry_block()
            for old, new in zip(original_func.arguments, new_function.arguments):
                old.replace_all_uses_with(new)

            with InsertionPoint(entry_block):
                for func_block in original_func.body:
                    for op in func_block.operations:
                        new_op = op.clone()
                        for old, new in zip(op.results, new_op.results):
                            old.replace_all_uses_with(new)
            original_func.erase()
            for idx, arg_info in func_args.items():
                sample_stream = (
                    arg_info[0].stream
                    if isinstance(arg_info[0], Argument)
                    else arg_info[0][0].stream
                )
                if sample_stream is not None:
                    argument = new_function.arguments[idx]
                    for use_ in argument.uses:
                        op = use_.owner
                        if op.name == "allo.stream_put":
                            operands = op.operands
                            # store/copy
                            if sample_stream.is_tensor:
                                new_op = allo_memref_d.CopyOp(
                                    operands[1], operands[0], ip=InsertionPoint(op)
                                )
                            else:
                                new_op = allo_memref_d.StoreOp(
                                    operands[1], operands[0], [], ip=InsertionPoint(op)
                                )
                        elif op.name == "allo.stream_get":
                            # load/alloc
                            if sample_stream.is_tensor:
                                # replace use with alloc
                                new_op = allo_memref_d.AllocOp(
                                    sample_stream.allo_element_type,
                                    [],
                                    [],
                                    ip=InsertionPoint(op),
                                )
                                # use copy to track
                                allo_memref_d.CopyOp(
                                    op.operands[0], new_op.memref, ip=InsertionPoint(op)
                                )
                            else:
                                new_op = allo_memref_d.LoadOp(
                                    argument, [], ip=InsertionPoint(op)
                                )
                        else:
                            continue
                        # replace use
                        for old, new in zip(op.results, new_op.results):
                            old.replace_all_uses_with(new)
                        op.erase()

        # declare external kernel function before use
        func_str = self.external_functions + "\n" + str(new_function)
        return func_str

    def build_core_function(
        self,
        func_core: aie_d.Core,
        original_func: allo_func_d.FuncOp,
        func_args: dict[int, tuple[Argument, bool]],
        arg_to_fifo: dict[int, FIFO],
    ):
        """
        Generate the computation logic for the fake 'while(1)' loop body for an AIE compute core, transforming high-level Allo ops
        into AIE MLIR.

        fixme: current constrain
            - all the argument using the same port has no overlapped liveness range
            - the usage order is aligned to the data transfer order

        Args:
            - func_core (aie_d.Core): The target compute core to insert into.
            - original_func (FuncOp): The Allo function to compile.
            - func_args (dict): Maps argument indices to (Argument, is_output) tuples.
        """
        func_string = self.preporocess_dumped_core_func(original_func, func_args)
        original_module = aie_ir.Module.parse(func_string)
        parsed_function: aie_func_d.FuncOp = None
        for func in original_module.body.operations:
            if isinstance(func, aie_func_d.FuncOp):
                if not (
                    "sym_visibility" in func.attributes
                    and func.attributes["sym_visibility"].value == "private"
                ):
                    if parsed_function is None:
                        parsed_function = func
                    else:
                        raise ValueError("Too many core functions. Fail to resolve.")
        assert not parsed_function is None
        func_body = func_core.regions[0]
        entry_block = aie_ir.Block.create_at_start(func_body)
        with aie_ir.InsertionPoint(entry_block):
            index_type = aie_ir.IndexType.get()
            # compute core wrapper: fake while(1)
            c0 = aie_arith_d.ConstantOp(value=0, result=index_type)
            c1 = aie_arith_d.ConstantOp(value=1, result=index_type)
            cmax = aie_arith_d.ConstantOp(value=9223372036854775807, result=index_type)
            # scf.for %arg0 = %c0 to %cmax step %c1
            loop = aie_scf_d.ForOp(lower_bound=c0, upper_bound=cmax, step=c1)
            reused_fifo_name: dict[str, bool] = {}
            for i, argument in enumerate(parsed_function.arguments):
                if not i in func_args:
                    continue
                arg_info: tuple[Argument, bool] = func_args[i]
                if (
                    isinstance(arg_info[0], Argument)
                    and arg_info[0].dtensor is not None
                ):
                    # fixme: argument.uses is unordered??
                    first_use = list(argument.uses)[-1]
                    if first_use is not None:
                        first_use_op = first_use.owner
                        # no branch
                        while first_use_op.parent.name != "func.func":
                            first_use_op = first_use_op.parent
                        fifo = self.fifo_map[arg_to_fifo[i].name]
                        with aie_ir.InsertionPoint(first_use_op):
                            if arg_to_fifo[i].name in reused_fifo_name:
                                fifo.release(
                                    1 if arg_info[0].dtensor.is_input else 0, 1
                                )
                            else:
                                reused_fifo_name[arg_to_fifo[i].name] = arg_info[
                                    0
                                ].dtensor.is_input
                            acquired = fifo.acquire(
                                1 if arg_info[0].dtensor.is_input else 0, 1
                            )
                            # incorrect
                            argument.replace_all_uses_with(acquired)
                else:
                    fifo_list = []
                    if isinstance(arg_info[0], Argument):
                        fifo_list.append(self.fifo_map[arg_info[0].stream.name])
                    else:
                        for stream_arg in arg_info[0]:
                            fifo_list.append(self.fifo_map[stream_arg.stream.name])
                    compact_flag = len(fifo_list) == 1 or len(set(fifo_list)) == 1
                    fifo = fifo_list[0]
                    for use_ in argument.uses:
                        op = use_.owner
                        # get loop nests
                        loop_nests = {}
                        parent = op.parent
                        while parent is not None and not isinstance(
                            parent, aie_func_d.FuncOp
                        ):
                            if (
                                "loop_name" in parent.attributes
                                and "op_name" in parent.attributes
                            ):
                                loop_nests[parent.attributes["op_name"].value] = parent
                            parent = parent.parent
                        with aie_ir.InsertionPoint(op.operation):
                            is_put, is_tensor = None, None
                            if op.name == "memref.store" or (
                                op.name == "memref.copy" and argument == op.operands[1]
                            ):  # allo.stream_put
<<<<<<< HEAD
                                if compact_flag:
                                    if isinstance(fifo, tuple):
                                        fifo = fifo[0]
                                    acquired = fifo.acquire(0, 1)
                                    op.operands[1] = acquired
                                    new_op = op.clone()  # no use, no need to replace
                                    fifo.release(0, 1)
                                else:
                                    raise RuntimeError("TODO")
                                op.erase()
                            elif (
                                op.name == "memref.load"
                            ):  # allo.stream_get, non-tensor
                                if compact_flag:
                                    if isinstance(fifo, tuple):
                                        fifo = fifo[1]
                                    acquired = fifo.acquire(1, 1)
                                    op.operands[0] = acquired
                                    new_op = op.clone()
                                    for old, new in zip(op.results, new_op.results):
                                        old.replace_all_uses_with(new)
                                    fifo.release(1, 1)
                                else:
                                    raise RuntimeError("TODO")
                                op.erase()
                            elif op.name == "memref.copy":  # allo.stream_get, tensor
                                if compact_flag:
                                    if isinstance(fifo, tuple):
                                        fifo = fifo[1]
                                    acquired = fifo.acquire(1, 1)
                                    op.operands[0] = acquired
                                    new_op = op.clone()
                                    fifo.release(1, 1)
                                else:
                                    raise RuntimeError("TODO")
                                op.erase()
=======
                                is_put = True
                            elif (
                                op.name == "memref.load"
                            ):  # allo.stream_get, non-tensor
                                is_put, is_tensor = False, False
                            elif op.name == "memref.copy":  # allo.stream_get, tensor
                                is_put, is_tensor = False, True
                            else:
                                continue
                            if compact_flag:
                                if isinstance(fifo, tuple):
                                    fifo = fifo[0 if is_put else 1]
                                acquired = fifo.acquire(0 if is_put else 1, 1)
                                if is_put:
                                    op.operands[1] = acquired
                                    new_op = op.clone()  # no use, no need to replace
                                else:
                                    op.operands[0] = acquired
                                    new_op = op.clone()
                                    if not is_tensor:
                                        for old, new in zip(op.results, new_op.results):
                                            old.replace_all_uses_with(new)
                                fifo.release(0 if is_put else 1, 1)
                            else:
                                assert len(loop_nests) == 1, "To be implemented..."
                                loop_name = list(loop_nests.keys())[0]
                                cases = []
                                case_val = []
                                for fifo, stream_arg in zip(fifo_list, arg_info[0]):
                                    if is_put:
                                        cases.append(
                                            stream_arg.stream.src_related_iter_info[
                                                loop_name
                                            ]
                                        )
                                    else:
                                        cases.append(
                                            stream_arg.stream.dst_related_iter_info[
                                                loop_name
                                            ]
                                        )
                                    if isinstance(fifo, tuple):
                                        case_val.append(fifo[0 if is_put else 1])
                                    else:
                                        case_val.append(fifo)
                                switch_op = aie_scf_d.IndexSwitchOp(
                                    [op.operands[1].type],
                                    loop_nests[loop_name]
                                    .regions[0]
                                    .blocks[0]
                                    .arguments[0],
                                    cases[1:],
                                    len(cases[1:]),
                                )
                                cnt = 0
                                for region in switch_op.caseRegions:
                                    block = region.blocks.append()
                                    with aie_ir.InsertionPoint(block):
                                        acquired = case_val[cnt].acquire(
                                            0 if is_put else 1, 1
                                        )
                                        aie_scf_d.YieldOp([acquired])
                                        cnt += 1
                                if is_put:
                                    op.operands[1] = switch_op.result
                                    new_op = op.clone()  # no use, no need to replace
                                else:
                                    op.operands[0] = switch_op.result
                                    new_op = op.clone()
                                    if not is_tensor:
                                        for old, new in zip(op.results, new_op.results):
                                            old.replace_all_uses_with(new)
                                switch_op = aie_scf_d.IndexSwitchOp(
                                    [],
                                    loop_nests[loop_name]
                                    .regions[0]
                                    .blocks[0]
                                    .arguments[0],
                                    cases[1:],
                                    len(cases[1:]),
                                )
                                cnt = 0
                                for region in switch_op.caseRegions:
                                    block = region.blocks.append()
                                    with aie_ir.InsertionPoint(block):
                                        case_val[cnt].release(0 if is_put else 1, 1)
                                        aie_scf_d.YieldOp([])
                                        cnt += 1
                            op.erase()

>>>>>>> d39757da
            with aie_ir.InsertionPoint(loop.body):
                for parsed_func_block in parsed_function.body:
                    for op in parsed_func_block.operations:
                        if op.name == "func.return":
                            continue
                        new_op = op.clone()
                        for old, new in zip(op.results, new_op.results):
                            old.replace_all_uses_with(new)
                # replace alloc with buffer
                alloc_ops = []

                def collect_allocs(op):
                    if op.name == "memref.alloc":
                        alloc_ops.append(op.operation)
                        return
                    for region in op.regions:
                        for block in region.blocks:
                            for inner_op in block.operations:
                                collect_allocs(inner_op)

                collect_allocs(loop)
                for alloc_op in alloc_ops:
                    buffer_op = aie_d.BufferOp(
                        buffer=alloc_op.results[0].type,
                        tile=func_core.tile,
                        ip=self.global_ip,
                    )
                    for old, new in zip(alloc_op.results, buffer_op.results):
                        old.replace_all_uses_with(new)
                    alloc_op.erase()

                for fifo_name, is_input in reused_fifo_name.items():
                    self.fifo_map[fifo_name].release(1 if is_input else 0, 1)

                aie_scf_d.YieldOp([])
            aie_d.EndOp()

    # ------------------------------------------------------------
    # Data Transfer
    # ------------------------------------------------------------
    class DMAPath:
        def __init__(
            self,
            dtype: str,
            tile_shape: list[int],
            coalesced_size: list[int],
            connected_interfaces: list[list[PEInterface]],
            mem_ports_to_compute: list[SwitchNode.Port],
            tokens: set[str],
        ):
            self.dtype = dtype
            self.tile_shape = tile_shape
            self.coalesced_size = coalesced_size
            self.connected_interfaces = connected_interfaces
            self.mem_ports_to_compute = mem_ports_to_compute
            self.related_tokens = set()
            self.related_tokens.update(tokens)

    @dataclass(frozen=True)
    class GlobalIODMAPort:
        order_tag: int
        fifo: FIFO
        connect_interface: list  # [MulticastInterface]
        size: list[int]
        stride: list[int]
        is_input: bool

    @dataclass(frozen=True)
    class GlobalIODMATask:
        token: str
        start_time: int
        end_time: int
        io_port: "CodeGenerator.GlobalIODMAPort"
        dtensor: DTensor
        size: list[int]
        offset: list[int]
        stride: list[int]

        def transfer_pattern(self):
            offset, size, stride = (
                list(self.offset),
                list(self.size),
                list(self.stride),
            )
            if size[0] > 1 and size[1] == 1:
                offset[0], offset[1] = offset[1], offset[0]
                size[0], size[1] = size[1], size[0]
                stride[0], stride[1] = stride[1], stride[0]
            return offset, size, stride

        def print(self):
            print(
                self.token,
                f"[{self.start_time, self.end_time}]",
                self.dtensor.global_id,
                self.offset,
                self.size,
            )

    class DMATaskWithSameToken:
        def __init__(self, task: "CodeGenerator.GlobalIODMATask"):
            self.start_time: int = task.start_time
            self.end_time: int = task.end_time
            self.tasks: list[CodeGenerator.GlobalIODMATask] = [task]
            self.related_pes: set[str] = set()
            for interfaces in task.io_port.connect_interface:
                for interface in interfaces.interface_list:
                    self.related_pes.add(interface.pe)

        def add(self, task: "CodeGenerator.GlobalIODMATask"):
            self.start_time = min(self.start_time, task.start_time)
            self.end_time = max(self.end_time, task.end_time)
            self.tasks.append(task)
            for interfaces in task.io_port.connect_interface:
                for interface in interfaces.interface_list:
                    self.related_pes.add(interface.pe)

        def print(self):
            print("-+-")
            print(self.related_pes)
            for task in self.tasks:
                task.print()
            print("---")

    def map_data_transfer(self) -> dict[str, dict[int, FIFO]]:
        """
        Construct data transfer path from external memory to each (logical) compute tile.

        TODO: may have influence on DMA scheduling
        """

        def partition(size: Size4D) -> tuple[int, Size4D]:
            """
            Partition the dma task into multiple sub-tasks.
            """
            # find the first none-1 dim
            for dim in range(4):
                if size.get_dim_size(dim) > 1:
                    break
            if dim >= 3:
                raise ValueError(f"Fail to partition {size}")
            size_part = size.copy()
            partition_size = size.get_dim_size(dim) - 1
            size_part.set_dim_size(dim, partition_size)
            return dim, size_part

        # ------------------------------------------------------------
        MAX_MEM_TILES = self.device_config["mem_tile_num"]
        MAX_SHIM_TILES = self.device_config["shim_tile_num"]
        # ------------------------------------------------------------

        dependencies = self.virtual_computation_graph.get_node_dependencies()
        ordered_nodes: list[str] = []  # topological order
        node_order_tag: dict[str, int] = {}
        tag = 0
        while len(dependencies.items()) > 0:
            tagged_nodes = []
            for node, deps in dependencies.items():
                if len(deps) == 0:
                    node_order_tag[node] = tag
                    tagged_nodes.append(node)
            ordered_nodes.extend(tagged_nodes)
            # cyclic graph
            if len(tagged_nodes) == 0:
                for node in dependencies.keys():
                    node_order_tag[node] = tag
                break
            for node in tagged_nodes:
                del dependencies[node]
                for _, deps in dependencies.items():
                    if node in deps:
                        deps.remove(node)
            tag += 1

        # func name -> (arg idx -> dtensor tiles using that arg)
        global_tensors, arg_idx_to_interface = (
            self.virtual_computation_graph.get_global_io()
        )
        if os.getenv("VERBOSE") == "1":
            print("############## global_tensors ##############")
            for func_name, io_info in global_tensors.items():
                print(func_name)
                for arg_idx, tiles in io_info.items():
                    print("\t", arg_idx)
                    print(tiles)
            print("#############- global_tensors -#############")
        global_dtensor = self.global_tensors
        global_tile_to_func: dict[int, DTensorTileGroup] = {
            i: DTensorTileGroup("") for i in self.global_tensors.keys()
        }
        for func_name, io_info in global_tensors.items():
            for arg_idx, live_dtensor_tiles in io_info.items():
                for tiles in live_dtensor_tiles.dtensor_groups.values():
                    for tile_ in tiles:
                        global_tile_to_func[tile_.tile.dtensor_id].add_tensor_tile(
                            tile_.tile, func_name, arg_idx, live_dtensor_tiles.layout
                        )

        class MulticastInterface:
            """
            MulticastInterface use the same port from source tile
            """

            def __init__(self, interface: PEInterface):
                self.sample_interface: PEInterface = interface
                self.interface_list: set[PEInterface] = {interface}
                sample_global_tensors = global_tensors[interface.pe][
                    interface.interface_idx
                ]
                self.sample_tokens: list[str] = sorted(
                    list(sample_global_tensors.dtensor_groups.keys()),
                    key=string_sort_key,
                )
                # disjoint
                # fixme: better to mentain another set in contiguous ones
                self.tokens: set[tuple[str]] = set()
                self.tokens.add(tuple(self.sample_tokens))

            def _equal_data_transfer(self, other: "MulticastInterface") -> bool:
                if self.sample_interface.layout != other.sample_interface.layout:
                    return False
                sample_global_tensors: LiveDTensorTileGroup = global_tensors[
                    self.sample_interface.pe
                ][self.sample_interface.interface_idx]
                other_global_tensor: LiveDTensorTileGroup = global_tensors[
                    other.sample_interface.pe
                ][other.sample_interface.interface_idx]
                if len(sample_global_tensors.dtensor_groups) == len(
                    other_global_tensor.dtensor_groups
                ):
                    sample_value = next(
                        iter(sample_global_tensors.dtensor_groups.values())
                    )
                    other_value = next(
                        iter(other_global_tensor.dtensor_groups.values())
                    )
                    return sample_value == other_value
                return False

            def _contiguous_data_transfer(
                self,
                other: "MulticastInterface",
                current_size: Size4D,
                contiguous_dim: int,
            ) -> tuple[Size4D, int]:
                for interface in self.interface_list:
                    if interface in other.interface_list:
                        # TODO: can be relaxed
                        return None, None
                if self.sample_interface.layout != other.sample_interface.layout:
                    return None, None
                sample_global_tensors: LiveDTensorTileGroup = global_tensors[
                    self.sample_interface.pe
                ][self.sample_interface.interface_idx]
                other_global_tensor: LiveDTensorTileGroup = global_tensors[
                    other.sample_interface.pe
                ][other.sample_interface.interface_idx]
                # TODO: can be relaxed:
                #   currently, if the interface is reused by multiple groups (different tokens), it cannot be multicast
                if len(sample_global_tensors.dtensor_groups) == len(
                    other_global_tensor.dtensor_groups
                ):
                    shape: list[int] = None
                    new_size_list: list[int] = None
                    sample_value_list = [
                        sample_global_tensors.dtensor_groups[k]
                        for k in self.sample_tokens
                    ]
                    new_token_list: list[str] = []
                    for sample_value in sample_value_list:
                        sample_matched_with_other_flag = False
                        size_contiguous_dim = None
                        for (
                            other_token,
                            other_value,
                        ) in other_global_tensor.dtensor_groups.items():
                            if other_token not in new_token_list and len(
                                sample_value
                            ) == len(other_value):
                                match_flag = True
                                for sample_tile, other_tile in zip(
                                    sample_value, other_value
                                ):
                                    if (
                                        other_tile is None
                                        or sample_tile.tile.dtensor_id
                                        != other_tile.tile.dtensor_id
                                    ):
                                        match_flag = False
                                        break
                                    dtensor = global_dtensor[
                                        sample_tile.tile.dtensor_id
                                    ]
                                    outer_shape = [1, 1, 1, 1]
                                    for i in dtensor.shared_dims:
                                        outer_shape[i] = dtensor.size[i]
                                    if shape is not None and shape != outer_shape:
                                        match_flag = False
                                        break
                                    shape = outer_shape
                                    outer_stride = [1] * 4
                                    for i in reversed(range(3)):
                                        outer_stride[i] = (
                                            outer_stride[i + 1] * outer_shape[i + 1]
                                        )
                                    sample_offset = dtensor.offset_map[
                                        sample_tile.tile.tensor_tile_label
                                    ].to_list()
                                    sample_flattened_idx = sum(
                                        i * s
                                        for i, s in zip(sample_offset, outer_stride)
                                    )
                                    other_offset = dtensor.offset_map[
                                        other_tile.tile.tensor_tile_label
                                    ].to_list()
                                    other_flattened_idx = sum(
                                        i * s
                                        for i, s in zip(other_offset, outer_stride)
                                    )
                                    idx_diff = (
                                        other_flattened_idx - sample_flattened_idx
                                    )
                                    for i in range(4):
                                        if idx_diff >= outer_stride[i]:
                                            if idx_diff % outer_stride[i] != 0:
                                                match_flag = False
                                                break
                                            idx_diff //= outer_stride[i]
                                            if idx_diff == 1:
                                                size_contiguous_dim = i
                                                break
                                    if (
                                        contiguous_dim is not None
                                        and contiguous_dim != size_contiguous_dim
                                    ):
                                        match_flag = False
                                        break
                                    new_size_list_ = current_size.to_list()
                                    offset_1, offset_2 = sample_offset, other_offset
                                    for i in range(4):
                                        new_size_list_[i] = (
                                            new_size_list_[i]
                                            + offset_2[i]
                                            - offset_1[i]
                                        )
                                    if new_size_list is None:
                                        new_size_list = new_size_list_
                                    elif new_size_list != new_size_list_:
                                        match_flag = False
                                        break
                                if match_flag:
                                    new_token_list.append(other_token)
                                    sample_matched_with_other_flag = True
                                    break
                        if not sample_matched_with_other_flag:
                            return None, None
                    self.tokens.add(tuple(new_token_list))
                    return Size4D.from_list(new_size_list), size_contiguous_dim
                return None, None

            def get_pes(self) -> list[str]:
                ret: list[str] = []
                for pe_tile in self.interface_list:
                    ret.append(pe_tile.pe)
                return ret

            def __str__(self):
                return (
                    "["
                    + ", ".join(str(interface) for interface in self.interface_list)
                    + "]"
                )

            def __repr__(self):
                return self.__str__()

        class ContiguousInterface:
            """
            ContiguousInterface always acquire adjacent memory blocks in external memory
            """

            def __init__(self, interface: MulticastInterface = None):
                if interface is not None:
                    self.layout = interface.sample_interface.layout
                    self.total_size: Size4D = Size4D(1, 1, 1, 1)
                    self.interface_list: list[MulticastInterface] = [interface]
                else:
                    self.layout = None
                    self.total_size: Size4D = None
                    self.interface_list: list[MulticastInterface] = []
                self.contiguous_dim = None

            def append(self, other: MulticastInterface) -> bool:
                sample = self.interface_list[-1]
                updated_size, contiguous_dim = sample._contiguous_data_transfer(
                    other, self.total_size, self.contiguous_dim
                )
                if updated_size is None:
                    return False
                if (
                    self.contiguous_dim is not None
                    and contiguous_dim != self.contiguous_dim
                ):
                    return False
                self.contiguous_dim = contiguous_dim
                self.interface_list.append(other)
                self.total_size = updated_size
                return True

            def __str__(self):
                return "; ".join(str(interface) for interface in self.interface_list)

            def __repr__(self):
                return self.__str__()

        def assign_mem_tile(
            dtype: str,
            interface_list: list[MulticastInterface],
            is_input: bool,
            coalesced_size: Size4D,
            tile_size: Size4D,
            tile_shape: list[int],
        ):
            """
            Assign a memory tile to the given dtensor tiles.
            If no memory tile is available, return None.
            Else, return the assigned memory tile, the port id to shim, and the port ids to compute.
            """
            send_need = len(interface_list) if is_input else 1
            recv_need = (
                1
                if is_input
                else sum(len(group.interface_list) for group in interface_list)
            )
            send_shape: list[int] = tile_shape if is_input else coalesced_size.to_list()
            recv_shape: list[int] = coalesced_size.to_list() if is_input else tile_shape
            tile_total_size = tile_size.get_total_size()
            if str(dtype) == "i4":
                tile_total_size //= 2
            connected_interfaces: list[list[PEInterface]] = []
            for multicast_interface in interface_list:
                if is_input:
                    connected_interfaces.append(
                        list(multicast_interface.interface_list)
                    )
                else:
                    for pe_interface in multicast_interface.interface_list:
                        connected_interfaces.append([pe_interface])
            if os.getenv("VERBOSE") == "1":
                print(f"send_need: {send_need}, recv_need: {recv_need}")
            assigned_mem_tile = None
            # Attempt to use a new memory tile
            if (
                len(self.used_mem_tiles) < MAX_MEM_TILES
                and send_need <= Config.MEM_MAX_SEND
                and recv_need <= Config.MEM_MAX_RECV
            ):
                assigned_mem_tile = SwitchNode(
                    name=f"{len(self.used_mem_tiles)}_mem_tile",
                    send_port_num=Config.MEM_MAX_SEND,
                    recv_port_num=Config.MEM_MAX_RECV,
                    col_id=len(self.used_mem_tiles),
                    row_id=1,
                )
                self.used_mem_tiles.append(assigned_mem_tile)
                self.mem_tile_idx = len(self.used_mem_tiles)
            else:
                # Attempt to use an existing memory tile
                for offset in range(len(self.used_mem_tiles)):
                    mem_tile = self.used_mem_tiles[
                        (self.mem_tile_idx + offset) % len(self.used_mem_tiles)
                    ]
                    if (
                        len(mem_tile.send_ports) + send_need <= Config.MEM_MAX_SEND
                        and len(mem_tile.recv_ports) + recv_need <= Config.MEM_MAX_RECV
                    ):
                        assigned_mem_tile = mem_tile
                        self.mem_tile_idx = (self.mem_tile_idx + offset + 1) % len(
                            self.used_mem_tiles
                        )
                        break
            # Use new ports
            if assigned_mem_tile is not None:
                send_ports, recv_ports = [], []
                for i in range(send_need):
                    port = SwitchNode.Port(
                        port_id=len(assigned_mem_tile.send_ports) + i,
                        data_shape=send_shape,
                        dtype=dtype,
                        connected_nodes=interface_list[i].get_pes() if is_input else [],
                    )
                    send_ports.append(port)
                if is_input:
                    for i in range(recv_need):
                        port = SwitchNode.Port(
                            port_id=len(assigned_mem_tile.recv_ports) + i,
                            data_shape=recv_shape,
                            dtype=dtype,
                            connected_nodes=[],
                        )
                        recv_ports.append(port)
                else:
                    for multicast_interface in interface_list:
                        for pe_interface in multicast_interface.interface_list:
                            port = SwitchNode.Port(
                                port_id=len(assigned_mem_tile.recv_ports)
                                + len(recv_ports),
                                data_shape=recv_shape,
                                dtype=dtype,
                                connected_nodes=[pe_interface.pe],
                            )
                            recv_ports.append(port)
                assigned_mem_tile.intra_connect.append(
                    SwitchNode.IntraConnect(
                        [port.id for port in send_ports],
                        [port.id for port in recv_ports],
                        list(
                            range(
                                0,
                                max(send_need, recv_need) * tile_total_size,
                                tile_total_size,
                            )
                        ),
                    )
                )
                if os.getenv("VERBOSE") == "1":
                    print("\nassigned_mem_tile: ", end="")
                    assigned_mem_tile.print()
                return (
                    assigned_mem_tile,
                    send_ports,
                    recv_ports,
                    connected_interfaces,
                )
            return None, -1, [], connected_interfaces

        def assign_shim_tile(
            mem_tile: SwitchNode,
            mem_port: SwitchNode.Port,
            is_input: bool,
        ):
            """
            Assign a shim tile connected to a mem tile port.
            If no shim tile is available, return None.
            Else, return the assigned shim tile, and the shim port id.
            """
            send_need = 1 if is_input else 0
            recv_need = 0 if is_input else 1
            connected_mem = [mem_tile.name]
            assigned_shim_tile = None
            if len(mem_port.connected_nodes) > 0:
                assert len(mem_port.connected_nodes) == 1
                for shim_tile in self.used_shim_tiles:
                    if shim_tile.name == mem_port.connected_nodes[0]:
                        if is_input:
                            for idx, port in enumerate(shim_tile.send_ports):
                                if port.connected_nodes == connected_mem:
                                    return shim_tile, idx
                        else:
                            for idx, port in enumerate(shim_tile.recv_ports):
                                if port.connected_nodes == connected_mem:
                                    return shim_tile, idx
                raise ValueError("Run into an unreachable point")
            # Attempt to use a new shim tile
            if len(self.used_shim_tiles) < MAX_SHIM_TILES:
                assigned_shim_tile = SwitchNode(
                    name=f"{len(self.used_shim_tiles)}_shim_tile",
                    send_port_num=Config.SHIM_MAX_SEND,
                    recv_port_num=Config.SHIM_MAX_RECV,
                    col_id=len(self.used_shim_tiles),
                    row_id=0,
                )
                self.used_shim_tiles.append(assigned_shim_tile)
            else:
                for shim_tile in self.used_shim_tiles:
                    if (
                        len(shim_tile.send_ports) + send_need <= Config.SHIM_MAX_SEND
                        and len(shim_tile.recv_ports) + recv_need
                        <= Config.SHIM_MAX_RECV
                    ):
                        assigned_shim_tile = shim_tile
                        break
            # Use new ports
            if assigned_shim_tile is not None:
                if is_input:
                    send_port = SwitchNode.Port(
                        port_id=len(assigned_shim_tile.send_ports),
                        data_shape=mem_port.data_shape,
                        dtype=mem_port.dtype,
                        connected_nodes=connected_mem,
                    )
                    assigned_shim_tile.send_ports.append(send_port)
                else:
                    recv_port = SwitchNode.Port(
                        port_id=len(assigned_shim_tile.recv_ports),
                        data_shape=mem_port.data_shape,
                        dtype=mem_port.dtype,
                        connected_nodes=connected_mem,
                    )
                    assigned_shim_tile.recv_ports.append(recv_port)
                mem_port.connected_nodes.append(assigned_shim_tile.name)
                if os.getenv("VERBOSE") == "1":
                    print("\nassigned_shim_tile: ", end="")
                    assigned_shim_tile.print()
                return assigned_shim_tile, send_port.id if is_input else recv_port.id
            return None, -1

        def assign_tiles(
            contiguous_interface: list[MulticastInterface],
            total_size: Size4D,
            tile_size: Size4D,
            is_input: bool,
            tile_dtype: str,
            tile_param_type: list,
        ) -> bool:
            """
            Assign a shim tile and mem tile for contiguous interfaces (send/receive data contiguous in external memory).
            Return True if the assignment succeeded, otherwise return False.
            """
            coalesced_size = Size4D.coalesce(total_size, tile_size)
            tokens: set[str] = set()
            for multicast_interface in contiguous_interface:
                for token_tuple in multicast_interface.tokens:
                    for token in token_tuple:
                        tokens.add(token)
            (
                assigned_mem_tile,
                send_ports,
                recv_ports,
                connected_interfaces,
            ) = assign_mem_tile(
                tile_dtype,
                contiguous_interface,
                is_input,
                coalesced_size,
                tile_size,
                tile_param_type,
            )
            if assigned_mem_tile is not None:
                mem_port_to_shim: SwitchNode.Port = (
                    recv_ports[0] if is_input else send_ports[0]
                )
                ports_to_compute: list[SwitchNode.Port] = (
                    send_ports if is_input else recv_ports
                )
                assigned_shim_tile, shim_port_id = assign_shim_tile(
                    assigned_mem_tile,
                    mem_port_to_shim,
                    is_input,
                )
                if assigned_shim_tile is None:
                    # invalidate the intra_connect
                    assigned_mem_tile.intra_connect.pop()
                else:
                    assigned_mem_tile.send_ports.extend(send_ports)
                    assigned_mem_tile.recv_ports.extend(recv_ports)
                    path = CodeGenerator.DMAPath(
                        tile_dtype,
                        tile_param_type,
                        coalesced_size.to_list(),
                        connected_interfaces,
                        ports_to_compute,
                        tokens,
                    )
                    self.paths.append(path)
                    assert len(connected_interfaces) == len(ports_to_compute)
                    for idx, mem_port_to_compute in enumerate(ports_to_compute):
                        if is_input:
                            dma_fifo = self.fifo_manager.create_fifo(
                                src=assigned_mem_tile.name,
                                dst=mem_port_to_compute.connected_nodes,
                                data_shape=mem_port_to_compute.data_shape,
                                dtype=mem_port_to_compute.dtype,
                                dimensions_to_stream=transfer_layout,
                            )
                        else:
                            assert len(mem_port_to_compute.connected_nodes) == 1
                            dma_fifo = self.fifo_manager.create_fifo(
                                src=mem_port_to_compute.connected_nodes[0],
                                dst=[assigned_mem_tile.name],
                                data_shape=mem_port_to_compute.data_shape,
                                dtype=mem_port_to_compute.dtype,
                            )
                        mem_port_to_compute.bind_to_fifo(dma_fifo)
                        for interface in connected_interfaces[idx]:
                            mapped_interface[interface.pe][
                                interface.interface_idx
                            ] = mem_port_to_compute.bind_fifo
                    shim_port_to_mem = (
                        assigned_shim_tile.send_ports[shim_port_id]
                        if is_input
                        else assigned_shim_tile.recv_ports[shim_port_id]
                    )
                    if is_input:
                        dma_fifo = self.fifo_manager.create_fifo(
                            src=assigned_shim_tile.name,
                            dst=shim_port_to_mem.connected_nodes,
                            data_shape=shim_port_to_mem.data_shape,
                            dtype=shim_port_to_mem.dtype,
                        )
                    else:
                        assert (
                            len(shim_port_to_mem.connected_nodes) == 1
                            and shim_port_to_mem.connected_nodes[0]
                            == assigned_mem_tile.name
                        )
                        dma_fifo = self.fifo_manager.create_fifo(
                            src=assigned_mem_tile.name,
                            dst=[assigned_shim_tile.name],
                            data_shape=shim_port_to_mem.data_shape,
                            dtype=shim_port_to_mem.dtype,
                            dimensions_to_stream=transfer_layout,
                        )
                    shim_port_to_mem.bind_to_fifo(dma_fifo)
                    mem_port_to_shim.bind_to_fifo(dma_fifo)
                    order_tag = len(node_order_tag)
                    for multicase_interfaces in contiguous_interface:
                        for interface in multicase_interfaces.interface_list:
                            if order_tag > node_order_tag[interface.pe]:
                                order_tag = node_order_tag[interface.pe]
                    global_io_port.append(
                        CodeGenerator.GlobalIODMAPort(
                            order_tag=order_tag,
                            fifo=dma_fifo,
                            connect_interface=contiguous_interface,
                            size=coalesced_size.to_list(),
                            stride=dtensor.stride,
                            is_input=is_input,
                        )
                    )
                    return True
            # reuse path
            for path in self.paths:
                if (
                    path.dtype == tile_dtype
                    and path.tile_shape == tile_param_type
                    and path.coalesced_size == coalesced_size.to_list()
                    and path.connected_interfaces == connected_interfaces
                ):
                    if path.related_tokens.isdisjoint(tokens):
                        path.related_tokens.update(tokens)
                        for idx, mem_port_to_compute in enumerate(
                            path.mem_ports_to_compute
                        ):
                            for interface in connected_interfaces[idx]:
                                mapped_interface[interface.pe][
                                    interface.interface_idx
                                ] = mem_port_to_compute.bind_fifo
                        return True
            return False

        mapped_interface: dict[str, dict[int, FIFO]] = {
            i: {} for i in global_tensors.keys()
        }
        global_io_port: list[CodeGenerator.GlobalIODMAPort] = []
        global_dma_tasks: dict[int, list[ContiguousInterface]] = {}
        for idx, dtensor_tile_group in global_tile_to_func.items():
            dtensor = self.global_tensors[idx]
            # key: offset specific to dtensor
            unresolved_tile: dict[Offset4D, list[MulticastInterface]] = {}
            in_process: set[PEInterface] = set()
            for (
                dtensor_tile,
                interface_list,
            ) in dtensor_tile_group.dtensor_tile_to_pe_interfaces.items():
                unresolved: set[PEInterface] = set()
                for interface in interface_list:
                    if (
                        interface.interface_idx not in mapped_interface[interface.pe]
                        and interface not in in_process
                    ):
                        unresolved.add(interface)
                        in_process.add(interface)
                multicast_list: list[MulticastInterface] = [
                    MulticastInterface(interface) for interface in unresolved
                ]
                changed = True
                while changed:
                    changed = False
                    new_list = []
                    used = [False] * len(multicast_list)
                    for i in range(len(multicast_list)):
                        if used[i]:
                            continue
                        current = multicast_list[i]
                        for j in range(i + 1, len(multicast_list)):
                            if used[j]:
                                continue
                            if current._equal_data_transfer(multicast_list[j]):
                                current.interface_list.update(
                                    multicast_list[j].interface_list
                                )
                                current.tokens.update(multicast_list[j].tokens)
                                used[j] = True
                                changed = True
                        new_list.append(current)
                    multicast_list = new_list
                if len(multicast_list) > 0:
                    unresolved_tile[
                        dtensor.offset_map[dtensor_tile.tensor_tile_label]
                    ] = multicast_list
            # coalesced access pattern on dtensor will give a hint
            coalesced_access_pattern, _, coalesced_multicast_interfaces = (
                coalesce_memory_access(unresolved_tile)
            )
            if os.getenv("VERBOSE") == "1":
                print("<<<<< coalesced_multicast_interfaces >>>>>")
                print(coalesced_multicast_interfaces)
                print("===== coalesced_multicast_interfaces =====")
            contiguous_interfaces: list[ContiguousInterface] = []
            for start_offset in coalesced_access_pattern.keys():
                coalesced_interfaces: list[list[MulticastInterface]] = (
                    coalesced_multicast_interfaces[start_offset]
                )
                left = 0
                while left < len(coalesced_interfaces):
                    next_flag = True
                    for left_i, multicast_interface in enumerate(
                        coalesced_interfaces[left]
                    ):
                        if multicast_interface is not None:
                            next_flag = False
                            contiguous: ContiguousInterface = ContiguousInterface(
                                multicast_interface
                            )
                            coalesced_interfaces[left][left_i] = None
                            right = left + 1
                            continue_flag = True
                            while continue_flag and right < len(coalesced_interfaces):
                                continue_flag = False
                                for right_i, next_interface in enumerate(
                                    coalesced_interfaces[right]
                                ):
                                    if next_interface is not None:
                                        if contiguous.append(
                                            next_interface,
                                        ):
                                            continue_flag = True
                                            coalesced_interfaces[right][right_i] = None
                                            right = right + 1
                                            break
                            contiguous_interfaces.append(contiguous)
                    if next_flag:
                        left += 1
            if os.getenv("VERBOSE") == "1":
                print("\n<<<<< contiguous_interfaces >>>>>")
                for contiguous_interface in contiguous_interfaces:
                    print(contiguous_interface)
                print("===== contiguous_interfaces =====\n")
            global_dma_tasks[idx] = contiguous_interfaces

        # ####################
        # # HACK: an aggressive strategy to fully utilize interface ports (may be problematic)
        # ####################
        if os.getenv("ENABLE_AGGRESSIVE_PORT_UTILIZATION_PATCH") == "1":
            global_input_num, global_output_num = 0, 0
            for idx, contiguous_interfaces in global_dma_tasks.items():
                if self.global_tensors[idx].is_input:
                    global_input_num += len(contiguous_interfaces)
                else:
                    global_output_num += len(contiguous_interfaces)
            for idx, contiguous_interfaces in global_dma_tasks.items():
                # fixme: MAX_SHIM_TILES (how to select better factor?) adjust base on independent workload?
                FACTOR = int(os.getenv("FACTOR", MAX_SHIM_TILES))
                if len(contiguous_interfaces) == 1:
                    factor = FACTOR
                    while factor > 1:
                        if len(contiguous_interfaces[0].interface_list) % factor == 0:
                            if (
                                factor
                                - len(contiguous_interfaces)
                                + (
                                    global_input_num
                                    if self.global_tensors[idx].is_input
                                    else global_output_num
                                )
                                <= 2 * FACTOR
                            ):
                                break
                        factor >>= 1
                    if factor > 1:
                        contiguous_interface: ContiguousInterface = (
                            contiguous_interfaces[0]
                        )
                        contiguous_interfaces.clear()
                        total_tile = contiguous_interface.total_size.get_total_size()
                        slice_size = total_tile // factor
                        for i in range(factor):
                            new_contiguous_interface = ContiguousInterface()
                            new_contiguous_interface.contiguous_dim = (
                                contiguous_interface.contiguous_dim
                            )
                            new_contiguous_interface.layout = (
                                contiguous_interface.layout
                            )
                            new_contiguous_interface.total_size = (
                                contiguous_interface.total_size.get_k_slice(slice_size)
                            )
                            new_contiguous_interface.interface_list.extend(
                                contiguous_interface.interface_list[
                                    i * slice_size : (i + 1) * slice_size
                                ]
                            )
                            contiguous_interfaces.append(new_contiguous_interface)

                        if self.global_tensors[idx].is_input:
                            global_input_num -= 1
                            global_input_num += len(contiguous_interfaces)
                        else:
                            global_output_num -= 1
                            global_output_num += len(contiguous_interfaces)
        # ####################

        for idx, contiguous_interfaces in global_dma_tasks.items():
            self.mem_tile_idx = 0
            dtensor = self.global_tensors[idx]
            tile_shape = list(dtensor.size)
            for i in dtensor.shared_dims:
                tile_shape[i] = 1
            tile_size = Size4D.from_list(tile_shape)
            for contiguous_interface in contiguous_interfaces:
                interface_list: list[MulticastInterface] = (
                    contiguous_interface.interface_list
                )
                size = contiguous_interface.total_size
                transfer_layout = contiguous_interface.layout

                def transfer(size_: Size4D, interface_list_: list[MulticastInterface]):
                    dim_ = None
                    while size_.get_total_size() != 0:
                        if assign_tiles(
                            interface_list_,
                            size_,
                            tile_size,
                            dtensor.is_input,
                            dtensor.dtype,
                            dtensor.type_as_param,
                        ):
                            break
                        size_cp = size_.copy()
                        # keep partitioning until success
                        while True:
                            partitioned_dim, partitioned_size = partition(
                                size_cp
                            )  # partition too much, drop dim
                            partitioned_interface_list = interface_list_[
                                : partitioned_size.get_total_size()
                            ]
                            if dim_ is None:
                                dim_ = partitioned_dim
                            elif dim_ != partitioned_dim:
                                transfer(
                                    size_cp, interface_list_[: size_cp.get_total_size()]
                                )
                                partitioned_size = size_cp
                                break
                            if assign_tiles(
                                partitioned_interface_list,
                                partitioned_size,
                                tile_size,
                                dtensor.is_input,
                                dtensor.dtype,
                                dtensor.type_as_param,
                            ):
                                break
                            size_cp = partitioned_size
                        size_ = Size4D.subtract(size_, partitioned_size)
                        inc = partitioned_size.get_total_size()
                        interface_list_ = interface_list_[inc:]

                transfer(size, interface_list)

        # insert placeholder for mem/shim tiles
        while len(self.used_mem_tiles) < MAX_MEM_TILES:
            assigned_mem_tile = SwitchNode(
                name=f"{len(self.used_mem_tiles)}_mem_tile",
                send_port_num=Config.MEM_MAX_SEND,
                recv_port_num=Config.MEM_MAX_RECV,
                col_id=len(self.used_mem_tiles),
                row_id=1,
            )
            self.used_mem_tiles.append(assigned_mem_tile)
        while len(self.used_shim_tiles) < MAX_SHIM_TILES:
            assigned_shim_tile = SwitchNode(
                name=f"{len(self.used_shim_tiles)}_shim_tile",
                send_port_num=Config.SHIM_MAX_SEND,
                recv_port_num=Config.SHIM_MAX_RECV,
                col_id=len(self.used_shim_tiles),
                row_id=0,
            )
            self.used_shim_tiles.append(assigned_shim_tile)

        token_map: dict[str, str] = {}
        token_cnt = 0
        related_token_list: list[set[tuple[str]]] = []
        for io_port in global_io_port:
            interfaces: list[MulticastInterface] = io_port.connect_interface
            related_tokens: set[tuple[str]] = set()
            for interface in interfaces:
                related_tokens.update(interface.tokens)
            related_token_list.append(related_tokens)
        merged_token_sets: list[set[tuple[str]]] = merge_token_sets(related_token_list)
        for token_set in merged_token_sets:
            token_number = len(list(token_set)[0])
            for token_idx in range(token_number):
                token = f"token_{token_cnt + token_idx}"
                for local_tokens in token_set:
                    assert len(local_tokens) == token_number
                    token_map[local_tokens[token_idx]] = token
            token_cnt += token_number

        for io_port in global_io_port:
            interfaces: list[MulticastInterface] = io_port.connect_interface
            # TODO: only support limited cases (need to use assert as guard)
            # TODO: related to DMA scheduling
            tensor_tile_group = global_tensors[interfaces[0].sample_interface.pe][
                interfaces[0].sample_interface.interface_idx
            ]
            for live_tensor_tiles in tensor_tile_group.dtensor_groups.values():
                for live_tensor_tile in live_tensor_tiles:
                    dtensor_ = self.global_tensors[live_tensor_tile.tile.dtensor_id]
                    size = list(io_port.size)
                    offset = dtensor_.offset_map[
                        live_tensor_tile.tile.tensor_tile_label
                    ].to_list()
                    stride = list(io_port.stride)
                    # fixme: patch only, find a robust way for higher dimensions??
                    if size[0] > 1 and size[1] == 1:
                        size[0], size[1] = size[1], size[0]
                        offset[0], offset[1] = offset[1], offset[0]
                        stride[0], stride[1] = stride[1], stride[0]
                    self.global_dma_trough_port.append(
                        CodeGenerator.GlobalIODMATask(
                            token=token_map[live_tensor_tile.token],
                            start_time=live_tensor_tile.first_use
                            + Config.GLOBAL_CODE_OFFSET * io_port.order_tag,
                            end_time=live_tensor_tile.last_use
                            + Config.GLOBAL_CODE_OFFSET * io_port.order_tag,
                            io_port=io_port,
                            dtensor=dtensor_,
                            size=size,
                            offset=offset,
                            stride=stride,
                        )
                    )
        if os.getenv("VERBOSE") == "1":
            print("## global_dma_trough_port")
            for ele in self.global_dma_trough_port:
                print(ele)
            print()
        global_arg_idx_to_interface: dict[str, dict[int, FIFO]] = {
            i: {} for i in global_tensors.keys()
        }
        for func_name, interface_map in mapped_interface.items():
            dict_: dict[int, FIFO] = {}
            for idx, interface in arg_idx_to_interface[func_name].items():
                dict_[idx] = interface_map[interface]
            global_arg_idx_to_interface[func_name] = dict_
        return global_arg_idx_to_interface

    # ------------------------------------------------------------
    # Compute Tile
    # ------------------------------------------------------------

    def map_core_func_to_physical_tiles(
        self, layout_col_id_hint: dict[str, int]
    ) -> dict[str, tuple[int, int]]:
        """
        Map the core functions to physical tiles.
        TODO:
            - mapping strategies should be selected by cost
            - careful with nodes with multiple inputs/outputs
              (if ports are exceeded, we should try to assign them to adjacent compute tiles to share local memory)
        """
        core_func_mapping: dict[str, tuple[int, int]] = {}
        mesh_shape = self.device_config["mesh"]
        max_row, max_col = mesh_shape
        tile_used = np.zeros(mesh_shape, dtype=bool)
        # connected nodes are grouped into chains when COMPUTE_TILE_WITH_SHARED_MEMORY == 2
        if Config.COMPUTE_TILE_WITH_SHARED_MEMORY == 2:

            class NodeDeque:
                def __init__(self, node_name: str):
                    self.nodes: list[str] = [node_name]

                @staticmethod
                def connect(
                    node_1: str,
                    node_2: str,
                    node_deque1: "NodeDeque",
                    node_deque2: "NodeDeque",
                ):
                    if node_2 == node_deque2.nodes[-1]:
                        node_1, node_2 = node_2, node_1
                        node_deque1, node_deque2 = node_deque2, node_deque1
                    if node_1 == node_deque1.nodes[0]:
                        node_deque1.nodes.reverse()
                    if node_2 == node_deque2.nodes[-1]:
                        node_deque2.nodes.reverse()
                    node_deque1.nodes.extend(node_deque2.nodes)
                    return node_deque1

                def __str__(self):
                    return f"NodeDeque({self.nodes})"

                def __repr__(self):
                    return self.__str__()

            connection_info = self.virtual_computation_graph.get_connections()
            connection_info.sort(key=lambda x: x[0], reverse=True)
            names = self.virtual_computation_graph.nodes.keys()
            grouped_nodes: dict[str, NodeDeque] = {
                name: NodeDeque(name) for name in names
            }
            for connection in connection_info:
                grouped_a, grouped_b = (
                    grouped_nodes.get(connection[1]),
                    grouped_nodes.get(connection[2]),
                )
                if grouped_a is None or grouped_b is None:
                    continue
                new_group = NodeDeque.connect(
                    connection[1], connection[2], grouped_a, grouped_b
                )
                grouped_nodes.pop(connection[1])
                grouped_nodes.pop(connection[2])
                grouped_nodes[new_group.nodes[0]] = new_group
                grouped_nodes[new_group.nodes[-1]] = new_group
            # TODO: map nodes according to global io
            # heuristic
            traverse_idx = 0
            sorted_values = [
                grouped_nodes[key]
                for key in sorted(grouped_nodes.keys(), key=string_sort_key)
            ]
            assigned = set()
            linked_nodes: list[NodeDeque] = []
            single_nodes: list[str] = []
            for node_deque in sorted_values:
                if node_deque in assigned:
                    continue
                assigned.add(node_deque)
                if len(node_deque.nodes) == 1:
                    single_nodes.append(node_deque.nodes[0])
                else:
                    linked_nodes.append(node_deque)
            for deque in linked_nodes:
                head = deque.nodes[0]
                while tile_used[traverse_idx // max_col][traverse_idx % max_col]:
                    traverse_idx += 1
                    if traverse_idx >= max_row * max_col:
                        raise ValueError("Too many nodes")
                col_idx = traverse_idx % max_col
                row_idx = traverse_idx // max_col
                core_func_mapping[head] = (row_idx, col_idx)
                tile_used[row_idx][col_idx] = True
                reverse = False
                for node in deque.nodes[1:]:
                    while tile_used[row_idx][col_idx]:
                        if reverse:
                            row_idx -= 1
                            if row_idx < 0:
                                row_idx = 0
                                col_idx += 1
                                reverse = not reverse
                        else:
                            row_idx += 1
                            if row_idx >= max_row:
                                row_idx = max_row - 1
                                col_idx += 1
                                reverse = not reverse
                    core_func_mapping[node] = (row_idx, col_idx)
                    tile_used[row_idx][col_idx] = True
            for node in single_nodes:
                for col_idx in range(layout_col_id_hint[node], max_col):
                    row_idx = 0
                    while row_idx < max_row and tile_used[row_idx][col_idx]:
                        row_idx += 1
                    if row_idx < max_row:
                        core_func_mapping[node] = (row_idx, col_idx)
                        tile_used[row_idx][col_idx] = True
                        break
                if node not in core_func_mapping:
                    for col_idx in range(0, layout_col_id_hint[node]):
                        row_idx = 0
                        while row_idx < max_row and tile_used[row_idx][col_idx]:
                            row_idx += 1
                        if row_idx < max_row:
                            core_func_mapping[node] = (row_idx, col_idx)
                            tile_used[row_idx][col_idx] = True
                            break
                if node not in core_func_mapping:
                    raise ValueError(f"Fail to map {node}")
            if os.getenv("VERBOSE") == "1":
                print("<<< Mapping >>>")
                for node, (row, col) in core_func_mapping.items():
                    print(f"{node}: ({row}, {col})")
                print()
            return core_func_mapping
        raise ValueError("To be implemented")

    # ############################################################
    # AIE Code Generation
    # ############################################################
    def aie_codegen(
        self,
        core_funcs: list[allo_func_d.FuncOp],
        external_funcs: list[allo_func_d.FuncOp],
        trace: list[tuple[str, tuple[int, ...]]],
        trace_size: int,
    ) -> aie_ir.Module:
        # mapping to physical/logical
        # TODO: co-designed mapping to different types of tiles
        arg_to_fifo = self.map_data_transfer()
        core_func_connected_mem_tile: dict[str, dict[str, int]] = {}
        for func_name in arg_to_fifo.keys():
            core_func_connected_mem_tile[func_name] = {
                mem_tile.name: 0 for mem_tile in self.used_mem_tiles
            }
        for func_name, fifo_dict in arg_to_fifo.items():
            for fifo in fifo_dict.values():
                if fifo.src == func_name:
                    core_func_connected_mem_tile[func_name][fifo.dst[0]] += 1
                else:
                    core_func_connected_mem_tile[func_name][fifo.src] += 1
        layout_col_id_hint: dict[str, str] = {}
        for func_name, connections in core_func_connected_mem_tile.items():
            heaviest: int = -1
            heaviest_workload = -1
            for mem_tile_name, workload in connections.items():
                if heaviest_workload < workload:
                    heaviest_workload = workload
                    heaviest = int(mem_tile_name[0])  # fixme
            layout_col_id_hint[func_name] = heaviest
        core_function_mapping = self.map_core_func_to_physical_tiles(layout_col_id_hint)

        # traced tile index
        traced_logical_tile = set()
        available_shim_for_trace: str = None
        if trace is not None:
            virtual_to_logical = {}
            for node_name, node in self.virtual_computation_graph.nodes.items():
                for virtual_name in node.meta_data.df_kernels:
                    virtual_to_logical[virtual_name] = node_name
            for traced_tile in trace:
                func_name = (
                    traced_tile[0] + f"_{'_'.join([str(x) for x in traced_tile[1]])}"
                )
                assert func_name in virtual_to_logical
                traced_logical_tile.add(virtual_to_logical[func_name])

        for func in external_funcs:
            self.external_functions += format_str(str(func), indent=4)

        wrapper_code = f"""
            module {{
                aie.device({self.device_type}) {{
        """
        wrapper_code += self.external_functions
        wrapper_code += """
                }
            }
        """

        with aie_ir.Context() as ctx, aie_ir.Location.unknown():
            # module wrapper
            self.aie_module = aie_ir.Module.parse(wrapper_code, ctx)
            # find device op: aie.device(device_type)
            device_op = None
            for op in self.aie_module.body.operations:
                if isinstance(op, aie_d.DeviceOp):
                    device_op = op
                    break
            assert device_op is not None, "aie.device not found"
            device_body = device_op.regions[0].blocks[0]
            # insert operations in the device body, before `aie.end``
            end_op = None
            for op in device_body.operations:
                if isinstance(op, aie_d.EndOp):
                    end_op = op
                    break
            assert not end_op is None

            with aie_ir.InsertionPoint(end_op):
                # shim tiles
                for shim_tile in self.used_shim_tiles:
                    self.tile_map[shim_tile.name] = aie_d.TileOp(
                        col=shim_tile.col_id, row=shim_tile.row_id
                    )
                    if (
                        available_shim_for_trace is None
                        and len(shim_tile.send_ports) == 0
                    ):
                        available_shim_for_trace = shim_tile.name
                # mem tiles
                for mem_tile in self.used_mem_tiles:
                    self.tile_map[mem_tile.name] = aie_d.TileOp(
                        col=mem_tile.col_id, row=mem_tile.row_id
                    )
                # compute tiles
                for func_name, (row, col) in core_function_mapping.items():
                    self.tile_map[func_name] = aie_d.TileOp(col=col, row=row + 2)
                # define fifos
                # - stream fifos: compute <-> compute
                for stream_name, stream in self.streams.items():
                    dimensions_to_stream = stream.get_dimensions_to_stream()
                    if len(dimensions_to_stream) <= Config.COMP_COMP_DMA_TRANSFORM_DIM:
                        self.fifo_map[stream_name] = aie_d.object_fifo(
                            stream_name,
                            self.tile_map[stream.src],
                            self.tile_map[stream.dst],
                            depth=stream.type.depth,
                            datatype=aie_ir.MemRefType.get(
                                stream.type.shape,
                                get_aie_mlir_dtype_from_str(str(stream.type.dtype)),
                            ),
                            dimensionsToStream=dimensions_to_stream,
                        )
                    elif len(dimensions_to_stream) <= Config.MEM_COMP_DMA_TRANSFORM_DIM:
                        # prioritize the mem tile in the same column
                        switch_mem = self.used_mem_tiles[
                            core_function_mapping[stream.src][1]
                        ]
                        if (
                            len(switch_mem.recv_ports) == switch_mem.max_recv
                            or len(switch_mem.send_ports) == switch_mem.max_send
                        ):
                            switch_mem = None
                            for mem_tile in self.used_mem_tiles:
                                if (
                                    len(mem_tile.recv_ports) < mem_tile.max_recv
                                    and len(mem_tile.send_ports) <= mem_tile.max_send
                                ):
                                    switch_mem = mem_tile
                                    break
                        stream_src = aie_d.object_fifo(
                            stream_name + "_src",
                            self.tile_map[stream.src],
                            self.tile_map[switch_mem.name],
                            depth=stream.type.depth,
                            datatype=aie_ir.MemRefType.get(
                                stream.type.shape,
                                get_aie_mlir_dtype_from_str(str(stream.type.dtype)),
                            ),
                        )
                        stream_dst = aie_d.object_fifo(
                            stream_name + "_dst",
                            self.tile_map[switch_mem.name],
                            self.tile_map[stream.dst],
                            depth=stream.type.depth,
                            datatype=aie_ir.MemRefType.get(
                                stream.type.shape,
                                get_aie_mlir_dtype_from_str(str(stream.type.dtype)),
                            ),
                            dimensionsToStream=dimensions_to_stream,
                        )
                        switch_mem.send_ports.append(None)
                        switch_mem.recv_ports.append(None)
                        self.fifo_map[stream_name] = (stream_src, stream_dst)
                        aie_d.object_fifo_link([stream_src], [stream_dst], [], [])
                    else:
                        raise ValueError(
                            "layout transformation cannot be achieved on DMA"
                        )
                # - io fifos: shim <-> mem <-> compute
                for dma_fifo in self.fifo_manager.fifos:
                    assert (
                        len(dma_fifo.dimensions_to_stream)
                        <= Config.MEM_COMP_DMA_TRANSFORM_DIM
                    )
                    self.fifo_map[dma_fifo.name] = aie_d.object_fifo(
                        dma_fifo.name,
                        self.tile_map[dma_fifo.src],
                        [self.tile_map[node] for node in dma_fifo.dst],
                        depth=dma_fifo.depth,
                        datatype=aie_ir.MemRefType.get(
                            dma_fifo.data_shape,
                            get_aie_mlir_dtype_from_str(str(dma_fifo.dtype)),
                        ),
                        dimensionsToStream=dma_fifo.dimensions_to_stream,
                    )
                # link fifos: in aie, mem tile serves as the linkages
                for dma_node in self.used_mem_tiles:
                    for connect in dma_node.intra_connect:
                        producer = [
                            self.fifo_map[
                                dma_node.recv_ports[recv_port_id].bind_fifo.name
                            ]
                            for recv_port_id in connect.recv_port_ids
                        ]
                        consumer = [
                            self.fifo_map[
                                dma_node.send_ports[send_port_id].bind_fifo.name
                            ]
                            for send_port_id in connect.send_port_ids
                        ]
                        # fixme: is it possible that both producer and consumer are not single fifo?
                        producer_offset = [] if len(producer) == 1 else connect.offsets
                        consumer_offset = [] if len(consumer) == 1 else connect.offsets
                        aie_d.object_fifo_link(
                            producer, consumer, producer_offset, consumer_offset
                        )
                # compute logic on each compute tile
                for func in core_funcs:
                    func_name = func.attributes["sym_name"].value
                    use_external_kernel = self.virtual_computation_graph.nodes[
                        func_name
                    ].meta_data.use_external_kernel
                    func_core = aie_d.Core(
                        tile=self.tile_map[func_name],
                        link_with=("external.o" if use_external_kernel else None),
                    )
                    if self.global_ip is None:
                        self.global_ip = aie_ir.InsertionPoint(func_core)
                    self.build_core_function(
                        func_core,
                        func,
                        self.core_func_args[func_name],
                        arg_to_fifo[func_name],
                    )

                @dataclass
                class TraceInfo:
                    traced_tile_idx: tuple[int]
                    shim_tile_idx: tuple[int]
                    packet_id: int

                enabled_trace: list[TraceInfo] = []

                trace_transfer_shim_tile = None
                if available_shim_for_trace is not None:
                    trace_transfer_shim_tile = self.tile_map[available_shim_for_trace]
                elif len(self.used_shim_tiles) < self.device_config["shim_tile_num"]:
                    trace_transfer_shim_tile = aie_d.TileOp(
                        col=len(self.used_shim_tiles), row=0
                    )
                packet_id = 0
                if (
                    len(traced_logical_tile) > 0
                    and trace_transfer_shim_tile is not None
                ):
                    max_pack_num = (
                        Config.TRACE_MAX_NUM
                        if available_shim_for_trace is not None
                        else Config.DMA_MAX_BDS
                    )
                    # TODO: Trace, reserve how many bds for tracing
                    for traced_tile in traced_logical_tile:
                        packet_id += 1
                        if packet_id > max_pack_num:
                            break
                        compute_tile = self.tile_map[traced_tile]
                        aie_d.packetflow(
                            packet_id,
                            compute_tile,
                            9,  # WireBundle: Trace = 9
                            0,
                            trace_transfer_shim_tile,
                            1,  # WireBundle: DMA = 1
                            1,
                            True,
                        )
                        enabled_trace.append(
                            TraceInfo(
                                (compute_tile.col.value, compute_tile.row.value),
                                (
                                    trace_transfer_shim_tile.col.value,
                                    trace_transfer_shim_tile.row.value,
                                ),
                                packet_id,
                            )
                        )

                # runtime sequence
                global_tensor_types: dict[
                    tuple[str, bool], tuple[RuntimeArgs, list[int]]
                ] = {}
                for i in range(len(self.global_tensors)):
                    arg = self.global_tensors[i]
                    tensor_type = (arg.dtype, arg.is_input)
                    if tensor_type not in global_tensor_types:
                        global_tensor_types[tensor_type] = (
                            RuntimeArgs(str(arg.dtype), arg.is_input),
                            [],
                        )
                    global_tensor_types[tensor_type][0].global_tensors.append(i)
                assert (
                    len(global_tensor_types) <= Config.MAX_IO_BUFFER
                ), "unable to construct buffers for arguments"
                original_runtime_args = list(global_tensor_types.values())
                for i in range(Config.MAX_IO_BUFFER):
                    self.module_runtime_args.append(
                        RuntimeArgs(
                            str(
                                original_runtime_args[i % len(original_runtime_args)][
                                    0
                                ].raw_dtype
                            ),
                            original_runtime_args[i % len(original_runtime_args)][
                                0
                            ].is_input,
                        )
                    )
                    original_runtime_args[i % len(original_runtime_args)][1].append(i)
                for runtime_arg_idxs, arg_slots in original_runtime_args:
                    for i, arg_idx in enumerate(runtime_arg_idxs.global_tensors):
                        runtime_arg = self.module_runtime_args[
                            arg_slots[i % len(arg_slots)]
                        ]
                        runtime_arg.global_tensors.append(arg_idx)
                        self.arg_slots_in_runtime_args[arg_idx] = (
                            arg_slots[i % len(arg_slots)],
                            runtime_arg.current_size,
                        )
                        runtime_arg.inc_size(self.global_tensors[arg_idx].shape)

                runtime_seq = aiex_d.RuntimeSequenceOp()
                runtime_args = []
                for runtime_arg in self.module_runtime_args:
                    if len(runtime_arg.global_tensors) == 0:
                        continue
                    runtime_args.append(
                        aie_ir.MemRefType.get(
                            [runtime_arg.current_size],
                            get_aie_mlir_dtype_from_str(str(runtime_arg.dtype)),
                        )
                    )

                # TODO: need more robust and smart DMA scheduling
                dma_task_groups: dict[str, CodeGenerator.DMATaskWithSameToken] = {}
                for global_dma in self.global_dma_trough_port:
                    if global_dma.token not in dma_task_groups:
                        group = CodeGenerator.DMATaskWithSameToken(global_dma)
                        dma_task_groups[global_dma.token] = group
                    else:
                        group = dma_task_groups[global_dma.token]
                        group.add(global_dma)
                independent_dma_task_groups: list[
                    tuple[set[int], list[CodeGenerator.DMATaskWithSameToken]]
                ] = []
                for task_group in dma_task_groups.values():
                    inserted = False
                    for independent_dma_task_group in independent_dma_task_groups:
                        if not independent_dma_task_group[0].isdisjoint(
                            task_group.related_pes
                        ):
                            independent_dma_task_group[0].update(task_group.related_pes)
                            independent_dma_task_group[1].append(task_group)
                            inserted = True
                            break
                    if not inserted:
                        independent_dma_task_groups.append(
                            (set(task_group.related_pes), [task_group])
                        )
                runtime_seq_entry_block = runtime_seq.body.blocks.append(*runtime_args)
                with aie_ir.InsertionPoint(runtime_seq_entry_block):
                    for trace_info in enabled_trace:
                        aiex_d.npu_write32(
                            213200,
                            2038038528,
                            column=trace_info.traced_tile_idx[0],
                            row=trace_info.traced_tile_idx[1],
                        )
                        aiex_d.npu_write32(
                            213204,
                            trace_info.packet_id,
                            column=trace_info.traced_tile_idx[0],
                            row=trace_info.traced_tile_idx[1],
                        )
                        aiex_d.npu_write32(
                            213216,
                            1260724769,
                            column=trace_info.traced_tile_idx[0],
                            row=trace_info.traced_tile_idx[1],
                        )
                        aiex_d.npu_write32(
                            213220,
                            439168079,
                            column=trace_info.traced_tile_idx[0],
                            row=trace_info.traced_tile_idx[1],
                        )
                        aiex_d.npu_write32(
                            261888,
                            289,
                            column=trace_info.traced_tile_idx[0],
                            row=trace_info.traced_tile_idx[1],
                        )
                        aiex_d.npu_write32(
                            261892,
                            0,
                            column=trace_info.traced_tile_idx[0],
                            row=trace_info.traced_tile_idx[1],
                        )
                        aiex_d.npu_write32(
                            212992,
                            31232,
                            column=trace_info.traced_tile_idx[0],
                            row=trace_info.traced_tile_idx[1],
                        )
                        aiex_d.npu_writebd(
                            bd_id=Config.DMA_MAX_BDS - trace_info.packet_id,
                            buffer_length=trace_size,
                            buffer_offset=0,
                            enable_packet=1,
                            out_of_order_id=0,
                            packet_id=trace_info.packet_id,
                            packet_type=0,
                            column=trace_info.shim_tile_idx[0],
                            d0_size=0,
                            d0_stride=0,
                            d0_zero_after=0,
                            d0_zero_before=0,
                            d1_size=0,
                            d1_stride=0,
                            d1_zero_after=0,
                            d1_zero_before=0,
                            d2_size=0,
                            d2_stride=0,
                            d2_zero_after=0,
                            d2_zero_before=0,
                            burst_length=64,
                            iteration_current=0,
                            iteration_size=0,
                            iteration_stride=0,
                            lock_acq_enable=0,
                            lock_acq_id=0,
                            lock_acq_val=0,
                            lock_rel_id=0,
                            lock_rel_val=0,
                            next_bd=0,
                            row=0,
                            use_next_bd=0,
                            valid_bd=1,
                        )
                        aiex_d.npu_address_patch(
                            33554432 * trace_info.shim_tile_idx[0]
                            + 119268
                            - 32 * (trace_info.packet_id - 1),
                            len(self.global_tensors),
                            0,
                        )
                        aiex_d.npu_write32(
                            119308,
                            Config.DMA_MAX_BDS - trace_info.packet_id,
                            column=trace_info.shim_tile_idx[0],
                            row=trace_info.shim_tile_idx[1],
                        )
                    if len(enabled_trace) > 0:
                        aiex_d.npu_write32(
                            212992,
                            32512,
                            column=enabled_trace[0].shim_tile_idx[0],
                            row=enabled_trace[0].shim_tile_idx[1],
                        )
                        aiex_d.npu_write32(
                            213068,
                            127,
                            column=enabled_trace[0].shim_tile_idx[0],
                            row=enabled_trace[0].shim_tile_idx[1],
                        )
                        aiex_d.npu_write32(
                            213000,
                            127,
                            column=enabled_trace[0].shim_tile_idx[0],
                            row=enabled_trace[0].shim_tile_idx[1],
                        )

                    # data with same token should be transferred together
                    # fixme: if execution fails with runtime_error, possibly because the transfer order leads to 'deadlock'
                    max_dma_task_group_size = 0
                    for independent_dma_task_group in independent_dma_task_groups:
                        independent_dma_task_group[1].sort(key=lambda x: x.start_time)
                        max_dma_task_group_size = max(
                            max_dma_task_group_size, len(independent_dma_task_group[1])
                        )
                    coalesced_tasks_list: list[list[CodeGenerator.GlobalIODMATask]] = []
                    for i in range(max_dma_task_group_size):
                        tasks = []
                        for independent_dma_task_group in independent_dma_task_groups:
                            if i < len(independent_dma_task_group[1]):
                                tasks.extend(independent_dma_task_group[1][i].tasks)
                        tasks.sort(key=lambda x: x.start_time)
                        fifo_to_tasks: dict[
                            str, list[CodeGenerator.GlobalIODMATask]
                        ] = defaultdict(list)
                        for global_dma in tasks:
                            fifo_to_tasks[global_dma.io_port.fifo.name].append(
                                global_dma
                            )
                        updated = True
                        while updated:
                            updated = False
                            coalesced_fifo_to_tasks: dict[
                                str, list[CodeGenerator.GlobalIODMATask]
                            ] = defaultdict(list)
                            for fifo, tasks in fifo_to_tasks.items():
                                left = 0
                                while left < len(tasks):
                                    base_size = [1, 1, 1, 1]
                                    inc_idx = None
                                    current_offset = Offset4D(
                                        tasks[left].offset[0],
                                        tasks[left].offset[1],
                                        tasks[left].offset[2],
                                        tasks[left].offset[3],
                                    )
                                    right = left + 1
                                    while right < len(tasks):
                                        if tasks[left].dtensor == tasks[right].dtensor:
                                            incoming_offset = Offset4D(
                                                tasks[right].offset[0],
                                                tasks[right].offset[1],
                                                tasks[right].offset[2],
                                                tasks[right].offset[3],
                                            )
                                            idx = current_offset.check_next_offset(
                                                incoming_offset
                                            )
                                            if idx >= 0 and (
                                                inc_idx is None or inc_idx == idx
                                            ):
                                                # dma size constrain
                                                max_size = (
                                                    Config.SHIM_DMA_HARDWARE_MAX_SIZES[
                                                        idx
                                                    ]
                                                )
                                                if (
                                                    max_size > 0
                                                    and max_size
                                                    < (base_size[idx] + 1)
                                                    * tasks[left].size[idx]
                                                ):
                                                    break
                                                inc_idx = idx
                                                base_size[idx] += 1
                                                current_offset = incoming_offset
                                                right += 1
                                            else:
                                                break
                                    for i in range(4):
                                        if base_size[i] > 1:
                                            updated = True
                                        base_size[i] *= tasks[left].size[i]
                                    coalesced_task = CodeGenerator.GlobalIODMATask(
                                        tasks[left].token,
                                        tasks[left].start_time,
                                        tasks[right - 1].end_time,
                                        tasks[left].io_port,
                                        tasks[left].dtensor,
                                        base_size,
                                        tasks[left].offset,
                                        tasks[left].stride,
                                    )
                                    coalesced_fifo_to_tasks[fifo].append(coalesced_task)
                                    left = right
                            fifo_to_tasks = coalesced_fifo_to_tasks
                        coalesced_tasks: list[CodeGenerator.GlobalIODMATask] = []
                        for tasks in fifo_to_tasks.values():
                            coalesced_tasks.extend(tasks)
                        coalesced_tasks_list.append(coalesced_tasks)

                    tasks_idx_left = 0

                    @dataclass
                    class DMAMemcpyGroup:
                        dma_tasks: list[tuple[list[int], list[int], list[int]]]
                        diff: list[int]
                        bd_id: int
                        dtensor_global_id: bool
                        used_shim: str
                        max_task_id: int

                    guards = {}
                    async_dma_tasks: list[DMAMemcpyGroup] = []
                    dma_bd_workload: dict[str, set[int]] = {
                        shim_tile.name: set(range(Config.DMA_MAX_BDS))
                        for shim_tile in self.used_shim_tiles
                    }
                    if available_shim_for_trace is not None:
                        dma_bd_workload[available_shim_for_trace] = set(
                            range(Config.DMA_MAX_BDS - packet_id)
                        )
                    while tasks_idx_left < len(coalesced_tasks_list):
                        overload_flag = False
                        fifo_dma_tasks: dict[str, list[DMAMemcpyGroup]] = {}
                        tasks_idx_right = tasks_idx_left
                        while tasks_idx_right < len(coalesced_tasks_list):
                            updated_fifo_dma_tasks: dict[str, list[DMAMemcpyGroup]] = (
                                copy.deepcopy(fifo_dma_tasks)
                            )
                            occupied_bd_id = {
                                shim_tile.name: set()
                                for shim_tile in self.used_shim_tiles
                            }
                            for global_dma in coalesced_tasks_list[tasks_idx_right]:
                                offset, size, stride = global_dma.transfer_pattern()
                                if (
                                    global_dma.io_port.fifo.name
                                    not in updated_fifo_dma_tasks
                                ):
                                    updated_fifo_dma_tasks[
                                        global_dma.io_port.fifo.name
                                    ] = []
                                # else:
                                #     prev_task: DMAMemcpyGroup = updated_fifo_dma_tasks[
                                #         global_dma.io_port.fifo.name
                                #     ][-1]
                                # the same global tensor must be tiled in the same way
                                # if (
                                #     global_dma.dtensor.global_id
                                #     == prev_task.dtensor_global_id
                                #     and size[0] == 1
                                # ):
                                #     diff = [
                                #         x - y
                                #         for x, y in zip(
                                #             offset,
                                #             prev_task.dma_tasks[-1][0],
                                #         )
                                #     ]
                                #     # fixme: can be relaxed
                                #     if prev_task.diff is None and (
                                #         all(x >= 0 for x in diff)
                                #         and sum(1 for x in diff if x != 0) <= 1
                                #     ):
                                #         prev_task.dma_tasks.append(
                                #             (offset, size, stride)
                                #         )
                                #         prev_task.diff = diff
                                #         prev_task.max_task_id = tasks_idx_right
                                #         continue
                                #     if prev_task.diff == diff:
                                #         prev_task.dma_tasks.append(
                                #             (offset, size, stride)
                                #         )
                                #         prev_task.max_task_id = tasks_idx_right
                                #         continue

                                used_shim = (
                                    global_dma.io_port.fifo.src
                                    if global_dma.io_port.is_input
                                    else global_dma.io_port.fifo.dst[0]
                                )
                                if (
                                    len(dma_bd_workload[used_shim]) == 0
                                    or len(
                                        updated_fifo_dma_tasks[
                                            global_dma.io_port.fifo.name
                                        ]
                                    )
                                    == 4  # fixme: seems that transferring too much with the same fifo is invalid (magic number)
                                ):
                                    overload_flag = True
                                    break
                                bd_id = dma_bd_workload[used_shim].pop()
                                occupied_bd_id[used_shim].add(bd_id)
                                updated_fifo_dma_tasks[
                                    global_dma.io_port.fifo.name
                                ].append(
                                    DMAMemcpyGroup(
                                        [(offset, size, stride)],
                                        None,
                                        bd_id,
                                        global_dma.dtensor.global_id,
                                        used_shim,
                                        tasks_idx_right,
                                    )
                                )
                            if overload_flag:
                                for (
                                    shim_name,
                                    occupied_bd_ids,
                                ) in occupied_bd_id.items():
                                    dma_bd_workload[shim_name].update(occupied_bd_ids)
                                break
                            tasks_idx_right += 1
                            fifo_dma_tasks = updated_fifo_dma_tasks
                        # launch tasks in fifo_tasks and wait
                        for fifo_name, fifo_infos in fifo_dma_tasks.items():
                            for fifo_info in fifo_infos:
                                task_list = fifo_info.dma_tasks
                                offset, size, stride = task_list[0]
                                total_offset = 0
                                for i in range(4):
                                    total_offset += offset[i] * stride[i]
                                if fifo_info.diff is not None:
                                    size[0] = len(task_list)
                                    stride_0 = 0
                                    for i in range(4):
                                        stride_0 += fifo_info.diff[i] * stride[i]
                                    stride[0] = stride_0
                                offsets = (
                                    [0, 0, 0, total_offset]
                                    if fifo_info.diff is not None
                                    else offset
                                )
                                offsets[-1] += int(
                                    self.arg_slots_in_runtime_args[
                                        fifo_info.dtensor_global_id
                                    ][1]
                                )
                                if (
                                    str(
                                        self.global_tensors[
                                            fifo_info.dtensor_global_id
                                        ].dtype
                                    )
                                    == "i4"
                                ):
                                    offsets[-1] //= 2
                                    size[-1] //= 2
                                    for i in range(3):
                                        stride[i] //= 2
                                aiex_d.NpuDmaMemcpyNd(
                                    metadata=self.fifo_map[fifo_name],
                                    bd_id=fifo_info.bd_id,
                                    mem=runtime_seq_entry_block.arguments[
                                        self.arg_slots_in_runtime_args[
                                            fifo_info.dtensor_global_id
                                        ][0]
                                    ],
                                    offsets=offsets,
                                    sizes=size,
                                    strides=stride,
                                    issue_token=True,
                                )
                                if not self.global_tensors[
                                    fifo_info.dtensor_global_id
                                ].is_input:
                                    if fifo_info.max_task_id not in guards:
                                        guards[fifo_info.max_task_id] = []
                                    guards[fifo_info.max_task_id].append(
                                        self.fifo_map[fifo_name]
                                    )
                            async_dma_tasks.extend(fifo_infos)
                        tasks_idx_left = tasks_idx_right
                        output_dma_tasks_id = min(guards.keys())
                        output_dma_tasks = guards.pop(output_dma_tasks_id)
                        for launched_fifo in output_dma_tasks:
                            aiex_d.dma_wait(launched_fifo)
                        updated_async_dma_tasks = []
                        for async_dma_task in async_dma_tasks:
                            if async_dma_task.max_task_id <= output_dma_tasks_id:
                                dma_bd_workload[async_dma_task.used_shim].add(
                                    async_dma_task.bd_id
                                )
                            else:
                                updated_async_dma_tasks.append(async_dma_task)
                        async_dma_tasks = updated_async_dma_tasks
                    for output_dma_tasks in guards.values():
                        for launched_fifo in output_dma_tasks:
                            aiex_d.dma_wait(launched_fifo)
                    aie_d.EndOp()

        return self.aie_module, self.module_runtime_args
<|MERGE_RESOLUTION|>--- conflicted
+++ resolved
@@ -1,2427 +1,2384 @@
-# pylint: disable=import-error, no-name-in-module, c-extension-no-member, too-many-branches, too-many-nested-blocks, redefined-variable-type, consider-using-enumerate, too-many-instance-attributes, chained-comparison, cell-var-from-loop
-# Copyright Allo authors. All Rights Reserved.
-# SPDX-License-Identifier: Apache-2.0
-
-import os
-import copy
-from collections import defaultdict
-from dataclasses import dataclass
-import numpy as np
-
-# =======================
-
-import aie.dialects.aie as aie_d
-import aie.dialects.aiex as aiex_d
-import aie.dialects.arith as aie_arith_d
-import aie.dialects.func as aie_func_d
-import aie.dialects.scf as aie_scf_d
-import aie.ir as aie_ir
-
-# =======================
-
-import allo._mlir._mlir_libs._mlir as allo_ir
-from ..._mlir.dialects import (
-    func as allo_func_d,
-    _memref_ops_gen as allo_memref_d,
-)
-
-from ..._mlir.ir import InsertionPoint, MemRefType, IntegerType
-
-from ..utils import format_str
-from ...memory import (
-    DTensor,
-    Offset4D,
-    Size4D,
-    coalesce_memory_access,
-)
-
-from .utils import (
-    get_aie_mlir_dtype_from_str,
-    merge_token_sets,
-    device_config_map,
-    Argument,
-    Stream,
-    Config,
-    string_sort_key,
-    RuntimeArgs,
-)
-from .mapping import (
-    SwitchNode,
-    PEInterface,
-    LiveDTensorTileGroup,
-    DTensorTileGroup,
-    ComputationGraph,
-    FIFO,
-    FIFOManager,
-)
-
-
-@dataclass(frozen=True)
-class DMATensorTile:
-    dtensor_tile_id: int  # dTensor may need to be further partitioned
-    shim_id: int
-    mem_id: int
-    tensor_tile_labels: list
-    offset: list
-    size: list
-    stride: list
-
-
-class CodeGenerator:
-    """
-    CodeGenerator is responsible for transforming Allo functions and their associated
-    DTensor-based input/output mappings into AIE (AI Engine) core-compatible IR.
-    It manages stream transformations, memory operations, and integrates with the
-    AIE dialect of MLIR.
-    """
-
-    def __init__(
-        self,
-        device_type: str,
-        global_tensors: dict[int, DTensor],
-        top_function: allo_func_d.FuncOp,
-        core_func_args: dict[str, dict[int, tuple[Argument, bool]]],
-        streams: dict[str, Stream],
-        virtual_computation_graph: ComputationGraph = None,
-    ):
-        self.device_type = device_type
-        self.device_config = device_config_map[device_type]
-        assert self.device_config is not None, "Unsupported device type"
-
-        self.global_tensors: dict[int, DTensor] = global_tensors
-        self.arg_slots_in_runtime_args: dict[int, tuple[int, int]] = {}
-        self.module_runtime_args: list[RuntimeArgs] = []
-        self.top_function = top_function
-        self.core_func_args = core_func_args
-        self.streams = streams
-        self.virtual_computation_graph: ComputationGraph = virtual_computation_graph
-
-        self.tile_map: dict[str, aie_d.TileOp] = {}
-        self.fifo_map: dict[str, aie_d.object_fifo | tuple[aie_d.object_fifo]] = {}
-        # function name (with id) -> a map from DTensor to fifo name
-        self.compute_core_io: dict[str : dict[DTensor, str]] = {}
-        self.external_functions: str = ""
-
-        # ------------------------------------------------------------
-        # Experimental
-        # ------------------------------------------------------------
-        self.mem_tile_idx = 0
-        self.used_mem_tiles: list[SwitchNode] = []
-        self.used_shim_tiles: list[SwitchNode] = []
-        self.paths: list[CodeGenerator.DMAPath] = []
-        self.function_port_map: dict[str, dict[DTensor, SwitchNode.Port]] = defaultdict(
-            lambda: defaultdict(SwitchNode.Port)
-        )
-
-        self.fifo_manager: FIFOManager = FIFOManager()
-        self.global_dma_trough_port: list[CodeGenerator.GlobalIODMATask] = []
-        # ------------------------------------------------------------
-
-        self.aie_module = None  # The top-level AIE IR module
-        self.global_ip: aie_ir.InsertionPoint = (
-            None  # mark the inserting point for buffers
-        )
-
-    # pylint: disable=unsupported-binary-operation
-    def preporocess_dumped_core_func(
-        self,
-        original_func: allo_func_d.FuncOp,
-        func_args: dict[int, tuple[Argument | list[Argument], bool]],
-    ) -> str:
-        """
-        Preprocess the core function in allo MLIR.
-
-        Args:
-            - original_func (FuncOp): The function in allo MLIR to transform.
-            - func_args (dict): Maps function argument indices to (Argument, is_output) pairs.
-
-        Returns:
-            - str: A string representation of the rewritten function with allo.stream ops replaced.
-        """
-        # replace pipe with memref operations
-        with original_func.context, allo_ir.ir.Location.unknown():
-            func_inputs = original_func.type.inputs
-            new_func_inputs = []
-            for idx in range(len(func_inputs)):
-                if idx in func_args:
-                    sample_stream = (
-                        func_args[idx][0].stream
-                        if isinstance(func_args[idx][0], Argument)
-                        else func_args[idx][0][0].stream
-                    )
-                    if sample_stream is not None:
-                        new_func_inputs.append(sample_stream.allo_element_type)
-                        func_inputs[idx] = sample_stream.allo_element_type
-                        continue
-<<<<<<< HEAD
-                    elif func_args[idx][0].dtensor is not None:
-=======
-                    if func_args[idx][0].dtensor is not None:
->>>>>>> d39757da
-                        new_func_inputs.append(func_inputs[idx])
-                        continue
-                else:
-                    # fixme: this is a fake placeholder, we'd better remove the useless argument, but doing so leads to crash
-                    #           "Cannot destroy a value that still has uses!"
-                    new_func_inputs.append(
-                        MemRefType.get([], IntegerType.get_signless(8))
-                    )
-
-            func_type = allo_func_d.FunctionType.get(
-                new_func_inputs,
-                original_func.type.results,
-            )
-            new_function = allo_func_d.FuncOp(
-                original_func.name.value,
-                func_type,
-                ip=InsertionPoint(original_func),
-            )
-            entry_block = new_function.add_entry_block()
-            for old, new in zip(original_func.arguments, new_function.arguments):
-                old.replace_all_uses_with(new)
-
-            with InsertionPoint(entry_block):
-                for func_block in original_func.body:
-                    for op in func_block.operations:
-                        new_op = op.clone()
-                        for old, new in zip(op.results, new_op.results):
-                            old.replace_all_uses_with(new)
-            original_func.erase()
-            for idx, arg_info in func_args.items():
-                sample_stream = (
-                    arg_info[0].stream
-                    if isinstance(arg_info[0], Argument)
-                    else arg_info[0][0].stream
-                )
-                if sample_stream is not None:
-                    argument = new_function.arguments[idx]
-                    for use_ in argument.uses:
-                        op = use_.owner
-                        if op.name == "allo.stream_put":
-                            operands = op.operands
-                            # store/copy
-                            if sample_stream.is_tensor:
-                                new_op = allo_memref_d.CopyOp(
-                                    operands[1], operands[0], ip=InsertionPoint(op)
-                                )
-                            else:
-                                new_op = allo_memref_d.StoreOp(
-                                    operands[1], operands[0], [], ip=InsertionPoint(op)
-                                )
-                        elif op.name == "allo.stream_get":
-                            # load/alloc
-                            if sample_stream.is_tensor:
-                                # replace use with alloc
-                                new_op = allo_memref_d.AllocOp(
-                                    sample_stream.allo_element_type,
-                                    [],
-                                    [],
-                                    ip=InsertionPoint(op),
-                                )
-                                # use copy to track
-                                allo_memref_d.CopyOp(
-                                    op.operands[0], new_op.memref, ip=InsertionPoint(op)
-                                )
-                            else:
-                                new_op = allo_memref_d.LoadOp(
-                                    argument, [], ip=InsertionPoint(op)
-                                )
-                        else:
-                            continue
-                        # replace use
-                        for old, new in zip(op.results, new_op.results):
-                            old.replace_all_uses_with(new)
-                        op.erase()
-
-        # declare external kernel function before use
-        func_str = self.external_functions + "\n" + str(new_function)
-        return func_str
-
-    def build_core_function(
-        self,
-        func_core: aie_d.Core,
-        original_func: allo_func_d.FuncOp,
-        func_args: dict[int, tuple[Argument, bool]],
-        arg_to_fifo: dict[int, FIFO],
-    ):
-        """
-        Generate the computation logic for the fake 'while(1)' loop body for an AIE compute core, transforming high-level Allo ops
-        into AIE MLIR.
-
-        fixme: current constrain
-            - all the argument using the same port has no overlapped liveness range
-            - the usage order is aligned to the data transfer order
-
-        Args:
-            - func_core (aie_d.Core): The target compute core to insert into.
-            - original_func (FuncOp): The Allo function to compile.
-            - func_args (dict): Maps argument indices to (Argument, is_output) tuples.
-        """
-        func_string = self.preporocess_dumped_core_func(original_func, func_args)
-        original_module = aie_ir.Module.parse(func_string)
-        parsed_function: aie_func_d.FuncOp = None
-        for func in original_module.body.operations:
-            if isinstance(func, aie_func_d.FuncOp):
-                if not (
-                    "sym_visibility" in func.attributes
-                    and func.attributes["sym_visibility"].value == "private"
-                ):
-                    if parsed_function is None:
-                        parsed_function = func
-                    else:
-                        raise ValueError("Too many core functions. Fail to resolve.")
-        assert not parsed_function is None
-        func_body = func_core.regions[0]
-        entry_block = aie_ir.Block.create_at_start(func_body)
-        with aie_ir.InsertionPoint(entry_block):
-            index_type = aie_ir.IndexType.get()
-            # compute core wrapper: fake while(1)
-            c0 = aie_arith_d.ConstantOp(value=0, result=index_type)
-            c1 = aie_arith_d.ConstantOp(value=1, result=index_type)
-            cmax = aie_arith_d.ConstantOp(value=9223372036854775807, result=index_type)
-            # scf.for %arg0 = %c0 to %cmax step %c1
-            loop = aie_scf_d.ForOp(lower_bound=c0, upper_bound=cmax, step=c1)
-            reused_fifo_name: dict[str, bool] = {}
-            for i, argument in enumerate(parsed_function.arguments):
-                if not i in func_args:
-                    continue
-                arg_info: tuple[Argument, bool] = func_args[i]
-                if (
-                    isinstance(arg_info[0], Argument)
-                    and arg_info[0].dtensor is not None
-                ):
-                    # fixme: argument.uses is unordered??
-                    first_use = list(argument.uses)[-1]
-                    if first_use is not None:
-                        first_use_op = first_use.owner
-                        # no branch
-                        while first_use_op.parent.name != "func.func":
-                            first_use_op = first_use_op.parent
-                        fifo = self.fifo_map[arg_to_fifo[i].name]
-                        with aie_ir.InsertionPoint(first_use_op):
-                            if arg_to_fifo[i].name in reused_fifo_name:
-                                fifo.release(
-                                    1 if arg_info[0].dtensor.is_input else 0, 1
-                                )
-                            else:
-                                reused_fifo_name[arg_to_fifo[i].name] = arg_info[
-                                    0
-                                ].dtensor.is_input
-                            acquired = fifo.acquire(
-                                1 if arg_info[0].dtensor.is_input else 0, 1
-                            )
-                            # incorrect
-                            argument.replace_all_uses_with(acquired)
-                else:
-                    fifo_list = []
-                    if isinstance(arg_info[0], Argument):
-                        fifo_list.append(self.fifo_map[arg_info[0].stream.name])
-                    else:
-                        for stream_arg in arg_info[0]:
-                            fifo_list.append(self.fifo_map[stream_arg.stream.name])
-                    compact_flag = len(fifo_list) == 1 or len(set(fifo_list)) == 1
-                    fifo = fifo_list[0]
-                    for use_ in argument.uses:
-                        op = use_.owner
-                        # get loop nests
-                        loop_nests = {}
-                        parent = op.parent
-                        while parent is not None and not isinstance(
-                            parent, aie_func_d.FuncOp
-                        ):
-                            if (
-                                "loop_name" in parent.attributes
-                                and "op_name" in parent.attributes
-                            ):
-                                loop_nests[parent.attributes["op_name"].value] = parent
-                            parent = parent.parent
-                        with aie_ir.InsertionPoint(op.operation):
-                            is_put, is_tensor = None, None
-                            if op.name == "memref.store" or (
-                                op.name == "memref.copy" and argument == op.operands[1]
-                            ):  # allo.stream_put
-<<<<<<< HEAD
-                                if compact_flag:
-                                    if isinstance(fifo, tuple):
-                                        fifo = fifo[0]
-                                    acquired = fifo.acquire(0, 1)
-                                    op.operands[1] = acquired
-                                    new_op = op.clone()  # no use, no need to replace
-                                    fifo.release(0, 1)
-                                else:
-                                    raise RuntimeError("TODO")
-                                op.erase()
-                            elif (
-                                op.name == "memref.load"
-                            ):  # allo.stream_get, non-tensor
-                                if compact_flag:
-                                    if isinstance(fifo, tuple):
-                                        fifo = fifo[1]
-                                    acquired = fifo.acquire(1, 1)
-                                    op.operands[0] = acquired
-                                    new_op = op.clone()
-                                    for old, new in zip(op.results, new_op.results):
-                                        old.replace_all_uses_with(new)
-                                    fifo.release(1, 1)
-                                else:
-                                    raise RuntimeError("TODO")
-                                op.erase()
-                            elif op.name == "memref.copy":  # allo.stream_get, tensor
-                                if compact_flag:
-                                    if isinstance(fifo, tuple):
-                                        fifo = fifo[1]
-                                    acquired = fifo.acquire(1, 1)
-                                    op.operands[0] = acquired
-                                    new_op = op.clone()
-                                    fifo.release(1, 1)
-                                else:
-                                    raise RuntimeError("TODO")
-                                op.erase()
-=======
-                                is_put = True
-                            elif (
-                                op.name == "memref.load"
-                            ):  # allo.stream_get, non-tensor
-                                is_put, is_tensor = False, False
-                            elif op.name == "memref.copy":  # allo.stream_get, tensor
-                                is_put, is_tensor = False, True
-                            else:
-                                continue
-                            if compact_flag:
-                                if isinstance(fifo, tuple):
-                                    fifo = fifo[0 if is_put else 1]
-                                acquired = fifo.acquire(0 if is_put else 1, 1)
-                                if is_put:
-                                    op.operands[1] = acquired
-                                    new_op = op.clone()  # no use, no need to replace
-                                else:
-                                    op.operands[0] = acquired
-                                    new_op = op.clone()
-                                    if not is_tensor:
-                                        for old, new in zip(op.results, new_op.results):
-                                            old.replace_all_uses_with(new)
-                                fifo.release(0 if is_put else 1, 1)
-                            else:
-                                assert len(loop_nests) == 1, "To be implemented..."
-                                loop_name = list(loop_nests.keys())[0]
-                                cases = []
-                                case_val = []
-                                for fifo, stream_arg in zip(fifo_list, arg_info[0]):
-                                    if is_put:
-                                        cases.append(
-                                            stream_arg.stream.src_related_iter_info[
-                                                loop_name
-                                            ]
-                                        )
-                                    else:
-                                        cases.append(
-                                            stream_arg.stream.dst_related_iter_info[
-                                                loop_name
-                                            ]
-                                        )
-                                    if isinstance(fifo, tuple):
-                                        case_val.append(fifo[0 if is_put else 1])
-                                    else:
-                                        case_val.append(fifo)
-                                switch_op = aie_scf_d.IndexSwitchOp(
-                                    [op.operands[1].type],
-                                    loop_nests[loop_name]
-                                    .regions[0]
-                                    .blocks[0]
-                                    .arguments[0],
-                                    cases[1:],
-                                    len(cases[1:]),
-                                )
-                                cnt = 0
-                                for region in switch_op.caseRegions:
-                                    block = region.blocks.append()
-                                    with aie_ir.InsertionPoint(block):
-                                        acquired = case_val[cnt].acquire(
-                                            0 if is_put else 1, 1
-                                        )
-                                        aie_scf_d.YieldOp([acquired])
-                                        cnt += 1
-                                if is_put:
-                                    op.operands[1] = switch_op.result
-                                    new_op = op.clone()  # no use, no need to replace
-                                else:
-                                    op.operands[0] = switch_op.result
-                                    new_op = op.clone()
-                                    if not is_tensor:
-                                        for old, new in zip(op.results, new_op.results):
-                                            old.replace_all_uses_with(new)
-                                switch_op = aie_scf_d.IndexSwitchOp(
-                                    [],
-                                    loop_nests[loop_name]
-                                    .regions[0]
-                                    .blocks[0]
-                                    .arguments[0],
-                                    cases[1:],
-                                    len(cases[1:]),
-                                )
-                                cnt = 0
-                                for region in switch_op.caseRegions:
-                                    block = region.blocks.append()
-                                    with aie_ir.InsertionPoint(block):
-                                        case_val[cnt].release(0 if is_put else 1, 1)
-                                        aie_scf_d.YieldOp([])
-                                        cnt += 1
-                            op.erase()
-
->>>>>>> d39757da
-            with aie_ir.InsertionPoint(loop.body):
-                for parsed_func_block in parsed_function.body:
-                    for op in parsed_func_block.operations:
-                        if op.name == "func.return":
-                            continue
-                        new_op = op.clone()
-                        for old, new in zip(op.results, new_op.results):
-                            old.replace_all_uses_with(new)
-                # replace alloc with buffer
-                alloc_ops = []
-
-                def collect_allocs(op):
-                    if op.name == "memref.alloc":
-                        alloc_ops.append(op.operation)
-                        return
-                    for region in op.regions:
-                        for block in region.blocks:
-                            for inner_op in block.operations:
-                                collect_allocs(inner_op)
-
-                collect_allocs(loop)
-                for alloc_op in alloc_ops:
-                    buffer_op = aie_d.BufferOp(
-                        buffer=alloc_op.results[0].type,
-                        tile=func_core.tile,
-                        ip=self.global_ip,
-                    )
-                    for old, new in zip(alloc_op.results, buffer_op.results):
-                        old.replace_all_uses_with(new)
-                    alloc_op.erase()
-
-                for fifo_name, is_input in reused_fifo_name.items():
-                    self.fifo_map[fifo_name].release(1 if is_input else 0, 1)
-
-                aie_scf_d.YieldOp([])
-            aie_d.EndOp()
-
-    # ------------------------------------------------------------
-    # Data Transfer
-    # ------------------------------------------------------------
-    class DMAPath:
-        def __init__(
-            self,
-            dtype: str,
-            tile_shape: list[int],
-            coalesced_size: list[int],
-            connected_interfaces: list[list[PEInterface]],
-            mem_ports_to_compute: list[SwitchNode.Port],
-            tokens: set[str],
-        ):
-            self.dtype = dtype
-            self.tile_shape = tile_shape
-            self.coalesced_size = coalesced_size
-            self.connected_interfaces = connected_interfaces
-            self.mem_ports_to_compute = mem_ports_to_compute
-            self.related_tokens = set()
-            self.related_tokens.update(tokens)
-
-    @dataclass(frozen=True)
-    class GlobalIODMAPort:
-        order_tag: int
-        fifo: FIFO
-        connect_interface: list  # [MulticastInterface]
-        size: list[int]
-        stride: list[int]
-        is_input: bool
-
-    @dataclass(frozen=True)
-    class GlobalIODMATask:
-        token: str
-        start_time: int
-        end_time: int
-        io_port: "CodeGenerator.GlobalIODMAPort"
-        dtensor: DTensor
-        size: list[int]
-        offset: list[int]
-        stride: list[int]
-
-        def transfer_pattern(self):
-            offset, size, stride = (
-                list(self.offset),
-                list(self.size),
-                list(self.stride),
-            )
-            if size[0] > 1 and size[1] == 1:
-                offset[0], offset[1] = offset[1], offset[0]
-                size[0], size[1] = size[1], size[0]
-                stride[0], stride[1] = stride[1], stride[0]
-            return offset, size, stride
-
-        def print(self):
-            print(
-                self.token,
-                f"[{self.start_time, self.end_time}]",
-                self.dtensor.global_id,
-                self.offset,
-                self.size,
-            )
-
-    class DMATaskWithSameToken:
-        def __init__(self, task: "CodeGenerator.GlobalIODMATask"):
-            self.start_time: int = task.start_time
-            self.end_time: int = task.end_time
-            self.tasks: list[CodeGenerator.GlobalIODMATask] = [task]
-            self.related_pes: set[str] = set()
-            for interfaces in task.io_port.connect_interface:
-                for interface in interfaces.interface_list:
-                    self.related_pes.add(interface.pe)
-
-        def add(self, task: "CodeGenerator.GlobalIODMATask"):
-            self.start_time = min(self.start_time, task.start_time)
-            self.end_time = max(self.end_time, task.end_time)
-            self.tasks.append(task)
-            for interfaces in task.io_port.connect_interface:
-                for interface in interfaces.interface_list:
-                    self.related_pes.add(interface.pe)
-
-        def print(self):
-            print("-+-")
-            print(self.related_pes)
-            for task in self.tasks:
-                task.print()
-            print("---")
-
-    def map_data_transfer(self) -> dict[str, dict[int, FIFO]]:
-        """
-        Construct data transfer path from external memory to each (logical) compute tile.
-
-        TODO: may have influence on DMA scheduling
-        """
-
-        def partition(size: Size4D) -> tuple[int, Size4D]:
-            """
-            Partition the dma task into multiple sub-tasks.
-            """
-            # find the first none-1 dim
-            for dim in range(4):
-                if size.get_dim_size(dim) > 1:
-                    break
-            if dim >= 3:
-                raise ValueError(f"Fail to partition {size}")
-            size_part = size.copy()
-            partition_size = size.get_dim_size(dim) - 1
-            size_part.set_dim_size(dim, partition_size)
-            return dim, size_part
-
-        # ------------------------------------------------------------
-        MAX_MEM_TILES = self.device_config["mem_tile_num"]
-        MAX_SHIM_TILES = self.device_config["shim_tile_num"]
-        # ------------------------------------------------------------
-
-        dependencies = self.virtual_computation_graph.get_node_dependencies()
-        ordered_nodes: list[str] = []  # topological order
-        node_order_tag: dict[str, int] = {}
-        tag = 0
-        while len(dependencies.items()) > 0:
-            tagged_nodes = []
-            for node, deps in dependencies.items():
-                if len(deps) == 0:
-                    node_order_tag[node] = tag
-                    tagged_nodes.append(node)
-            ordered_nodes.extend(tagged_nodes)
-            # cyclic graph
-            if len(tagged_nodes) == 0:
-                for node in dependencies.keys():
-                    node_order_tag[node] = tag
-                break
-            for node in tagged_nodes:
-                del dependencies[node]
-                for _, deps in dependencies.items():
-                    if node in deps:
-                        deps.remove(node)
-            tag += 1
-
-        # func name -> (arg idx -> dtensor tiles using that arg)
-        global_tensors, arg_idx_to_interface = (
-            self.virtual_computation_graph.get_global_io()
-        )
-        if os.getenv("VERBOSE") == "1":
-            print("############## global_tensors ##############")
-            for func_name, io_info in global_tensors.items():
-                print(func_name)
-                for arg_idx, tiles in io_info.items():
-                    print("\t", arg_idx)
-                    print(tiles)
-            print("#############- global_tensors -#############")
-        global_dtensor = self.global_tensors
-        global_tile_to_func: dict[int, DTensorTileGroup] = {
-            i: DTensorTileGroup("") for i in self.global_tensors.keys()
-        }
-        for func_name, io_info in global_tensors.items():
-            for arg_idx, live_dtensor_tiles in io_info.items():
-                for tiles in live_dtensor_tiles.dtensor_groups.values():
-                    for tile_ in tiles:
-                        global_tile_to_func[tile_.tile.dtensor_id].add_tensor_tile(
-                            tile_.tile, func_name, arg_idx, live_dtensor_tiles.layout
-                        )
-
-        class MulticastInterface:
-            """
-            MulticastInterface use the same port from source tile
-            """
-
-            def __init__(self, interface: PEInterface):
-                self.sample_interface: PEInterface = interface
-                self.interface_list: set[PEInterface] = {interface}
-                sample_global_tensors = global_tensors[interface.pe][
-                    interface.interface_idx
-                ]
-                self.sample_tokens: list[str] = sorted(
-                    list(sample_global_tensors.dtensor_groups.keys()),
-                    key=string_sort_key,
-                )
-                # disjoint
-                # fixme: better to mentain another set in contiguous ones
-                self.tokens: set[tuple[str]] = set()
-                self.tokens.add(tuple(self.sample_tokens))
-
-            def _equal_data_transfer(self, other: "MulticastInterface") -> bool:
-                if self.sample_interface.layout != other.sample_interface.layout:
-                    return False
-                sample_global_tensors: LiveDTensorTileGroup = global_tensors[
-                    self.sample_interface.pe
-                ][self.sample_interface.interface_idx]
-                other_global_tensor: LiveDTensorTileGroup = global_tensors[
-                    other.sample_interface.pe
-                ][other.sample_interface.interface_idx]
-                if len(sample_global_tensors.dtensor_groups) == len(
-                    other_global_tensor.dtensor_groups
-                ):
-                    sample_value = next(
-                        iter(sample_global_tensors.dtensor_groups.values())
-                    )
-                    other_value = next(
-                        iter(other_global_tensor.dtensor_groups.values())
-                    )
-                    return sample_value == other_value
-                return False
-
-            def _contiguous_data_transfer(
-                self,
-                other: "MulticastInterface",
-                current_size: Size4D,
-                contiguous_dim: int,
-            ) -> tuple[Size4D, int]:
-                for interface in self.interface_list:
-                    if interface in other.interface_list:
-                        # TODO: can be relaxed
-                        return None, None
-                if self.sample_interface.layout != other.sample_interface.layout:
-                    return None, None
-                sample_global_tensors: LiveDTensorTileGroup = global_tensors[
-                    self.sample_interface.pe
-                ][self.sample_interface.interface_idx]
-                other_global_tensor: LiveDTensorTileGroup = global_tensors[
-                    other.sample_interface.pe
-                ][other.sample_interface.interface_idx]
-                # TODO: can be relaxed:
-                #   currently, if the interface is reused by multiple groups (different tokens), it cannot be multicast
-                if len(sample_global_tensors.dtensor_groups) == len(
-                    other_global_tensor.dtensor_groups
-                ):
-                    shape: list[int] = None
-                    new_size_list: list[int] = None
-                    sample_value_list = [
-                        sample_global_tensors.dtensor_groups[k]
-                        for k in self.sample_tokens
-                    ]
-                    new_token_list: list[str] = []
-                    for sample_value in sample_value_list:
-                        sample_matched_with_other_flag = False
-                        size_contiguous_dim = None
-                        for (
-                            other_token,
-                            other_value,
-                        ) in other_global_tensor.dtensor_groups.items():
-                            if other_token not in new_token_list and len(
-                                sample_value
-                            ) == len(other_value):
-                                match_flag = True
-                                for sample_tile, other_tile in zip(
-                                    sample_value, other_value
-                                ):
-                                    if (
-                                        other_tile is None
-                                        or sample_tile.tile.dtensor_id
-                                        != other_tile.tile.dtensor_id
-                                    ):
-                                        match_flag = False
-                                        break
-                                    dtensor = global_dtensor[
-                                        sample_tile.tile.dtensor_id
-                                    ]
-                                    outer_shape = [1, 1, 1, 1]
-                                    for i in dtensor.shared_dims:
-                                        outer_shape[i] = dtensor.size[i]
-                                    if shape is not None and shape != outer_shape:
-                                        match_flag = False
-                                        break
-                                    shape = outer_shape
-                                    outer_stride = [1] * 4
-                                    for i in reversed(range(3)):
-                                        outer_stride[i] = (
-                                            outer_stride[i + 1] * outer_shape[i + 1]
-                                        )
-                                    sample_offset = dtensor.offset_map[
-                                        sample_tile.tile.tensor_tile_label
-                                    ].to_list()
-                                    sample_flattened_idx = sum(
-                                        i * s
-                                        for i, s in zip(sample_offset, outer_stride)
-                                    )
-                                    other_offset = dtensor.offset_map[
-                                        other_tile.tile.tensor_tile_label
-                                    ].to_list()
-                                    other_flattened_idx = sum(
-                                        i * s
-                                        for i, s in zip(other_offset, outer_stride)
-                                    )
-                                    idx_diff = (
-                                        other_flattened_idx - sample_flattened_idx
-                                    )
-                                    for i in range(4):
-                                        if idx_diff >= outer_stride[i]:
-                                            if idx_diff % outer_stride[i] != 0:
-                                                match_flag = False
-                                                break
-                                            idx_diff //= outer_stride[i]
-                                            if idx_diff == 1:
-                                                size_contiguous_dim = i
-                                                break
-                                    if (
-                                        contiguous_dim is not None
-                                        and contiguous_dim != size_contiguous_dim
-                                    ):
-                                        match_flag = False
-                                        break
-                                    new_size_list_ = current_size.to_list()
-                                    offset_1, offset_2 = sample_offset, other_offset
-                                    for i in range(4):
-                                        new_size_list_[i] = (
-                                            new_size_list_[i]
-                                            + offset_2[i]
-                                            - offset_1[i]
-                                        )
-                                    if new_size_list is None:
-                                        new_size_list = new_size_list_
-                                    elif new_size_list != new_size_list_:
-                                        match_flag = False
-                                        break
-                                if match_flag:
-                                    new_token_list.append(other_token)
-                                    sample_matched_with_other_flag = True
-                                    break
-                        if not sample_matched_with_other_flag:
-                            return None, None
-                    self.tokens.add(tuple(new_token_list))
-                    return Size4D.from_list(new_size_list), size_contiguous_dim
-                return None, None
-
-            def get_pes(self) -> list[str]:
-                ret: list[str] = []
-                for pe_tile in self.interface_list:
-                    ret.append(pe_tile.pe)
-                return ret
-
-            def __str__(self):
-                return (
-                    "["
-                    + ", ".join(str(interface) for interface in self.interface_list)
-                    + "]"
-                )
-
-            def __repr__(self):
-                return self.__str__()
-
-        class ContiguousInterface:
-            """
-            ContiguousInterface always acquire adjacent memory blocks in external memory
-            """
-
-            def __init__(self, interface: MulticastInterface = None):
-                if interface is not None:
-                    self.layout = interface.sample_interface.layout
-                    self.total_size: Size4D = Size4D(1, 1, 1, 1)
-                    self.interface_list: list[MulticastInterface] = [interface]
-                else:
-                    self.layout = None
-                    self.total_size: Size4D = None
-                    self.interface_list: list[MulticastInterface] = []
-                self.contiguous_dim = None
-
-            def append(self, other: MulticastInterface) -> bool:
-                sample = self.interface_list[-1]
-                updated_size, contiguous_dim = sample._contiguous_data_transfer(
-                    other, self.total_size, self.contiguous_dim
-                )
-                if updated_size is None:
-                    return False
-                if (
-                    self.contiguous_dim is not None
-                    and contiguous_dim != self.contiguous_dim
-                ):
-                    return False
-                self.contiguous_dim = contiguous_dim
-                self.interface_list.append(other)
-                self.total_size = updated_size
-                return True
-
-            def __str__(self):
-                return "; ".join(str(interface) for interface in self.interface_list)
-
-            def __repr__(self):
-                return self.__str__()
-
-        def assign_mem_tile(
-            dtype: str,
-            interface_list: list[MulticastInterface],
-            is_input: bool,
-            coalesced_size: Size4D,
-            tile_size: Size4D,
-            tile_shape: list[int],
-        ):
-            """
-            Assign a memory tile to the given dtensor tiles.
-            If no memory tile is available, return None.
-            Else, return the assigned memory tile, the port id to shim, and the port ids to compute.
-            """
-            send_need = len(interface_list) if is_input else 1
-            recv_need = (
-                1
-                if is_input
-                else sum(len(group.interface_list) for group in interface_list)
-            )
-            send_shape: list[int] = tile_shape if is_input else coalesced_size.to_list()
-            recv_shape: list[int] = coalesced_size.to_list() if is_input else tile_shape
-            tile_total_size = tile_size.get_total_size()
-            if str(dtype) == "i4":
-                tile_total_size //= 2
-            connected_interfaces: list[list[PEInterface]] = []
-            for multicast_interface in interface_list:
-                if is_input:
-                    connected_interfaces.append(
-                        list(multicast_interface.interface_list)
-                    )
-                else:
-                    for pe_interface in multicast_interface.interface_list:
-                        connected_interfaces.append([pe_interface])
-            if os.getenv("VERBOSE") == "1":
-                print(f"send_need: {send_need}, recv_need: {recv_need}")
-            assigned_mem_tile = None
-            # Attempt to use a new memory tile
-            if (
-                len(self.used_mem_tiles) < MAX_MEM_TILES
-                and send_need <= Config.MEM_MAX_SEND
-                and recv_need <= Config.MEM_MAX_RECV
-            ):
-                assigned_mem_tile = SwitchNode(
-                    name=f"{len(self.used_mem_tiles)}_mem_tile",
-                    send_port_num=Config.MEM_MAX_SEND,
-                    recv_port_num=Config.MEM_MAX_RECV,
-                    col_id=len(self.used_mem_tiles),
-                    row_id=1,
-                )
-                self.used_mem_tiles.append(assigned_mem_tile)
-                self.mem_tile_idx = len(self.used_mem_tiles)
-            else:
-                # Attempt to use an existing memory tile
-                for offset in range(len(self.used_mem_tiles)):
-                    mem_tile = self.used_mem_tiles[
-                        (self.mem_tile_idx + offset) % len(self.used_mem_tiles)
-                    ]
-                    if (
-                        len(mem_tile.send_ports) + send_need <= Config.MEM_MAX_SEND
-                        and len(mem_tile.recv_ports) + recv_need <= Config.MEM_MAX_RECV
-                    ):
-                        assigned_mem_tile = mem_tile
-                        self.mem_tile_idx = (self.mem_tile_idx + offset + 1) % len(
-                            self.used_mem_tiles
-                        )
-                        break
-            # Use new ports
-            if assigned_mem_tile is not None:
-                send_ports, recv_ports = [], []
-                for i in range(send_need):
-                    port = SwitchNode.Port(
-                        port_id=len(assigned_mem_tile.send_ports) + i,
-                        data_shape=send_shape,
-                        dtype=dtype,
-                        connected_nodes=interface_list[i].get_pes() if is_input else [],
-                    )
-                    send_ports.append(port)
-                if is_input:
-                    for i in range(recv_need):
-                        port = SwitchNode.Port(
-                            port_id=len(assigned_mem_tile.recv_ports) + i,
-                            data_shape=recv_shape,
-                            dtype=dtype,
-                            connected_nodes=[],
-                        )
-                        recv_ports.append(port)
-                else:
-                    for multicast_interface in interface_list:
-                        for pe_interface in multicast_interface.interface_list:
-                            port = SwitchNode.Port(
-                                port_id=len(assigned_mem_tile.recv_ports)
-                                + len(recv_ports),
-                                data_shape=recv_shape,
-                                dtype=dtype,
-                                connected_nodes=[pe_interface.pe],
-                            )
-                            recv_ports.append(port)
-                assigned_mem_tile.intra_connect.append(
-                    SwitchNode.IntraConnect(
-                        [port.id for port in send_ports],
-                        [port.id for port in recv_ports],
-                        list(
-                            range(
-                                0,
-                                max(send_need, recv_need) * tile_total_size,
-                                tile_total_size,
-                            )
-                        ),
-                    )
-                )
-                if os.getenv("VERBOSE") == "1":
-                    print("\nassigned_mem_tile: ", end="")
-                    assigned_mem_tile.print()
-                return (
-                    assigned_mem_tile,
-                    send_ports,
-                    recv_ports,
-                    connected_interfaces,
-                )
-            return None, -1, [], connected_interfaces
-
-        def assign_shim_tile(
-            mem_tile: SwitchNode,
-            mem_port: SwitchNode.Port,
-            is_input: bool,
-        ):
-            """
-            Assign a shim tile connected to a mem tile port.
-            If no shim tile is available, return None.
-            Else, return the assigned shim tile, and the shim port id.
-            """
-            send_need = 1 if is_input else 0
-            recv_need = 0 if is_input else 1
-            connected_mem = [mem_tile.name]
-            assigned_shim_tile = None
-            if len(mem_port.connected_nodes) > 0:
-                assert len(mem_port.connected_nodes) == 1
-                for shim_tile in self.used_shim_tiles:
-                    if shim_tile.name == mem_port.connected_nodes[0]:
-                        if is_input:
-                            for idx, port in enumerate(shim_tile.send_ports):
-                                if port.connected_nodes == connected_mem:
-                                    return shim_tile, idx
-                        else:
-                            for idx, port in enumerate(shim_tile.recv_ports):
-                                if port.connected_nodes == connected_mem:
-                                    return shim_tile, idx
-                raise ValueError("Run into an unreachable point")
-            # Attempt to use a new shim tile
-            if len(self.used_shim_tiles) < MAX_SHIM_TILES:
-                assigned_shim_tile = SwitchNode(
-                    name=f"{len(self.used_shim_tiles)}_shim_tile",
-                    send_port_num=Config.SHIM_MAX_SEND,
-                    recv_port_num=Config.SHIM_MAX_RECV,
-                    col_id=len(self.used_shim_tiles),
-                    row_id=0,
-                )
-                self.used_shim_tiles.append(assigned_shim_tile)
-            else:
-                for shim_tile in self.used_shim_tiles:
-                    if (
-                        len(shim_tile.send_ports) + send_need <= Config.SHIM_MAX_SEND
-                        and len(shim_tile.recv_ports) + recv_need
-                        <= Config.SHIM_MAX_RECV
-                    ):
-                        assigned_shim_tile = shim_tile
-                        break
-            # Use new ports
-            if assigned_shim_tile is not None:
-                if is_input:
-                    send_port = SwitchNode.Port(
-                        port_id=len(assigned_shim_tile.send_ports),
-                        data_shape=mem_port.data_shape,
-                        dtype=mem_port.dtype,
-                        connected_nodes=connected_mem,
-                    )
-                    assigned_shim_tile.send_ports.append(send_port)
-                else:
-                    recv_port = SwitchNode.Port(
-                        port_id=len(assigned_shim_tile.recv_ports),
-                        data_shape=mem_port.data_shape,
-                        dtype=mem_port.dtype,
-                        connected_nodes=connected_mem,
-                    )
-                    assigned_shim_tile.recv_ports.append(recv_port)
-                mem_port.connected_nodes.append(assigned_shim_tile.name)
-                if os.getenv("VERBOSE") == "1":
-                    print("\nassigned_shim_tile: ", end="")
-                    assigned_shim_tile.print()
-                return assigned_shim_tile, send_port.id if is_input else recv_port.id
-            return None, -1
-
-        def assign_tiles(
-            contiguous_interface: list[MulticastInterface],
-            total_size: Size4D,
-            tile_size: Size4D,
-            is_input: bool,
-            tile_dtype: str,
-            tile_param_type: list,
-        ) -> bool:
-            """
-            Assign a shim tile and mem tile for contiguous interfaces (send/receive data contiguous in external memory).
-            Return True if the assignment succeeded, otherwise return False.
-            """
-            coalesced_size = Size4D.coalesce(total_size, tile_size)
-            tokens: set[str] = set()
-            for multicast_interface in contiguous_interface:
-                for token_tuple in multicast_interface.tokens:
-                    for token in token_tuple:
-                        tokens.add(token)
-            (
-                assigned_mem_tile,
-                send_ports,
-                recv_ports,
-                connected_interfaces,
-            ) = assign_mem_tile(
-                tile_dtype,
-                contiguous_interface,
-                is_input,
-                coalesced_size,
-                tile_size,
-                tile_param_type,
-            )
-            if assigned_mem_tile is not None:
-                mem_port_to_shim: SwitchNode.Port = (
-                    recv_ports[0] if is_input else send_ports[0]
-                )
-                ports_to_compute: list[SwitchNode.Port] = (
-                    send_ports if is_input else recv_ports
-                )
-                assigned_shim_tile, shim_port_id = assign_shim_tile(
-                    assigned_mem_tile,
-                    mem_port_to_shim,
-                    is_input,
-                )
-                if assigned_shim_tile is None:
-                    # invalidate the intra_connect
-                    assigned_mem_tile.intra_connect.pop()
-                else:
-                    assigned_mem_tile.send_ports.extend(send_ports)
-                    assigned_mem_tile.recv_ports.extend(recv_ports)
-                    path = CodeGenerator.DMAPath(
-                        tile_dtype,
-                        tile_param_type,
-                        coalesced_size.to_list(),
-                        connected_interfaces,
-                        ports_to_compute,
-                        tokens,
-                    )
-                    self.paths.append(path)
-                    assert len(connected_interfaces) == len(ports_to_compute)
-                    for idx, mem_port_to_compute in enumerate(ports_to_compute):
-                        if is_input:
-                            dma_fifo = self.fifo_manager.create_fifo(
-                                src=assigned_mem_tile.name,
-                                dst=mem_port_to_compute.connected_nodes,
-                                data_shape=mem_port_to_compute.data_shape,
-                                dtype=mem_port_to_compute.dtype,
-                                dimensions_to_stream=transfer_layout,
-                            )
-                        else:
-                            assert len(mem_port_to_compute.connected_nodes) == 1
-                            dma_fifo = self.fifo_manager.create_fifo(
-                                src=mem_port_to_compute.connected_nodes[0],
-                                dst=[assigned_mem_tile.name],
-                                data_shape=mem_port_to_compute.data_shape,
-                                dtype=mem_port_to_compute.dtype,
-                            )
-                        mem_port_to_compute.bind_to_fifo(dma_fifo)
-                        for interface in connected_interfaces[idx]:
-                            mapped_interface[interface.pe][
-                                interface.interface_idx
-                            ] = mem_port_to_compute.bind_fifo
-                    shim_port_to_mem = (
-                        assigned_shim_tile.send_ports[shim_port_id]
-                        if is_input
-                        else assigned_shim_tile.recv_ports[shim_port_id]
-                    )
-                    if is_input:
-                        dma_fifo = self.fifo_manager.create_fifo(
-                            src=assigned_shim_tile.name,
-                            dst=shim_port_to_mem.connected_nodes,
-                            data_shape=shim_port_to_mem.data_shape,
-                            dtype=shim_port_to_mem.dtype,
-                        )
-                    else:
-                        assert (
-                            len(shim_port_to_mem.connected_nodes) == 1
-                            and shim_port_to_mem.connected_nodes[0]
-                            == assigned_mem_tile.name
-                        )
-                        dma_fifo = self.fifo_manager.create_fifo(
-                            src=assigned_mem_tile.name,
-                            dst=[assigned_shim_tile.name],
-                            data_shape=shim_port_to_mem.data_shape,
-                            dtype=shim_port_to_mem.dtype,
-                            dimensions_to_stream=transfer_layout,
-                        )
-                    shim_port_to_mem.bind_to_fifo(dma_fifo)
-                    mem_port_to_shim.bind_to_fifo(dma_fifo)
-                    order_tag = len(node_order_tag)
-                    for multicase_interfaces in contiguous_interface:
-                        for interface in multicase_interfaces.interface_list:
-                            if order_tag > node_order_tag[interface.pe]:
-                                order_tag = node_order_tag[interface.pe]
-                    global_io_port.append(
-                        CodeGenerator.GlobalIODMAPort(
-                            order_tag=order_tag,
-                            fifo=dma_fifo,
-                            connect_interface=contiguous_interface,
-                            size=coalesced_size.to_list(),
-                            stride=dtensor.stride,
-                            is_input=is_input,
-                        )
-                    )
-                    return True
-            # reuse path
-            for path in self.paths:
-                if (
-                    path.dtype == tile_dtype
-                    and path.tile_shape == tile_param_type
-                    and path.coalesced_size == coalesced_size.to_list()
-                    and path.connected_interfaces == connected_interfaces
-                ):
-                    if path.related_tokens.isdisjoint(tokens):
-                        path.related_tokens.update(tokens)
-                        for idx, mem_port_to_compute in enumerate(
-                            path.mem_ports_to_compute
-                        ):
-                            for interface in connected_interfaces[idx]:
-                                mapped_interface[interface.pe][
-                                    interface.interface_idx
-                                ] = mem_port_to_compute.bind_fifo
-                        return True
-            return False
-
-        mapped_interface: dict[str, dict[int, FIFO]] = {
-            i: {} for i in global_tensors.keys()
-        }
-        global_io_port: list[CodeGenerator.GlobalIODMAPort] = []
-        global_dma_tasks: dict[int, list[ContiguousInterface]] = {}
-        for idx, dtensor_tile_group in global_tile_to_func.items():
-            dtensor = self.global_tensors[idx]
-            # key: offset specific to dtensor
-            unresolved_tile: dict[Offset4D, list[MulticastInterface]] = {}
-            in_process: set[PEInterface] = set()
-            for (
-                dtensor_tile,
-                interface_list,
-            ) in dtensor_tile_group.dtensor_tile_to_pe_interfaces.items():
-                unresolved: set[PEInterface] = set()
-                for interface in interface_list:
-                    if (
-                        interface.interface_idx not in mapped_interface[interface.pe]
-                        and interface not in in_process
-                    ):
-                        unresolved.add(interface)
-                        in_process.add(interface)
-                multicast_list: list[MulticastInterface] = [
-                    MulticastInterface(interface) for interface in unresolved
-                ]
-                changed = True
-                while changed:
-                    changed = False
-                    new_list = []
-                    used = [False] * len(multicast_list)
-                    for i in range(len(multicast_list)):
-                        if used[i]:
-                            continue
-                        current = multicast_list[i]
-                        for j in range(i + 1, len(multicast_list)):
-                            if used[j]:
-                                continue
-                            if current._equal_data_transfer(multicast_list[j]):
-                                current.interface_list.update(
-                                    multicast_list[j].interface_list
-                                )
-                                current.tokens.update(multicast_list[j].tokens)
-                                used[j] = True
-                                changed = True
-                        new_list.append(current)
-                    multicast_list = new_list
-                if len(multicast_list) > 0:
-                    unresolved_tile[
-                        dtensor.offset_map[dtensor_tile.tensor_tile_label]
-                    ] = multicast_list
-            # coalesced access pattern on dtensor will give a hint
-            coalesced_access_pattern, _, coalesced_multicast_interfaces = (
-                coalesce_memory_access(unresolved_tile)
-            )
-            if os.getenv("VERBOSE") == "1":
-                print("<<<<< coalesced_multicast_interfaces >>>>>")
-                print(coalesced_multicast_interfaces)
-                print("===== coalesced_multicast_interfaces =====")
-            contiguous_interfaces: list[ContiguousInterface] = []
-            for start_offset in coalesced_access_pattern.keys():
-                coalesced_interfaces: list[list[MulticastInterface]] = (
-                    coalesced_multicast_interfaces[start_offset]
-                )
-                left = 0
-                while left < len(coalesced_interfaces):
-                    next_flag = True
-                    for left_i, multicast_interface in enumerate(
-                        coalesced_interfaces[left]
-                    ):
-                        if multicast_interface is not None:
-                            next_flag = False
-                            contiguous: ContiguousInterface = ContiguousInterface(
-                                multicast_interface
-                            )
-                            coalesced_interfaces[left][left_i] = None
-                            right = left + 1
-                            continue_flag = True
-                            while continue_flag and right < len(coalesced_interfaces):
-                                continue_flag = False
-                                for right_i, next_interface in enumerate(
-                                    coalesced_interfaces[right]
-                                ):
-                                    if next_interface is not None:
-                                        if contiguous.append(
-                                            next_interface,
-                                        ):
-                                            continue_flag = True
-                                            coalesced_interfaces[right][right_i] = None
-                                            right = right + 1
-                                            break
-                            contiguous_interfaces.append(contiguous)
-                    if next_flag:
-                        left += 1
-            if os.getenv("VERBOSE") == "1":
-                print("\n<<<<< contiguous_interfaces >>>>>")
-                for contiguous_interface in contiguous_interfaces:
-                    print(contiguous_interface)
-                print("===== contiguous_interfaces =====\n")
-            global_dma_tasks[idx] = contiguous_interfaces
-
-        # ####################
-        # # HACK: an aggressive strategy to fully utilize interface ports (may be problematic)
-        # ####################
-        if os.getenv("ENABLE_AGGRESSIVE_PORT_UTILIZATION_PATCH") == "1":
-            global_input_num, global_output_num = 0, 0
-            for idx, contiguous_interfaces in global_dma_tasks.items():
-                if self.global_tensors[idx].is_input:
-                    global_input_num += len(contiguous_interfaces)
-                else:
-                    global_output_num += len(contiguous_interfaces)
-            for idx, contiguous_interfaces in global_dma_tasks.items():
-                # fixme: MAX_SHIM_TILES (how to select better factor?) adjust base on independent workload?
-                FACTOR = int(os.getenv("FACTOR", MAX_SHIM_TILES))
-                if len(contiguous_interfaces) == 1:
-                    factor = FACTOR
-                    while factor > 1:
-                        if len(contiguous_interfaces[0].interface_list) % factor == 0:
-                            if (
-                                factor
-                                - len(contiguous_interfaces)
-                                + (
-                                    global_input_num
-                                    if self.global_tensors[idx].is_input
-                                    else global_output_num
-                                )
-                                <= 2 * FACTOR
-                            ):
-                                break
-                        factor >>= 1
-                    if factor > 1:
-                        contiguous_interface: ContiguousInterface = (
-                            contiguous_interfaces[0]
-                        )
-                        contiguous_interfaces.clear()
-                        total_tile = contiguous_interface.total_size.get_total_size()
-                        slice_size = total_tile // factor
-                        for i in range(factor):
-                            new_contiguous_interface = ContiguousInterface()
-                            new_contiguous_interface.contiguous_dim = (
-                                contiguous_interface.contiguous_dim
-                            )
-                            new_contiguous_interface.layout = (
-                                contiguous_interface.layout
-                            )
-                            new_contiguous_interface.total_size = (
-                                contiguous_interface.total_size.get_k_slice(slice_size)
-                            )
-                            new_contiguous_interface.interface_list.extend(
-                                contiguous_interface.interface_list[
-                                    i * slice_size : (i + 1) * slice_size
-                                ]
-                            )
-                            contiguous_interfaces.append(new_contiguous_interface)
-
-                        if self.global_tensors[idx].is_input:
-                            global_input_num -= 1
-                            global_input_num += len(contiguous_interfaces)
-                        else:
-                            global_output_num -= 1
-                            global_output_num += len(contiguous_interfaces)
-        # ####################
-
-        for idx, contiguous_interfaces in global_dma_tasks.items():
-            self.mem_tile_idx = 0
-            dtensor = self.global_tensors[idx]
-            tile_shape = list(dtensor.size)
-            for i in dtensor.shared_dims:
-                tile_shape[i] = 1
-            tile_size = Size4D.from_list(tile_shape)
-            for contiguous_interface in contiguous_interfaces:
-                interface_list: list[MulticastInterface] = (
-                    contiguous_interface.interface_list
-                )
-                size = contiguous_interface.total_size
-                transfer_layout = contiguous_interface.layout
-
-                def transfer(size_: Size4D, interface_list_: list[MulticastInterface]):
-                    dim_ = None
-                    while size_.get_total_size() != 0:
-                        if assign_tiles(
-                            interface_list_,
-                            size_,
-                            tile_size,
-                            dtensor.is_input,
-                            dtensor.dtype,
-                            dtensor.type_as_param,
-                        ):
-                            break
-                        size_cp = size_.copy()
-                        # keep partitioning until success
-                        while True:
-                            partitioned_dim, partitioned_size = partition(
-                                size_cp
-                            )  # partition too much, drop dim
-                            partitioned_interface_list = interface_list_[
-                                : partitioned_size.get_total_size()
-                            ]
-                            if dim_ is None:
-                                dim_ = partitioned_dim
-                            elif dim_ != partitioned_dim:
-                                transfer(
-                                    size_cp, interface_list_[: size_cp.get_total_size()]
-                                )
-                                partitioned_size = size_cp
-                                break
-                            if assign_tiles(
-                                partitioned_interface_list,
-                                partitioned_size,
-                                tile_size,
-                                dtensor.is_input,
-                                dtensor.dtype,
-                                dtensor.type_as_param,
-                            ):
-                                break
-                            size_cp = partitioned_size
-                        size_ = Size4D.subtract(size_, partitioned_size)
-                        inc = partitioned_size.get_total_size()
-                        interface_list_ = interface_list_[inc:]
-
-                transfer(size, interface_list)
-
-        # insert placeholder for mem/shim tiles
-        while len(self.used_mem_tiles) < MAX_MEM_TILES:
-            assigned_mem_tile = SwitchNode(
-                name=f"{len(self.used_mem_tiles)}_mem_tile",
-                send_port_num=Config.MEM_MAX_SEND,
-                recv_port_num=Config.MEM_MAX_RECV,
-                col_id=len(self.used_mem_tiles),
-                row_id=1,
-            )
-            self.used_mem_tiles.append(assigned_mem_tile)
-        while len(self.used_shim_tiles) < MAX_SHIM_TILES:
-            assigned_shim_tile = SwitchNode(
-                name=f"{len(self.used_shim_tiles)}_shim_tile",
-                send_port_num=Config.SHIM_MAX_SEND,
-                recv_port_num=Config.SHIM_MAX_RECV,
-                col_id=len(self.used_shim_tiles),
-                row_id=0,
-            )
-            self.used_shim_tiles.append(assigned_shim_tile)
-
-        token_map: dict[str, str] = {}
-        token_cnt = 0
-        related_token_list: list[set[tuple[str]]] = []
-        for io_port in global_io_port:
-            interfaces: list[MulticastInterface] = io_port.connect_interface
-            related_tokens: set[tuple[str]] = set()
-            for interface in interfaces:
-                related_tokens.update(interface.tokens)
-            related_token_list.append(related_tokens)
-        merged_token_sets: list[set[tuple[str]]] = merge_token_sets(related_token_list)
-        for token_set in merged_token_sets:
-            token_number = len(list(token_set)[0])
-            for token_idx in range(token_number):
-                token = f"token_{token_cnt + token_idx}"
-                for local_tokens in token_set:
-                    assert len(local_tokens) == token_number
-                    token_map[local_tokens[token_idx]] = token
-            token_cnt += token_number
-
-        for io_port in global_io_port:
-            interfaces: list[MulticastInterface] = io_port.connect_interface
-            # TODO: only support limited cases (need to use assert as guard)
-            # TODO: related to DMA scheduling
-            tensor_tile_group = global_tensors[interfaces[0].sample_interface.pe][
-                interfaces[0].sample_interface.interface_idx
-            ]
-            for live_tensor_tiles in tensor_tile_group.dtensor_groups.values():
-                for live_tensor_tile in live_tensor_tiles:
-                    dtensor_ = self.global_tensors[live_tensor_tile.tile.dtensor_id]
-                    size = list(io_port.size)
-                    offset = dtensor_.offset_map[
-                        live_tensor_tile.tile.tensor_tile_label
-                    ].to_list()
-                    stride = list(io_port.stride)
-                    # fixme: patch only, find a robust way for higher dimensions??
-                    if size[0] > 1 and size[1] == 1:
-                        size[0], size[1] = size[1], size[0]
-                        offset[0], offset[1] = offset[1], offset[0]
-                        stride[0], stride[1] = stride[1], stride[0]
-                    self.global_dma_trough_port.append(
-                        CodeGenerator.GlobalIODMATask(
-                            token=token_map[live_tensor_tile.token],
-                            start_time=live_tensor_tile.first_use
-                            + Config.GLOBAL_CODE_OFFSET * io_port.order_tag,
-                            end_time=live_tensor_tile.last_use
-                            + Config.GLOBAL_CODE_OFFSET * io_port.order_tag,
-                            io_port=io_port,
-                            dtensor=dtensor_,
-                            size=size,
-                            offset=offset,
-                            stride=stride,
-                        )
-                    )
-        if os.getenv("VERBOSE") == "1":
-            print("## global_dma_trough_port")
-            for ele in self.global_dma_trough_port:
-                print(ele)
-            print()
-        global_arg_idx_to_interface: dict[str, dict[int, FIFO]] = {
-            i: {} for i in global_tensors.keys()
-        }
-        for func_name, interface_map in mapped_interface.items():
-            dict_: dict[int, FIFO] = {}
-            for idx, interface in arg_idx_to_interface[func_name].items():
-                dict_[idx] = interface_map[interface]
-            global_arg_idx_to_interface[func_name] = dict_
-        return global_arg_idx_to_interface
-
-    # ------------------------------------------------------------
-    # Compute Tile
-    # ------------------------------------------------------------
-
-    def map_core_func_to_physical_tiles(
-        self, layout_col_id_hint: dict[str, int]
-    ) -> dict[str, tuple[int, int]]:
-        """
-        Map the core functions to physical tiles.
-        TODO:
-            - mapping strategies should be selected by cost
-            - careful with nodes with multiple inputs/outputs
-              (if ports are exceeded, we should try to assign them to adjacent compute tiles to share local memory)
-        """
-        core_func_mapping: dict[str, tuple[int, int]] = {}
-        mesh_shape = self.device_config["mesh"]
-        max_row, max_col = mesh_shape
-        tile_used = np.zeros(mesh_shape, dtype=bool)
-        # connected nodes are grouped into chains when COMPUTE_TILE_WITH_SHARED_MEMORY == 2
-        if Config.COMPUTE_TILE_WITH_SHARED_MEMORY == 2:
-
-            class NodeDeque:
-                def __init__(self, node_name: str):
-                    self.nodes: list[str] = [node_name]
-
-                @staticmethod
-                def connect(
-                    node_1: str,
-                    node_2: str,
-                    node_deque1: "NodeDeque",
-                    node_deque2: "NodeDeque",
-                ):
-                    if node_2 == node_deque2.nodes[-1]:
-                        node_1, node_2 = node_2, node_1
-                        node_deque1, node_deque2 = node_deque2, node_deque1
-                    if node_1 == node_deque1.nodes[0]:
-                        node_deque1.nodes.reverse()
-                    if node_2 == node_deque2.nodes[-1]:
-                        node_deque2.nodes.reverse()
-                    node_deque1.nodes.extend(node_deque2.nodes)
-                    return node_deque1
-
-                def __str__(self):
-                    return f"NodeDeque({self.nodes})"
-
-                def __repr__(self):
-                    return self.__str__()
-
-            connection_info = self.virtual_computation_graph.get_connections()
-            connection_info.sort(key=lambda x: x[0], reverse=True)
-            names = self.virtual_computation_graph.nodes.keys()
-            grouped_nodes: dict[str, NodeDeque] = {
-                name: NodeDeque(name) for name in names
-            }
-            for connection in connection_info:
-                grouped_a, grouped_b = (
-                    grouped_nodes.get(connection[1]),
-                    grouped_nodes.get(connection[2]),
-                )
-                if grouped_a is None or grouped_b is None:
-                    continue
-                new_group = NodeDeque.connect(
-                    connection[1], connection[2], grouped_a, grouped_b
-                )
-                grouped_nodes.pop(connection[1])
-                grouped_nodes.pop(connection[2])
-                grouped_nodes[new_group.nodes[0]] = new_group
-                grouped_nodes[new_group.nodes[-1]] = new_group
-            # TODO: map nodes according to global io
-            # heuristic
-            traverse_idx = 0
-            sorted_values = [
-                grouped_nodes[key]
-                for key in sorted(grouped_nodes.keys(), key=string_sort_key)
-            ]
-            assigned = set()
-            linked_nodes: list[NodeDeque] = []
-            single_nodes: list[str] = []
-            for node_deque in sorted_values:
-                if node_deque in assigned:
-                    continue
-                assigned.add(node_deque)
-                if len(node_deque.nodes) == 1:
-                    single_nodes.append(node_deque.nodes[0])
-                else:
-                    linked_nodes.append(node_deque)
-            for deque in linked_nodes:
-                head = deque.nodes[0]
-                while tile_used[traverse_idx // max_col][traverse_idx % max_col]:
-                    traverse_idx += 1
-                    if traverse_idx >= max_row * max_col:
-                        raise ValueError("Too many nodes")
-                col_idx = traverse_idx % max_col
-                row_idx = traverse_idx // max_col
-                core_func_mapping[head] = (row_idx, col_idx)
-                tile_used[row_idx][col_idx] = True
-                reverse = False
-                for node in deque.nodes[1:]:
-                    while tile_used[row_idx][col_idx]:
-                        if reverse:
-                            row_idx -= 1
-                            if row_idx < 0:
-                                row_idx = 0
-                                col_idx += 1
-                                reverse = not reverse
-                        else:
-                            row_idx += 1
-                            if row_idx >= max_row:
-                                row_idx = max_row - 1
-                                col_idx += 1
-                                reverse = not reverse
-                    core_func_mapping[node] = (row_idx, col_idx)
-                    tile_used[row_idx][col_idx] = True
-            for node in single_nodes:
-                for col_idx in range(layout_col_id_hint[node], max_col):
-                    row_idx = 0
-                    while row_idx < max_row and tile_used[row_idx][col_idx]:
-                        row_idx += 1
-                    if row_idx < max_row:
-                        core_func_mapping[node] = (row_idx, col_idx)
-                        tile_used[row_idx][col_idx] = True
-                        break
-                if node not in core_func_mapping:
-                    for col_idx in range(0, layout_col_id_hint[node]):
-                        row_idx = 0
-                        while row_idx < max_row and tile_used[row_idx][col_idx]:
-                            row_idx += 1
-                        if row_idx < max_row:
-                            core_func_mapping[node] = (row_idx, col_idx)
-                            tile_used[row_idx][col_idx] = True
-                            break
-                if node not in core_func_mapping:
-                    raise ValueError(f"Fail to map {node}")
-            if os.getenv("VERBOSE") == "1":
-                print("<<< Mapping >>>")
-                for node, (row, col) in core_func_mapping.items():
-                    print(f"{node}: ({row}, {col})")
-                print()
-            return core_func_mapping
-        raise ValueError("To be implemented")
-
-    # ############################################################
-    # AIE Code Generation
-    # ############################################################
-    def aie_codegen(
-        self,
-        core_funcs: list[allo_func_d.FuncOp],
-        external_funcs: list[allo_func_d.FuncOp],
-        trace: list[tuple[str, tuple[int, ...]]],
-        trace_size: int,
-    ) -> aie_ir.Module:
-        # mapping to physical/logical
-        # TODO: co-designed mapping to different types of tiles
-        arg_to_fifo = self.map_data_transfer()
-        core_func_connected_mem_tile: dict[str, dict[str, int]] = {}
-        for func_name in arg_to_fifo.keys():
-            core_func_connected_mem_tile[func_name] = {
-                mem_tile.name: 0 for mem_tile in self.used_mem_tiles
-            }
-        for func_name, fifo_dict in arg_to_fifo.items():
-            for fifo in fifo_dict.values():
-                if fifo.src == func_name:
-                    core_func_connected_mem_tile[func_name][fifo.dst[0]] += 1
-                else:
-                    core_func_connected_mem_tile[func_name][fifo.src] += 1
-        layout_col_id_hint: dict[str, str] = {}
-        for func_name, connections in core_func_connected_mem_tile.items():
-            heaviest: int = -1
-            heaviest_workload = -1
-            for mem_tile_name, workload in connections.items():
-                if heaviest_workload < workload:
-                    heaviest_workload = workload
-                    heaviest = int(mem_tile_name[0])  # fixme
-            layout_col_id_hint[func_name] = heaviest
-        core_function_mapping = self.map_core_func_to_physical_tiles(layout_col_id_hint)
-
-        # traced tile index
-        traced_logical_tile = set()
-        available_shim_for_trace: str = None
-        if trace is not None:
-            virtual_to_logical = {}
-            for node_name, node in self.virtual_computation_graph.nodes.items():
-                for virtual_name in node.meta_data.df_kernels:
-                    virtual_to_logical[virtual_name] = node_name
-            for traced_tile in trace:
-                func_name = (
-                    traced_tile[0] + f"_{'_'.join([str(x) for x in traced_tile[1]])}"
-                )
-                assert func_name in virtual_to_logical
-                traced_logical_tile.add(virtual_to_logical[func_name])
-
-        for func in external_funcs:
-            self.external_functions += format_str(str(func), indent=4)
-
-        wrapper_code = f"""
-            module {{
-                aie.device({self.device_type}) {{
-        """
-        wrapper_code += self.external_functions
-        wrapper_code += """
-                }
-            }
-        """
-
-        with aie_ir.Context() as ctx, aie_ir.Location.unknown():
-            # module wrapper
-            self.aie_module = aie_ir.Module.parse(wrapper_code, ctx)
-            # find device op: aie.device(device_type)
-            device_op = None
-            for op in self.aie_module.body.operations:
-                if isinstance(op, aie_d.DeviceOp):
-                    device_op = op
-                    break
-            assert device_op is not None, "aie.device not found"
-            device_body = device_op.regions[0].blocks[0]
-            # insert operations in the device body, before `aie.end``
-            end_op = None
-            for op in device_body.operations:
-                if isinstance(op, aie_d.EndOp):
-                    end_op = op
-                    break
-            assert not end_op is None
-
-            with aie_ir.InsertionPoint(end_op):
-                # shim tiles
-                for shim_tile in self.used_shim_tiles:
-                    self.tile_map[shim_tile.name] = aie_d.TileOp(
-                        col=shim_tile.col_id, row=shim_tile.row_id
-                    )
-                    if (
-                        available_shim_for_trace is None
-                        and len(shim_tile.send_ports) == 0
-                    ):
-                        available_shim_for_trace = shim_tile.name
-                # mem tiles
-                for mem_tile in self.used_mem_tiles:
-                    self.tile_map[mem_tile.name] = aie_d.TileOp(
-                        col=mem_tile.col_id, row=mem_tile.row_id
-                    )
-                # compute tiles
-                for func_name, (row, col) in core_function_mapping.items():
-                    self.tile_map[func_name] = aie_d.TileOp(col=col, row=row + 2)
-                # define fifos
-                # - stream fifos: compute <-> compute
-                for stream_name, stream in self.streams.items():
-                    dimensions_to_stream = stream.get_dimensions_to_stream()
-                    if len(dimensions_to_stream) <= Config.COMP_COMP_DMA_TRANSFORM_DIM:
-                        self.fifo_map[stream_name] = aie_d.object_fifo(
-                            stream_name,
-                            self.tile_map[stream.src],
-                            self.tile_map[stream.dst],
-                            depth=stream.type.depth,
-                            datatype=aie_ir.MemRefType.get(
-                                stream.type.shape,
-                                get_aie_mlir_dtype_from_str(str(stream.type.dtype)),
-                            ),
-                            dimensionsToStream=dimensions_to_stream,
-                        )
-                    elif len(dimensions_to_stream) <= Config.MEM_COMP_DMA_TRANSFORM_DIM:
-                        # prioritize the mem tile in the same column
-                        switch_mem = self.used_mem_tiles[
-                            core_function_mapping[stream.src][1]
-                        ]
-                        if (
-                            len(switch_mem.recv_ports) == switch_mem.max_recv
-                            or len(switch_mem.send_ports) == switch_mem.max_send
-                        ):
-                            switch_mem = None
-                            for mem_tile in self.used_mem_tiles:
-                                if (
-                                    len(mem_tile.recv_ports) < mem_tile.max_recv
-                                    and len(mem_tile.send_ports) <= mem_tile.max_send
-                                ):
-                                    switch_mem = mem_tile
-                                    break
-                        stream_src = aie_d.object_fifo(
-                            stream_name + "_src",
-                            self.tile_map[stream.src],
-                            self.tile_map[switch_mem.name],
-                            depth=stream.type.depth,
-                            datatype=aie_ir.MemRefType.get(
-                                stream.type.shape,
-                                get_aie_mlir_dtype_from_str(str(stream.type.dtype)),
-                            ),
-                        )
-                        stream_dst = aie_d.object_fifo(
-                            stream_name + "_dst",
-                            self.tile_map[switch_mem.name],
-                            self.tile_map[stream.dst],
-                            depth=stream.type.depth,
-                            datatype=aie_ir.MemRefType.get(
-                                stream.type.shape,
-                                get_aie_mlir_dtype_from_str(str(stream.type.dtype)),
-                            ),
-                            dimensionsToStream=dimensions_to_stream,
-                        )
-                        switch_mem.send_ports.append(None)
-                        switch_mem.recv_ports.append(None)
-                        self.fifo_map[stream_name] = (stream_src, stream_dst)
-                        aie_d.object_fifo_link([stream_src], [stream_dst], [], [])
-                    else:
-                        raise ValueError(
-                            "layout transformation cannot be achieved on DMA"
-                        )
-                # - io fifos: shim <-> mem <-> compute
-                for dma_fifo in self.fifo_manager.fifos:
-                    assert (
-                        len(dma_fifo.dimensions_to_stream)
-                        <= Config.MEM_COMP_DMA_TRANSFORM_DIM
-                    )
-                    self.fifo_map[dma_fifo.name] = aie_d.object_fifo(
-                        dma_fifo.name,
-                        self.tile_map[dma_fifo.src],
-                        [self.tile_map[node] for node in dma_fifo.dst],
-                        depth=dma_fifo.depth,
-                        datatype=aie_ir.MemRefType.get(
-                            dma_fifo.data_shape,
-                            get_aie_mlir_dtype_from_str(str(dma_fifo.dtype)),
-                        ),
-                        dimensionsToStream=dma_fifo.dimensions_to_stream,
-                    )
-                # link fifos: in aie, mem tile serves as the linkages
-                for dma_node in self.used_mem_tiles:
-                    for connect in dma_node.intra_connect:
-                        producer = [
-                            self.fifo_map[
-                                dma_node.recv_ports[recv_port_id].bind_fifo.name
-                            ]
-                            for recv_port_id in connect.recv_port_ids
-                        ]
-                        consumer = [
-                            self.fifo_map[
-                                dma_node.send_ports[send_port_id].bind_fifo.name
-                            ]
-                            for send_port_id in connect.send_port_ids
-                        ]
-                        # fixme: is it possible that both producer and consumer are not single fifo?
-                        producer_offset = [] if len(producer) == 1 else connect.offsets
-                        consumer_offset = [] if len(consumer) == 1 else connect.offsets
-                        aie_d.object_fifo_link(
-                            producer, consumer, producer_offset, consumer_offset
-                        )
-                # compute logic on each compute tile
-                for func in core_funcs:
-                    func_name = func.attributes["sym_name"].value
-                    use_external_kernel = self.virtual_computation_graph.nodes[
-                        func_name
-                    ].meta_data.use_external_kernel
-                    func_core = aie_d.Core(
-                        tile=self.tile_map[func_name],
-                        link_with=("external.o" if use_external_kernel else None),
-                    )
-                    if self.global_ip is None:
-                        self.global_ip = aie_ir.InsertionPoint(func_core)
-                    self.build_core_function(
-                        func_core,
-                        func,
-                        self.core_func_args[func_name],
-                        arg_to_fifo[func_name],
-                    )
-
-                @dataclass
-                class TraceInfo:
-                    traced_tile_idx: tuple[int]
-                    shim_tile_idx: tuple[int]
-                    packet_id: int
-
-                enabled_trace: list[TraceInfo] = []
-
-                trace_transfer_shim_tile = None
-                if available_shim_for_trace is not None:
-                    trace_transfer_shim_tile = self.tile_map[available_shim_for_trace]
-                elif len(self.used_shim_tiles) < self.device_config["shim_tile_num"]:
-                    trace_transfer_shim_tile = aie_d.TileOp(
-                        col=len(self.used_shim_tiles), row=0
-                    )
-                packet_id = 0
-                if (
-                    len(traced_logical_tile) > 0
-                    and trace_transfer_shim_tile is not None
-                ):
-                    max_pack_num = (
-                        Config.TRACE_MAX_NUM
-                        if available_shim_for_trace is not None
-                        else Config.DMA_MAX_BDS
-                    )
-                    # TODO: Trace, reserve how many bds for tracing
-                    for traced_tile in traced_logical_tile:
-                        packet_id += 1
-                        if packet_id > max_pack_num:
-                            break
-                        compute_tile = self.tile_map[traced_tile]
-                        aie_d.packetflow(
-                            packet_id,
-                            compute_tile,
-                            9,  # WireBundle: Trace = 9
-                            0,
-                            trace_transfer_shim_tile,
-                            1,  # WireBundle: DMA = 1
-                            1,
-                            True,
-                        )
-                        enabled_trace.append(
-                            TraceInfo(
-                                (compute_tile.col.value, compute_tile.row.value),
-                                (
-                                    trace_transfer_shim_tile.col.value,
-                                    trace_transfer_shim_tile.row.value,
-                                ),
-                                packet_id,
-                            )
-                        )
-
-                # runtime sequence
-                global_tensor_types: dict[
-                    tuple[str, bool], tuple[RuntimeArgs, list[int]]
-                ] = {}
-                for i in range(len(self.global_tensors)):
-                    arg = self.global_tensors[i]
-                    tensor_type = (arg.dtype, arg.is_input)
-                    if tensor_type not in global_tensor_types:
-                        global_tensor_types[tensor_type] = (
-                            RuntimeArgs(str(arg.dtype), arg.is_input),
-                            [],
-                        )
-                    global_tensor_types[tensor_type][0].global_tensors.append(i)
-                assert (
-                    len(global_tensor_types) <= Config.MAX_IO_BUFFER
-                ), "unable to construct buffers for arguments"
-                original_runtime_args = list(global_tensor_types.values())
-                for i in range(Config.MAX_IO_BUFFER):
-                    self.module_runtime_args.append(
-                        RuntimeArgs(
-                            str(
-                                original_runtime_args[i % len(original_runtime_args)][
-                                    0
-                                ].raw_dtype
-                            ),
-                            original_runtime_args[i % len(original_runtime_args)][
-                                0
-                            ].is_input,
-                        )
-                    )
-                    original_runtime_args[i % len(original_runtime_args)][1].append(i)
-                for runtime_arg_idxs, arg_slots in original_runtime_args:
-                    for i, arg_idx in enumerate(runtime_arg_idxs.global_tensors):
-                        runtime_arg = self.module_runtime_args[
-                            arg_slots[i % len(arg_slots)]
-                        ]
-                        runtime_arg.global_tensors.append(arg_idx)
-                        self.arg_slots_in_runtime_args[arg_idx] = (
-                            arg_slots[i % len(arg_slots)],
-                            runtime_arg.current_size,
-                        )
-                        runtime_arg.inc_size(self.global_tensors[arg_idx].shape)
-
-                runtime_seq = aiex_d.RuntimeSequenceOp()
-                runtime_args = []
-                for runtime_arg in self.module_runtime_args:
-                    if len(runtime_arg.global_tensors) == 0:
-                        continue
-                    runtime_args.append(
-                        aie_ir.MemRefType.get(
-                            [runtime_arg.current_size],
-                            get_aie_mlir_dtype_from_str(str(runtime_arg.dtype)),
-                        )
-                    )
-
-                # TODO: need more robust and smart DMA scheduling
-                dma_task_groups: dict[str, CodeGenerator.DMATaskWithSameToken] = {}
-                for global_dma in self.global_dma_trough_port:
-                    if global_dma.token not in dma_task_groups:
-                        group = CodeGenerator.DMATaskWithSameToken(global_dma)
-                        dma_task_groups[global_dma.token] = group
-                    else:
-                        group = dma_task_groups[global_dma.token]
-                        group.add(global_dma)
-                independent_dma_task_groups: list[
-                    tuple[set[int], list[CodeGenerator.DMATaskWithSameToken]]
-                ] = []
-                for task_group in dma_task_groups.values():
-                    inserted = False
-                    for independent_dma_task_group in independent_dma_task_groups:
-                        if not independent_dma_task_group[0].isdisjoint(
-                            task_group.related_pes
-                        ):
-                            independent_dma_task_group[0].update(task_group.related_pes)
-                            independent_dma_task_group[1].append(task_group)
-                            inserted = True
-                            break
-                    if not inserted:
-                        independent_dma_task_groups.append(
-                            (set(task_group.related_pes), [task_group])
-                        )
-                runtime_seq_entry_block = runtime_seq.body.blocks.append(*runtime_args)
-                with aie_ir.InsertionPoint(runtime_seq_entry_block):
-                    for trace_info in enabled_trace:
-                        aiex_d.npu_write32(
-                            213200,
-                            2038038528,
-                            column=trace_info.traced_tile_idx[0],
-                            row=trace_info.traced_tile_idx[1],
-                        )
-                        aiex_d.npu_write32(
-                            213204,
-                            trace_info.packet_id,
-                            column=trace_info.traced_tile_idx[0],
-                            row=trace_info.traced_tile_idx[1],
-                        )
-                        aiex_d.npu_write32(
-                            213216,
-                            1260724769,
-                            column=trace_info.traced_tile_idx[0],
-                            row=trace_info.traced_tile_idx[1],
-                        )
-                        aiex_d.npu_write32(
-                            213220,
-                            439168079,
-                            column=trace_info.traced_tile_idx[0],
-                            row=trace_info.traced_tile_idx[1],
-                        )
-                        aiex_d.npu_write32(
-                            261888,
-                            289,
-                            column=trace_info.traced_tile_idx[0],
-                            row=trace_info.traced_tile_idx[1],
-                        )
-                        aiex_d.npu_write32(
-                            261892,
-                            0,
-                            column=trace_info.traced_tile_idx[0],
-                            row=trace_info.traced_tile_idx[1],
-                        )
-                        aiex_d.npu_write32(
-                            212992,
-                            31232,
-                            column=trace_info.traced_tile_idx[0],
-                            row=trace_info.traced_tile_idx[1],
-                        )
-                        aiex_d.npu_writebd(
-                            bd_id=Config.DMA_MAX_BDS - trace_info.packet_id,
-                            buffer_length=trace_size,
-                            buffer_offset=0,
-                            enable_packet=1,
-                            out_of_order_id=0,
-                            packet_id=trace_info.packet_id,
-                            packet_type=0,
-                            column=trace_info.shim_tile_idx[0],
-                            d0_size=0,
-                            d0_stride=0,
-                            d0_zero_after=0,
-                            d0_zero_before=0,
-                            d1_size=0,
-                            d1_stride=0,
-                            d1_zero_after=0,
-                            d1_zero_before=0,
-                            d2_size=0,
-                            d2_stride=0,
-                            d2_zero_after=0,
-                            d2_zero_before=0,
-                            burst_length=64,
-                            iteration_current=0,
-                            iteration_size=0,
-                            iteration_stride=0,
-                            lock_acq_enable=0,
-                            lock_acq_id=0,
-                            lock_acq_val=0,
-                            lock_rel_id=0,
-                            lock_rel_val=0,
-                            next_bd=0,
-                            row=0,
-                            use_next_bd=0,
-                            valid_bd=1,
-                        )
-                        aiex_d.npu_address_patch(
-                            33554432 * trace_info.shim_tile_idx[0]
-                            + 119268
-                            - 32 * (trace_info.packet_id - 1),
-                            len(self.global_tensors),
-                            0,
-                        )
-                        aiex_d.npu_write32(
-                            119308,
-                            Config.DMA_MAX_BDS - trace_info.packet_id,
-                            column=trace_info.shim_tile_idx[0],
-                            row=trace_info.shim_tile_idx[1],
-                        )
-                    if len(enabled_trace) > 0:
-                        aiex_d.npu_write32(
-                            212992,
-                            32512,
-                            column=enabled_trace[0].shim_tile_idx[0],
-                            row=enabled_trace[0].shim_tile_idx[1],
-                        )
-                        aiex_d.npu_write32(
-                            213068,
-                            127,
-                            column=enabled_trace[0].shim_tile_idx[0],
-                            row=enabled_trace[0].shim_tile_idx[1],
-                        )
-                        aiex_d.npu_write32(
-                            213000,
-                            127,
-                            column=enabled_trace[0].shim_tile_idx[0],
-                            row=enabled_trace[0].shim_tile_idx[1],
-                        )
-
-                    # data with same token should be transferred together
-                    # fixme: if execution fails with runtime_error, possibly because the transfer order leads to 'deadlock'
-                    max_dma_task_group_size = 0
-                    for independent_dma_task_group in independent_dma_task_groups:
-                        independent_dma_task_group[1].sort(key=lambda x: x.start_time)
-                        max_dma_task_group_size = max(
-                            max_dma_task_group_size, len(independent_dma_task_group[1])
-                        )
-                    coalesced_tasks_list: list[list[CodeGenerator.GlobalIODMATask]] = []
-                    for i in range(max_dma_task_group_size):
-                        tasks = []
-                        for independent_dma_task_group in independent_dma_task_groups:
-                            if i < len(independent_dma_task_group[1]):
-                                tasks.extend(independent_dma_task_group[1][i].tasks)
-                        tasks.sort(key=lambda x: x.start_time)
-                        fifo_to_tasks: dict[
-                            str, list[CodeGenerator.GlobalIODMATask]
-                        ] = defaultdict(list)
-                        for global_dma in tasks:
-                            fifo_to_tasks[global_dma.io_port.fifo.name].append(
-                                global_dma
-                            )
-                        updated = True
-                        while updated:
-                            updated = False
-                            coalesced_fifo_to_tasks: dict[
-                                str, list[CodeGenerator.GlobalIODMATask]
-                            ] = defaultdict(list)
-                            for fifo, tasks in fifo_to_tasks.items():
-                                left = 0
-                                while left < len(tasks):
-                                    base_size = [1, 1, 1, 1]
-                                    inc_idx = None
-                                    current_offset = Offset4D(
-                                        tasks[left].offset[0],
-                                        tasks[left].offset[1],
-                                        tasks[left].offset[2],
-                                        tasks[left].offset[3],
-                                    )
-                                    right = left + 1
-                                    while right < len(tasks):
-                                        if tasks[left].dtensor == tasks[right].dtensor:
-                                            incoming_offset = Offset4D(
-                                                tasks[right].offset[0],
-                                                tasks[right].offset[1],
-                                                tasks[right].offset[2],
-                                                tasks[right].offset[3],
-                                            )
-                                            idx = current_offset.check_next_offset(
-                                                incoming_offset
-                                            )
-                                            if idx >= 0 and (
-                                                inc_idx is None or inc_idx == idx
-                                            ):
-                                                # dma size constrain
-                                                max_size = (
-                                                    Config.SHIM_DMA_HARDWARE_MAX_SIZES[
-                                                        idx
-                                                    ]
-                                                )
-                                                if (
-                                                    max_size > 0
-                                                    and max_size
-                                                    < (base_size[idx] + 1)
-                                                    * tasks[left].size[idx]
-                                                ):
-                                                    break
-                                                inc_idx = idx
-                                                base_size[idx] += 1
-                                                current_offset = incoming_offset
-                                                right += 1
-                                            else:
-                                                break
-                                    for i in range(4):
-                                        if base_size[i] > 1:
-                                            updated = True
-                                        base_size[i] *= tasks[left].size[i]
-                                    coalesced_task = CodeGenerator.GlobalIODMATask(
-                                        tasks[left].token,
-                                        tasks[left].start_time,
-                                        tasks[right - 1].end_time,
-                                        tasks[left].io_port,
-                                        tasks[left].dtensor,
-                                        base_size,
-                                        tasks[left].offset,
-                                        tasks[left].stride,
-                                    )
-                                    coalesced_fifo_to_tasks[fifo].append(coalesced_task)
-                                    left = right
-                            fifo_to_tasks = coalesced_fifo_to_tasks
-                        coalesced_tasks: list[CodeGenerator.GlobalIODMATask] = []
-                        for tasks in fifo_to_tasks.values():
-                            coalesced_tasks.extend(tasks)
-                        coalesced_tasks_list.append(coalesced_tasks)
-
-                    tasks_idx_left = 0
-
-                    @dataclass
-                    class DMAMemcpyGroup:
-                        dma_tasks: list[tuple[list[int], list[int], list[int]]]
-                        diff: list[int]
-                        bd_id: int
-                        dtensor_global_id: bool
-                        used_shim: str
-                        max_task_id: int
-
-                    guards = {}
-                    async_dma_tasks: list[DMAMemcpyGroup] = []
-                    dma_bd_workload: dict[str, set[int]] = {
-                        shim_tile.name: set(range(Config.DMA_MAX_BDS))
-                        for shim_tile in self.used_shim_tiles
-                    }
-                    if available_shim_for_trace is not None:
-                        dma_bd_workload[available_shim_for_trace] = set(
-                            range(Config.DMA_MAX_BDS - packet_id)
-                        )
-                    while tasks_idx_left < len(coalesced_tasks_list):
-                        overload_flag = False
-                        fifo_dma_tasks: dict[str, list[DMAMemcpyGroup]] = {}
-                        tasks_idx_right = tasks_idx_left
-                        while tasks_idx_right < len(coalesced_tasks_list):
-                            updated_fifo_dma_tasks: dict[str, list[DMAMemcpyGroup]] = (
-                                copy.deepcopy(fifo_dma_tasks)
-                            )
-                            occupied_bd_id = {
-                                shim_tile.name: set()
-                                for shim_tile in self.used_shim_tiles
-                            }
-                            for global_dma in coalesced_tasks_list[tasks_idx_right]:
-                                offset, size, stride = global_dma.transfer_pattern()
-                                if (
-                                    global_dma.io_port.fifo.name
-                                    not in updated_fifo_dma_tasks
-                                ):
-                                    updated_fifo_dma_tasks[
-                                        global_dma.io_port.fifo.name
-                                    ] = []
-                                # else:
-                                #     prev_task: DMAMemcpyGroup = updated_fifo_dma_tasks[
-                                #         global_dma.io_port.fifo.name
-                                #     ][-1]
-                                # the same global tensor must be tiled in the same way
-                                # if (
-                                #     global_dma.dtensor.global_id
-                                #     == prev_task.dtensor_global_id
-                                #     and size[0] == 1
-                                # ):
-                                #     diff = [
-                                #         x - y
-                                #         for x, y in zip(
-                                #             offset,
-                                #             prev_task.dma_tasks[-1][0],
-                                #         )
-                                #     ]
-                                #     # fixme: can be relaxed
-                                #     if prev_task.diff is None and (
-                                #         all(x >= 0 for x in diff)
-                                #         and sum(1 for x in diff if x != 0) <= 1
-                                #     ):
-                                #         prev_task.dma_tasks.append(
-                                #             (offset, size, stride)
-                                #         )
-                                #         prev_task.diff = diff
-                                #         prev_task.max_task_id = tasks_idx_right
-                                #         continue
-                                #     if prev_task.diff == diff:
-                                #         prev_task.dma_tasks.append(
-                                #             (offset, size, stride)
-                                #         )
-                                #         prev_task.max_task_id = tasks_idx_right
-                                #         continue
-
-                                used_shim = (
-                                    global_dma.io_port.fifo.src
-                                    if global_dma.io_port.is_input
-                                    else global_dma.io_port.fifo.dst[0]
-                                )
-                                if (
-                                    len(dma_bd_workload[used_shim]) == 0
-                                    or len(
-                                        updated_fifo_dma_tasks[
-                                            global_dma.io_port.fifo.name
-                                        ]
-                                    )
-                                    == 4  # fixme: seems that transferring too much with the same fifo is invalid (magic number)
-                                ):
-                                    overload_flag = True
-                                    break
-                                bd_id = dma_bd_workload[used_shim].pop()
-                                occupied_bd_id[used_shim].add(bd_id)
-                                updated_fifo_dma_tasks[
-                                    global_dma.io_port.fifo.name
-                                ].append(
-                                    DMAMemcpyGroup(
-                                        [(offset, size, stride)],
-                                        None,
-                                        bd_id,
-                                        global_dma.dtensor.global_id,
-                                        used_shim,
-                                        tasks_idx_right,
-                                    )
-                                )
-                            if overload_flag:
-                                for (
-                                    shim_name,
-                                    occupied_bd_ids,
-                                ) in occupied_bd_id.items():
-                                    dma_bd_workload[shim_name].update(occupied_bd_ids)
-                                break
-                            tasks_idx_right += 1
-                            fifo_dma_tasks = updated_fifo_dma_tasks
-                        # launch tasks in fifo_tasks and wait
-                        for fifo_name, fifo_infos in fifo_dma_tasks.items():
-                            for fifo_info in fifo_infos:
-                                task_list = fifo_info.dma_tasks
-                                offset, size, stride = task_list[0]
-                                total_offset = 0
-                                for i in range(4):
-                                    total_offset += offset[i] * stride[i]
-                                if fifo_info.diff is not None:
-                                    size[0] = len(task_list)
-                                    stride_0 = 0
-                                    for i in range(4):
-                                        stride_0 += fifo_info.diff[i] * stride[i]
-                                    stride[0] = stride_0
-                                offsets = (
-                                    [0, 0, 0, total_offset]
-                                    if fifo_info.diff is not None
-                                    else offset
-                                )
-                                offsets[-1] += int(
-                                    self.arg_slots_in_runtime_args[
-                                        fifo_info.dtensor_global_id
-                                    ][1]
-                                )
-                                if (
-                                    str(
-                                        self.global_tensors[
-                                            fifo_info.dtensor_global_id
-                                        ].dtype
-                                    )
-                                    == "i4"
-                                ):
-                                    offsets[-1] //= 2
-                                    size[-1] //= 2
-                                    for i in range(3):
-                                        stride[i] //= 2
-                                aiex_d.NpuDmaMemcpyNd(
-                                    metadata=self.fifo_map[fifo_name],
-                                    bd_id=fifo_info.bd_id,
-                                    mem=runtime_seq_entry_block.arguments[
-                                        self.arg_slots_in_runtime_args[
-                                            fifo_info.dtensor_global_id
-                                        ][0]
-                                    ],
-                                    offsets=offsets,
-                                    sizes=size,
-                                    strides=stride,
-                                    issue_token=True,
-                                )
-                                if not self.global_tensors[
-                                    fifo_info.dtensor_global_id
-                                ].is_input:
-                                    if fifo_info.max_task_id not in guards:
-                                        guards[fifo_info.max_task_id] = []
-                                    guards[fifo_info.max_task_id].append(
-                                        self.fifo_map[fifo_name]
-                                    )
-                            async_dma_tasks.extend(fifo_infos)
-                        tasks_idx_left = tasks_idx_right
-                        output_dma_tasks_id = min(guards.keys())
-                        output_dma_tasks = guards.pop(output_dma_tasks_id)
-                        for launched_fifo in output_dma_tasks:
-                            aiex_d.dma_wait(launched_fifo)
-                        updated_async_dma_tasks = []
-                        for async_dma_task in async_dma_tasks:
-                            if async_dma_task.max_task_id <= output_dma_tasks_id:
-                                dma_bd_workload[async_dma_task.used_shim].add(
-                                    async_dma_task.bd_id
-                                )
-                            else:
-                                updated_async_dma_tasks.append(async_dma_task)
-                        async_dma_tasks = updated_async_dma_tasks
-                    for output_dma_tasks in guards.values():
-                        for launched_fifo in output_dma_tasks:
-                            aiex_d.dma_wait(launched_fifo)
-                    aie_d.EndOp()
-
-        return self.aie_module, self.module_runtime_args
+# pylint: disable=import-error, no-name-in-module, c-extension-no-member, too-many-branches, too-many-nested-blocks, redefined-variable-type, consider-using-enumerate, too-many-instance-attributes, chained-comparison, cell-var-from-loop
+# Copyright Allo authors. All Rights Reserved.
+# SPDX-License-Identifier: Apache-2.0
+
+import os
+import copy
+from collections import defaultdict
+from dataclasses import dataclass
+import numpy as np
+
+# =======================
+
+import aie.dialects.aie as aie_d
+import aie.dialects.aiex as aiex_d
+import aie.dialects.arith as aie_arith_d
+import aie.dialects.func as aie_func_d
+import aie.dialects.scf as aie_scf_d
+import aie.ir as aie_ir
+
+# =======================
+
+import allo._mlir._mlir_libs._mlir as allo_ir
+from ..._mlir.dialects import (
+    func as allo_func_d,
+    _memref_ops_gen as allo_memref_d,
+)
+
+from ..._mlir.ir import InsertionPoint, MemRefType, IntegerType
+
+from ..utils import format_str
+from ...memory import (
+    DTensor,
+    Offset4D,
+    Size4D,
+    coalesce_memory_access,
+)
+
+from .utils import (
+    get_aie_mlir_dtype_from_str,
+    merge_token_sets,
+    device_config_map,
+    Argument,
+    Stream,
+    Config,
+    string_sort_key,
+    RuntimeArgs,
+)
+from .mapping import (
+    SwitchNode,
+    PEInterface,
+    LiveDTensorTileGroup,
+    DTensorTileGroup,
+    ComputationGraph,
+    FIFO,
+    FIFOManager,
+)
+
+
+@dataclass(frozen=True)
+class DMATensorTile:
+    dtensor_tile_id: int  # dTensor may need to be further partitioned
+    shim_id: int
+    mem_id: int
+    tensor_tile_labels: list
+    offset: list
+    size: list
+    stride: list
+
+
+class CodeGenerator:
+    """
+    CodeGenerator is responsible for transforming Allo functions and their associated
+    DTensor-based input/output mappings into AIE (AI Engine) core-compatible IR.
+    It manages stream transformations, memory operations, and integrates with the
+    AIE dialect of MLIR.
+    """
+
+    def __init__(
+        self,
+        device_type: str,
+        global_tensors: dict[int, DTensor],
+        top_function: allo_func_d.FuncOp,
+        core_func_args: dict[str, dict[int, tuple[Argument, bool]]],
+        streams: dict[str, Stream],
+        virtual_computation_graph: ComputationGraph = None,
+    ):
+        self.device_type = device_type
+        self.device_config = device_config_map[device_type]
+        assert self.device_config is not None, "Unsupported device type"
+
+        self.global_tensors: dict[int, DTensor] = global_tensors
+        self.arg_slots_in_runtime_args: dict[int, tuple[int, int]] = {}
+        self.module_runtime_args: list[RuntimeArgs] = []
+        self.top_function = top_function
+        self.core_func_args = core_func_args
+        self.streams = streams
+        self.virtual_computation_graph: ComputationGraph = virtual_computation_graph
+
+        self.tile_map: dict[str, aie_d.TileOp] = {}
+        self.fifo_map: dict[str, aie_d.object_fifo | tuple[aie_d.object_fifo]] = {}
+        # function name (with id) -> a map from DTensor to fifo name
+        self.compute_core_io: dict[str : dict[DTensor, str]] = {}
+        self.external_functions: str = ""
+
+        # ------------------------------------------------------------
+        # Experimental
+        # ------------------------------------------------------------
+        self.mem_tile_idx = 0
+        self.used_mem_tiles: list[SwitchNode] = []
+        self.used_shim_tiles: list[SwitchNode] = []
+        self.paths: list[CodeGenerator.DMAPath] = []
+        self.function_port_map: dict[str, dict[DTensor, SwitchNode.Port]] = defaultdict(
+            lambda: defaultdict(SwitchNode.Port)
+        )
+
+        self.fifo_manager: FIFOManager = FIFOManager()
+        self.global_dma_trough_port: list[CodeGenerator.GlobalIODMATask] = []
+        # ------------------------------------------------------------
+
+        self.aie_module = None  # The top-level AIE IR module
+        self.global_ip: aie_ir.InsertionPoint = (
+            None  # mark the inserting point for buffers
+        )
+
+    # pylint: disable=unsupported-binary-operation
+    def preporocess_dumped_core_func(
+        self,
+        original_func: allo_func_d.FuncOp,
+        func_args: dict[int, tuple[Argument | list[Argument], bool]],
+    ) -> str:
+        """
+        Preprocess the core function in allo MLIR.
+
+        Args:
+            - original_func (FuncOp): The function in allo MLIR to transform.
+            - func_args (dict): Maps function argument indices to (Argument, is_output) pairs.
+
+        Returns:
+            - str: A string representation of the rewritten function with allo.stream ops replaced.
+        """
+        # replace pipe with memref operations
+        with original_func.context, allo_ir.ir.Location.unknown():
+            func_inputs = original_func.type.inputs
+            new_func_inputs = []
+            for idx in range(len(func_inputs)):
+                if idx in func_args:
+                    sample_stream = (
+                        func_args[idx][0].stream
+                        if isinstance(func_args[idx][0], Argument)
+                        else func_args[idx][0][0].stream
+                    )
+                    if sample_stream is not None:
+                        new_func_inputs.append(sample_stream.allo_element_type)
+                        func_inputs[idx] = sample_stream.allo_element_type
+                        continue
+                    if func_args[idx][0].dtensor is not None:
+                        new_func_inputs.append(func_inputs[idx])
+                        continue
+                else:
+                    # fixme: this is a fake placeholder, we'd better remove the useless argument, but doing so leads to crash
+                    #           "Cannot destroy a value that still has uses!"
+                    new_func_inputs.append(
+                        MemRefType.get([], IntegerType.get_signless(8))
+                    )
+
+            func_type = allo_func_d.FunctionType.get(
+                new_func_inputs,
+                original_func.type.results,
+            )
+            new_function = allo_func_d.FuncOp(
+                original_func.name.value,
+                func_type,
+                ip=InsertionPoint(original_func),
+            )
+            entry_block = new_function.add_entry_block()
+            for old, new in zip(original_func.arguments, new_function.arguments):
+                old.replace_all_uses_with(new)
+
+            with InsertionPoint(entry_block):
+                for func_block in original_func.body:
+                    for op in func_block.operations:
+                        new_op = op.clone()
+                        for old, new in zip(op.results, new_op.results):
+                            old.replace_all_uses_with(new)
+            original_func.erase()
+            for idx, arg_info in func_args.items():
+                sample_stream = (
+                    arg_info[0].stream
+                    if isinstance(arg_info[0], Argument)
+                    else arg_info[0][0].stream
+                )
+                if sample_stream is not None:
+                    argument = new_function.arguments[idx]
+                    for use_ in argument.uses:
+                        op = use_.owner
+                        if op.name == "allo.stream_put":
+                            operands = op.operands
+                            # store/copy
+                            if sample_stream.is_tensor:
+                                new_op = allo_memref_d.CopyOp(
+                                    operands[1], operands[0], ip=InsertionPoint(op)
+                                )
+                            else:
+                                new_op = allo_memref_d.StoreOp(
+                                    operands[1], operands[0], [], ip=InsertionPoint(op)
+                                )
+                        elif op.name == "allo.stream_get":
+                            # load/alloc
+                            if sample_stream.is_tensor:
+                                # replace use with alloc
+                                new_op = allo_memref_d.AllocOp(
+                                    sample_stream.allo_element_type,
+                                    [],
+                                    [],
+                                    ip=InsertionPoint(op),
+                                )
+                                # use copy to track
+                                allo_memref_d.CopyOp(
+                                    op.operands[0], new_op.memref, ip=InsertionPoint(op)
+                                )
+                            else:
+                                new_op = allo_memref_d.LoadOp(
+                                    argument, [], ip=InsertionPoint(op)
+                                )
+                        else:
+                            continue
+                        # replace use
+                        for old, new in zip(op.results, new_op.results):
+                            old.replace_all_uses_with(new)
+                        op.erase()
+
+        # declare external kernel function before use
+        func_str = self.external_functions + "\n" + str(new_function)
+        return func_str
+
+    def build_core_function(
+        self,
+        func_core: aie_d.Core,
+        original_func: allo_func_d.FuncOp,
+        func_args: dict[int, tuple[Argument, bool]],
+        arg_to_fifo: dict[int, FIFO],
+    ):
+        """
+        Generate the computation logic for the fake 'while(1)' loop body for an AIE compute core, transforming high-level Allo ops
+        into AIE MLIR.
+
+        fixme: current constrain
+            - all the argument using the same port has no overlapped liveness range
+            - the usage order is aligned to the data transfer order
+
+        Args:
+            - func_core (aie_d.Core): The target compute core to insert into.
+            - original_func (FuncOp): The Allo function to compile.
+            - func_args (dict): Maps argument indices to (Argument, is_output) tuples.
+        """
+        func_string = self.preporocess_dumped_core_func(original_func, func_args)
+        original_module = aie_ir.Module.parse(func_string)
+        parsed_function: aie_func_d.FuncOp = None
+        for func in original_module.body.operations:
+            if isinstance(func, aie_func_d.FuncOp):
+                if not (
+                    "sym_visibility" in func.attributes
+                    and func.attributes["sym_visibility"].value == "private"
+                ):
+                    if parsed_function is None:
+                        parsed_function = func
+                    else:
+                        raise ValueError("Too many core functions. Fail to resolve.")
+        assert not parsed_function is None
+        func_body = func_core.regions[0]
+        entry_block = aie_ir.Block.create_at_start(func_body)
+        with aie_ir.InsertionPoint(entry_block):
+            index_type = aie_ir.IndexType.get()
+            # compute core wrapper: fake while(1)
+            c0 = aie_arith_d.ConstantOp(value=0, result=index_type)
+            c1 = aie_arith_d.ConstantOp(value=1, result=index_type)
+            cmax = aie_arith_d.ConstantOp(value=9223372036854775807, result=index_type)
+            # scf.for %arg0 = %c0 to %cmax step %c1
+            loop = aie_scf_d.ForOp(lower_bound=c0, upper_bound=cmax, step=c1)
+            reused_fifo_name: dict[str, bool] = {}
+            for i, argument in enumerate(parsed_function.arguments):
+                if not i in func_args:
+                    continue
+                arg_info: tuple[Argument, bool] = func_args[i]
+                if (
+                    isinstance(arg_info[0], Argument)
+                    and arg_info[0].dtensor is not None
+                ):
+                    # fixme: argument.uses is unordered??
+                    first_use = list(argument.uses)[-1]
+                    if first_use is not None:
+                        first_use_op = first_use.owner
+                        # no branch
+                        while first_use_op.parent.name != "func.func":
+                            first_use_op = first_use_op.parent
+                        fifo = self.fifo_map[arg_to_fifo[i].name]
+                        with aie_ir.InsertionPoint(first_use_op):
+                            if arg_to_fifo[i].name in reused_fifo_name:
+                                fifo.release(
+                                    1 if arg_info[0].dtensor.is_input else 0, 1
+                                )
+                            else:
+                                reused_fifo_name[arg_to_fifo[i].name] = arg_info[
+                                    0
+                                ].dtensor.is_input
+                            acquired = fifo.acquire(
+                                1 if arg_info[0].dtensor.is_input else 0, 1
+                            )
+                            # incorrect
+                            argument.replace_all_uses_with(acquired)
+                else:
+                    fifo_list = []
+                    if isinstance(arg_info[0], Argument):
+                        fifo_list.append(self.fifo_map[arg_info[0].stream.name])
+                    else:
+                        for stream_arg in arg_info[0]:
+                            fifo_list.append(self.fifo_map[stream_arg.stream.name])
+                    compact_flag = len(fifo_list) == 1 or len(set(fifo_list)) == 1
+                    fifo = fifo_list[0]
+                    for use_ in argument.uses:
+                        op = use_.owner
+                        # get loop nests
+                        loop_nests = {}
+                        parent = op.parent
+                        while parent is not None and not isinstance(
+                            parent, aie_func_d.FuncOp
+                        ):
+                            if (
+                                "loop_name" in parent.attributes
+                                and "op_name" in parent.attributes
+                            ):
+                                loop_nests[parent.attributes["op_name"].value] = parent
+                            parent = parent.parent
+                        with aie_ir.InsertionPoint(op.operation):
+                            is_put, is_tensor = None, None
+                            if op.name == "memref.store" or (
+                                op.name == "memref.copy" and argument == op.operands[1]
+                            ):  # allo.stream_put
+                                is_put = True
+                            elif (
+                                op.name == "memref.load"
+                            ):  # allo.stream_get, non-tensor
+                                is_put, is_tensor = False, False
+                            elif op.name == "memref.copy":  # allo.stream_get, tensor
+                                is_put, is_tensor = False, True
+                            else:
+                                continue
+                            if compact_flag:
+                                if isinstance(fifo, tuple):
+                                    fifo = fifo[0 if is_put else 1]
+                                acquired = fifo.acquire(0 if is_put else 1, 1)
+                                if is_put:
+                                    op.operands[1] = acquired
+                                    new_op = op.clone()  # no use, no need to replace
+                                else:
+                                    op.operands[0] = acquired
+                                    new_op = op.clone()
+                                    if not is_tensor:
+                                        for old, new in zip(op.results, new_op.results):
+                                            old.replace_all_uses_with(new)
+                                fifo.release(0 if is_put else 1, 1)
+                            else:
+                                assert len(loop_nests) == 1, "To be implemented..."
+                                loop_name = list(loop_nests.keys())[0]
+                                cases = []
+                                case_val = []
+                                for fifo, stream_arg in zip(fifo_list, arg_info[0]):
+                                    if is_put:
+                                        cases.append(
+                                            stream_arg.stream.src_related_iter_info[
+                                                loop_name
+                                            ]
+                                        )
+                                    else:
+                                        cases.append(
+                                            stream_arg.stream.dst_related_iter_info[
+                                                loop_name
+                                            ]
+                                        )
+                                    if isinstance(fifo, tuple):
+                                        case_val.append(fifo[0 if is_put else 1])
+                                    else:
+                                        case_val.append(fifo)
+                                switch_op = aie_scf_d.IndexSwitchOp(
+                                    [op.operands[1].type],
+                                    loop_nests[loop_name]
+                                    .regions[0]
+                                    .blocks[0]
+                                    .arguments[0],
+                                    cases[1:],
+                                    len(cases[1:]),
+                                )
+                                cnt = 0
+                                for region in switch_op.caseRegions:
+                                    block = region.blocks.append()
+                                    with aie_ir.InsertionPoint(block):
+                                        acquired = case_val[cnt].acquire(
+                                            0 if is_put else 1, 1
+                                        )
+                                        aie_scf_d.YieldOp([acquired])
+                                        cnt += 1
+                                if is_put:
+                                    op.operands[1] = switch_op.result
+                                    new_op = op.clone()  # no use, no need to replace
+                                else:
+                                    op.operands[0] = switch_op.result
+                                    new_op = op.clone()
+                                    if not is_tensor:
+                                        for old, new in zip(op.results, new_op.results):
+                                            old.replace_all_uses_with(new)
+                                switch_op = aie_scf_d.IndexSwitchOp(
+                                    [],
+                                    loop_nests[loop_name]
+                                    .regions[0]
+                                    .blocks[0]
+                                    .arguments[0],
+                                    cases[1:],
+                                    len(cases[1:]),
+                                )
+                                cnt = 0
+                                for region in switch_op.caseRegions:
+                                    block = region.blocks.append()
+                                    with aie_ir.InsertionPoint(block):
+                                        case_val[cnt].release(0 if is_put else 1, 1)
+                                        aie_scf_d.YieldOp([])
+                                        cnt += 1
+                            op.erase()
+
+            with aie_ir.InsertionPoint(loop.body):
+                for parsed_func_block in parsed_function.body:
+                    for op in parsed_func_block.operations:
+                        if op.name == "func.return":
+                            continue
+                        new_op = op.clone()
+                        for old, new in zip(op.results, new_op.results):
+                            old.replace_all_uses_with(new)
+                # replace alloc with buffer
+                alloc_ops = []
+
+                def collect_allocs(op):
+                    if op.name == "memref.alloc":
+                        alloc_ops.append(op.operation)
+                        return
+                    for region in op.regions:
+                        for block in region.blocks:
+                            for inner_op in block.operations:
+                                collect_allocs(inner_op)
+
+                collect_allocs(loop)
+                for alloc_op in alloc_ops:
+                    buffer_op = aie_d.BufferOp(
+                        buffer=alloc_op.results[0].type,
+                        tile=func_core.tile,
+                        ip=self.global_ip,
+                    )
+                    for old, new in zip(alloc_op.results, buffer_op.results):
+                        old.replace_all_uses_with(new)
+                    alloc_op.erase()
+
+                for fifo_name, is_input in reused_fifo_name.items():
+                    self.fifo_map[fifo_name].release(1 if is_input else 0, 1)
+
+                aie_scf_d.YieldOp([])
+            aie_d.EndOp()
+
+    # ------------------------------------------------------------
+    # Data Transfer
+    # ------------------------------------------------------------
+    class DMAPath:
+        def __init__(
+            self,
+            dtype: str,
+            tile_shape: list[int],
+            coalesced_size: list[int],
+            connected_interfaces: list[list[PEInterface]],
+            mem_ports_to_compute: list[SwitchNode.Port],
+            tokens: set[str],
+        ):
+            self.dtype = dtype
+            self.tile_shape = tile_shape
+            self.coalesced_size = coalesced_size
+            self.connected_interfaces = connected_interfaces
+            self.mem_ports_to_compute = mem_ports_to_compute
+            self.related_tokens = set()
+            self.related_tokens.update(tokens)
+
+    @dataclass(frozen=True)
+    class GlobalIODMAPort:
+        order_tag: int
+        fifo: FIFO
+        connect_interface: list  # [MulticastInterface]
+        size: list[int]
+        stride: list[int]
+        is_input: bool
+
+    @dataclass(frozen=True)
+    class GlobalIODMATask:
+        token: str
+        start_time: int
+        end_time: int
+        io_port: "CodeGenerator.GlobalIODMAPort"
+        dtensor: DTensor
+        size: list[int]
+        offset: list[int]
+        stride: list[int]
+
+        def transfer_pattern(self):
+            offset, size, stride = (
+                list(self.offset),
+                list(self.size),
+                list(self.stride),
+            )
+            if size[0] > 1 and size[1] == 1:
+                offset[0], offset[1] = offset[1], offset[0]
+                size[0], size[1] = size[1], size[0]
+                stride[0], stride[1] = stride[1], stride[0]
+            return offset, size, stride
+
+        def print(self):
+            print(
+                self.token,
+                f"[{self.start_time, self.end_time}]",
+                self.dtensor.global_id,
+                self.offset,
+                self.size,
+            )
+
+    class DMATaskWithSameToken:
+        def __init__(self, task: "CodeGenerator.GlobalIODMATask"):
+            self.start_time: int = task.start_time
+            self.end_time: int = task.end_time
+            self.tasks: list[CodeGenerator.GlobalIODMATask] = [task]
+            self.related_pes: set[str] = set()
+            for interfaces in task.io_port.connect_interface:
+                for interface in interfaces.interface_list:
+                    self.related_pes.add(interface.pe)
+
+        def add(self, task: "CodeGenerator.GlobalIODMATask"):
+            self.start_time = min(self.start_time, task.start_time)
+            self.end_time = max(self.end_time, task.end_time)
+            self.tasks.append(task)
+            for interfaces in task.io_port.connect_interface:
+                for interface in interfaces.interface_list:
+                    self.related_pes.add(interface.pe)
+
+        def print(self):
+            print("-+-")
+            print(self.related_pes)
+            for task in self.tasks:
+                task.print()
+            print("---")
+
+    def map_data_transfer(self) -> dict[str, dict[int, FIFO]]:
+        """
+        Construct data transfer path from external memory to each (logical) compute tile.
+
+        TODO: may have influence on DMA scheduling
+        """
+
+        def partition(size: Size4D) -> tuple[int, Size4D]:
+            """
+            Partition the dma task into multiple sub-tasks.
+            """
+            # find the first none-1 dim
+            for dim in range(4):
+                if size.get_dim_size(dim) > 1:
+                    break
+            if dim >= 3:
+                raise ValueError(f"Fail to partition {size}")
+            size_part = size.copy()
+            partition_size = size.get_dim_size(dim) - 1
+            size_part.set_dim_size(dim, partition_size)
+            return dim, size_part
+
+        # ------------------------------------------------------------
+        MAX_MEM_TILES = self.device_config["mem_tile_num"]
+        MAX_SHIM_TILES = self.device_config["shim_tile_num"]
+        # ------------------------------------------------------------
+
+        dependencies = self.virtual_computation_graph.get_node_dependencies()
+        ordered_nodes: list[str] = []  # topological order
+        node_order_tag: dict[str, int] = {}
+        tag = 0
+        while len(dependencies.items()) > 0:
+            tagged_nodes = []
+            for node, deps in dependencies.items():
+                if len(deps) == 0:
+                    node_order_tag[node] = tag
+                    tagged_nodes.append(node)
+            ordered_nodes.extend(tagged_nodes)
+            # cyclic graph
+            if len(tagged_nodes) == 0:
+                for node in dependencies.keys():
+                    node_order_tag[node] = tag
+                break
+            for node in tagged_nodes:
+                del dependencies[node]
+                for _, deps in dependencies.items():
+                    if node in deps:
+                        deps.remove(node)
+            tag += 1
+
+        # func name -> (arg idx -> dtensor tiles using that arg)
+        global_tensors, arg_idx_to_interface = (
+            self.virtual_computation_graph.get_global_io()
+        )
+        if os.getenv("VERBOSE") == "1":
+            print("############## global_tensors ##############")
+            for func_name, io_info in global_tensors.items():
+                print(func_name)
+                for arg_idx, tiles in io_info.items():
+                    print("\t", arg_idx)
+                    print(tiles)
+            print("#############- global_tensors -#############")
+        global_dtensor = self.global_tensors
+        global_tile_to_func: dict[int, DTensorTileGroup] = {
+            i: DTensorTileGroup("") for i in self.global_tensors.keys()
+        }
+        for func_name, io_info in global_tensors.items():
+            for arg_idx, live_dtensor_tiles in io_info.items():
+                for tiles in live_dtensor_tiles.dtensor_groups.values():
+                    for tile_ in tiles:
+                        global_tile_to_func[tile_.tile.dtensor_id].add_tensor_tile(
+                            tile_.tile, func_name, arg_idx, live_dtensor_tiles.layout
+                        )
+
+        class MulticastInterface:
+            """
+            MulticastInterface use the same port from source tile
+            """
+
+            def __init__(self, interface: PEInterface):
+                self.sample_interface: PEInterface = interface
+                self.interface_list: set[PEInterface] = {interface}
+                sample_global_tensors = global_tensors[interface.pe][
+                    interface.interface_idx
+                ]
+                self.sample_tokens: list[str] = sorted(
+                    list(sample_global_tensors.dtensor_groups.keys()),
+                    key=string_sort_key,
+                )
+                # disjoint
+                # fixme: better to mentain another set in contiguous ones
+                self.tokens: set[tuple[str]] = set()
+                self.tokens.add(tuple(self.sample_tokens))
+
+            def _equal_data_transfer(self, other: "MulticastInterface") -> bool:
+                if self.sample_interface.layout != other.sample_interface.layout:
+                    return False
+                sample_global_tensors: LiveDTensorTileGroup = global_tensors[
+                    self.sample_interface.pe
+                ][self.sample_interface.interface_idx]
+                other_global_tensor: LiveDTensorTileGroup = global_tensors[
+                    other.sample_interface.pe
+                ][other.sample_interface.interface_idx]
+                if len(sample_global_tensors.dtensor_groups) == len(
+                    other_global_tensor.dtensor_groups
+                ):
+                    sample_value = next(
+                        iter(sample_global_tensors.dtensor_groups.values())
+                    )
+                    other_value = next(
+                        iter(other_global_tensor.dtensor_groups.values())
+                    )
+                    return sample_value == other_value
+                return False
+
+            def _contiguous_data_transfer(
+                self,
+                other: "MulticastInterface",
+                current_size: Size4D,
+                contiguous_dim: int,
+            ) -> tuple[Size4D, int]:
+                for interface in self.interface_list:
+                    if interface in other.interface_list:
+                        # TODO: can be relaxed
+                        return None, None
+                if self.sample_interface.layout != other.sample_interface.layout:
+                    return None, None
+                sample_global_tensors: LiveDTensorTileGroup = global_tensors[
+                    self.sample_interface.pe
+                ][self.sample_interface.interface_idx]
+                other_global_tensor: LiveDTensorTileGroup = global_tensors[
+                    other.sample_interface.pe
+                ][other.sample_interface.interface_idx]
+                # TODO: can be relaxed:
+                #   currently, if the interface is reused by multiple groups (different tokens), it cannot be multicast
+                if len(sample_global_tensors.dtensor_groups) == len(
+                    other_global_tensor.dtensor_groups
+                ):
+                    shape: list[int] = None
+                    new_size_list: list[int] = None
+                    sample_value_list = [
+                        sample_global_tensors.dtensor_groups[k]
+                        for k in self.sample_tokens
+                    ]
+                    new_token_list: list[str] = []
+                    for sample_value in sample_value_list:
+                        sample_matched_with_other_flag = False
+                        size_contiguous_dim = None
+                        for (
+                            other_token,
+                            other_value,
+                        ) in other_global_tensor.dtensor_groups.items():
+                            if other_token not in new_token_list and len(
+                                sample_value
+                            ) == len(other_value):
+                                match_flag = True
+                                for sample_tile, other_tile in zip(
+                                    sample_value, other_value
+                                ):
+                                    if (
+                                        other_tile is None
+                                        or sample_tile.tile.dtensor_id
+                                        != other_tile.tile.dtensor_id
+                                    ):
+                                        match_flag = False
+                                        break
+                                    dtensor = global_dtensor[
+                                        sample_tile.tile.dtensor_id
+                                    ]
+                                    outer_shape = [1, 1, 1, 1]
+                                    for i in dtensor.shared_dims:
+                                        outer_shape[i] = dtensor.size[i]
+                                    if shape is not None and shape != outer_shape:
+                                        match_flag = False
+                                        break
+                                    shape = outer_shape
+                                    outer_stride = [1] * 4
+                                    for i in reversed(range(3)):
+                                        outer_stride[i] = (
+                                            outer_stride[i + 1] * outer_shape[i + 1]
+                                        )
+                                    sample_offset = dtensor.offset_map[
+                                        sample_tile.tile.tensor_tile_label
+                                    ].to_list()
+                                    sample_flattened_idx = sum(
+                                        i * s
+                                        for i, s in zip(sample_offset, outer_stride)
+                                    )
+                                    other_offset = dtensor.offset_map[
+                                        other_tile.tile.tensor_tile_label
+                                    ].to_list()
+                                    other_flattened_idx = sum(
+                                        i * s
+                                        for i, s in zip(other_offset, outer_stride)
+                                    )
+                                    idx_diff = (
+                                        other_flattened_idx - sample_flattened_idx
+                                    )
+                                    for i in range(4):
+                                        if idx_diff >= outer_stride[i]:
+                                            if idx_diff % outer_stride[i] != 0:
+                                                match_flag = False
+                                                break
+                                            idx_diff //= outer_stride[i]
+                                            if idx_diff == 1:
+                                                size_contiguous_dim = i
+                                                break
+                                    if (
+                                        contiguous_dim is not None
+                                        and contiguous_dim != size_contiguous_dim
+                                    ):
+                                        match_flag = False
+                                        break
+                                    new_size_list_ = current_size.to_list()
+                                    offset_1, offset_2 = sample_offset, other_offset
+                                    for i in range(4):
+                                        new_size_list_[i] = (
+                                            new_size_list_[i]
+                                            + offset_2[i]
+                                            - offset_1[i]
+                                        )
+                                    if new_size_list is None:
+                                        new_size_list = new_size_list_
+                                    elif new_size_list != new_size_list_:
+                                        match_flag = False
+                                        break
+                                if match_flag:
+                                    new_token_list.append(other_token)
+                                    sample_matched_with_other_flag = True
+                                    break
+                        if not sample_matched_with_other_flag:
+                            return None, None
+                    self.tokens.add(tuple(new_token_list))
+                    return Size4D.from_list(new_size_list), size_contiguous_dim
+                return None, None
+
+            def get_pes(self) -> list[str]:
+                ret: list[str] = []
+                for pe_tile in self.interface_list:
+                    ret.append(pe_tile.pe)
+                return ret
+
+            def __str__(self):
+                return (
+                    "["
+                    + ", ".join(str(interface) for interface in self.interface_list)
+                    + "]"
+                )
+
+            def __repr__(self):
+                return self.__str__()
+
+        class ContiguousInterface:
+            """
+            ContiguousInterface always acquire adjacent memory blocks in external memory
+            """
+
+            def __init__(self, interface: MulticastInterface = None):
+                if interface is not None:
+                    self.layout = interface.sample_interface.layout
+                    self.total_size: Size4D = Size4D(1, 1, 1, 1)
+                    self.interface_list: list[MulticastInterface] = [interface]
+                else:
+                    self.layout = None
+                    self.total_size: Size4D = None
+                    self.interface_list: list[MulticastInterface] = []
+                self.contiguous_dim = None
+
+            def append(self, other: MulticastInterface) -> bool:
+                sample = self.interface_list[-1]
+                updated_size, contiguous_dim = sample._contiguous_data_transfer(
+                    other, self.total_size, self.contiguous_dim
+                )
+                if updated_size is None:
+                    return False
+                if (
+                    self.contiguous_dim is not None
+                    and contiguous_dim != self.contiguous_dim
+                ):
+                    return False
+                self.contiguous_dim = contiguous_dim
+                self.interface_list.append(other)
+                self.total_size = updated_size
+                return True
+
+            def __str__(self):
+                return "; ".join(str(interface) for interface in self.interface_list)
+
+            def __repr__(self):
+                return self.__str__()
+
+        def assign_mem_tile(
+            dtype: str,
+            interface_list: list[MulticastInterface],
+            is_input: bool,
+            coalesced_size: Size4D,
+            tile_size: Size4D,
+            tile_shape: list[int],
+        ):
+            """
+            Assign a memory tile to the given dtensor tiles.
+            If no memory tile is available, return None.
+            Else, return the assigned memory tile, the port id to shim, and the port ids to compute.
+            """
+            send_need = len(interface_list) if is_input else 1
+            recv_need = (
+                1
+                if is_input
+                else sum(len(group.interface_list) for group in interface_list)
+            )
+            send_shape: list[int] = tile_shape if is_input else coalesced_size.to_list()
+            recv_shape: list[int] = coalesced_size.to_list() if is_input else tile_shape
+            tile_total_size = tile_size.get_total_size()
+            if str(dtype) == "i4":
+                tile_total_size //= 2
+            connected_interfaces: list[list[PEInterface]] = []
+            for multicast_interface in interface_list:
+                if is_input:
+                    connected_interfaces.append(
+                        list(multicast_interface.interface_list)
+                    )
+                else:
+                    for pe_interface in multicast_interface.interface_list:
+                        connected_interfaces.append([pe_interface])
+            if os.getenv("VERBOSE") == "1":
+                print(f"send_need: {send_need}, recv_need: {recv_need}")
+            assigned_mem_tile = None
+            # Attempt to use a new memory tile
+            if (
+                len(self.used_mem_tiles) < MAX_MEM_TILES
+                and send_need <= Config.MEM_MAX_SEND
+                and recv_need <= Config.MEM_MAX_RECV
+            ):
+                assigned_mem_tile = SwitchNode(
+                    name=f"{len(self.used_mem_tiles)}_mem_tile",
+                    send_port_num=Config.MEM_MAX_SEND,
+                    recv_port_num=Config.MEM_MAX_RECV,
+                    col_id=len(self.used_mem_tiles),
+                    row_id=1,
+                )
+                self.used_mem_tiles.append(assigned_mem_tile)
+                self.mem_tile_idx = len(self.used_mem_tiles)
+            else:
+                # Attempt to use an existing memory tile
+                for offset in range(len(self.used_mem_tiles)):
+                    mem_tile = self.used_mem_tiles[
+                        (self.mem_tile_idx + offset) % len(self.used_mem_tiles)
+                    ]
+                    if (
+                        len(mem_tile.send_ports) + send_need <= Config.MEM_MAX_SEND
+                        and len(mem_tile.recv_ports) + recv_need <= Config.MEM_MAX_RECV
+                    ):
+                        assigned_mem_tile = mem_tile
+                        self.mem_tile_idx = (self.mem_tile_idx + offset + 1) % len(
+                            self.used_mem_tiles
+                        )
+                        break
+            # Use new ports
+            if assigned_mem_tile is not None:
+                send_ports, recv_ports = [], []
+                for i in range(send_need):
+                    port = SwitchNode.Port(
+                        port_id=len(assigned_mem_tile.send_ports) + i,
+                        data_shape=send_shape,
+                        dtype=dtype,
+                        connected_nodes=interface_list[i].get_pes() if is_input else [],
+                    )
+                    send_ports.append(port)
+                if is_input:
+                    for i in range(recv_need):
+                        port = SwitchNode.Port(
+                            port_id=len(assigned_mem_tile.recv_ports) + i,
+                            data_shape=recv_shape,
+                            dtype=dtype,
+                            connected_nodes=[],
+                        )
+                        recv_ports.append(port)
+                else:
+                    for multicast_interface in interface_list:
+                        for pe_interface in multicast_interface.interface_list:
+                            port = SwitchNode.Port(
+                                port_id=len(assigned_mem_tile.recv_ports)
+                                + len(recv_ports),
+                                data_shape=recv_shape,
+                                dtype=dtype,
+                                connected_nodes=[pe_interface.pe],
+                            )
+                            recv_ports.append(port)
+                assigned_mem_tile.intra_connect.append(
+                    SwitchNode.IntraConnect(
+                        [port.id for port in send_ports],
+                        [port.id for port in recv_ports],
+                        list(
+                            range(
+                                0,
+                                max(send_need, recv_need) * tile_total_size,
+                                tile_total_size,
+                            )
+                        ),
+                    )
+                )
+                if os.getenv("VERBOSE") == "1":
+                    print("\nassigned_mem_tile: ", end="")
+                    assigned_mem_tile.print()
+                return (
+                    assigned_mem_tile,
+                    send_ports,
+                    recv_ports,
+                    connected_interfaces,
+                )
+            return None, -1, [], connected_interfaces
+
+        def assign_shim_tile(
+            mem_tile: SwitchNode,
+            mem_port: SwitchNode.Port,
+            is_input: bool,
+        ):
+            """
+            Assign a shim tile connected to a mem tile port.
+            If no shim tile is available, return None.
+            Else, return the assigned shim tile, and the shim port id.
+            """
+            send_need = 1 if is_input else 0
+            recv_need = 0 if is_input else 1
+            connected_mem = [mem_tile.name]
+            assigned_shim_tile = None
+            if len(mem_port.connected_nodes) > 0:
+                assert len(mem_port.connected_nodes) == 1
+                for shim_tile in self.used_shim_tiles:
+                    if shim_tile.name == mem_port.connected_nodes[0]:
+                        if is_input:
+                            for idx, port in enumerate(shim_tile.send_ports):
+                                if port.connected_nodes == connected_mem:
+                                    return shim_tile, idx
+                        else:
+                            for idx, port in enumerate(shim_tile.recv_ports):
+                                if port.connected_nodes == connected_mem:
+                                    return shim_tile, idx
+                raise ValueError("Run into an unreachable point")
+            # Attempt to use a new shim tile
+            if len(self.used_shim_tiles) < MAX_SHIM_TILES:
+                assigned_shim_tile = SwitchNode(
+                    name=f"{len(self.used_shim_tiles)}_shim_tile",
+                    send_port_num=Config.SHIM_MAX_SEND,
+                    recv_port_num=Config.SHIM_MAX_RECV,
+                    col_id=len(self.used_shim_tiles),
+                    row_id=0,
+                )
+                self.used_shim_tiles.append(assigned_shim_tile)
+            else:
+                for shim_tile in self.used_shim_tiles:
+                    if (
+                        len(shim_tile.send_ports) + send_need <= Config.SHIM_MAX_SEND
+                        and len(shim_tile.recv_ports) + recv_need
+                        <= Config.SHIM_MAX_RECV
+                    ):
+                        assigned_shim_tile = shim_tile
+                        break
+            # Use new ports
+            if assigned_shim_tile is not None:
+                if is_input:
+                    send_port = SwitchNode.Port(
+                        port_id=len(assigned_shim_tile.send_ports),
+                        data_shape=mem_port.data_shape,
+                        dtype=mem_port.dtype,
+                        connected_nodes=connected_mem,
+                    )
+                    assigned_shim_tile.send_ports.append(send_port)
+                else:
+                    recv_port = SwitchNode.Port(
+                        port_id=len(assigned_shim_tile.recv_ports),
+                        data_shape=mem_port.data_shape,
+                        dtype=mem_port.dtype,
+                        connected_nodes=connected_mem,
+                    )
+                    assigned_shim_tile.recv_ports.append(recv_port)
+                mem_port.connected_nodes.append(assigned_shim_tile.name)
+                if os.getenv("VERBOSE") == "1":
+                    print("\nassigned_shim_tile: ", end="")
+                    assigned_shim_tile.print()
+                return assigned_shim_tile, send_port.id if is_input else recv_port.id
+            return None, -1
+
+        def assign_tiles(
+            contiguous_interface: list[MulticastInterface],
+            total_size: Size4D,
+            tile_size: Size4D,
+            is_input: bool,
+            tile_dtype: str,
+            tile_param_type: list,
+        ) -> bool:
+            """
+            Assign a shim tile and mem tile for contiguous interfaces (send/receive data contiguous in external memory).
+            Return True if the assignment succeeded, otherwise return False.
+            """
+            coalesced_size = Size4D.coalesce(total_size, tile_size)
+            tokens: set[str] = set()
+            for multicast_interface in contiguous_interface:
+                for token_tuple in multicast_interface.tokens:
+                    for token in token_tuple:
+                        tokens.add(token)
+            (
+                assigned_mem_tile,
+                send_ports,
+                recv_ports,
+                connected_interfaces,
+            ) = assign_mem_tile(
+                tile_dtype,
+                contiguous_interface,
+                is_input,
+                coalesced_size,
+                tile_size,
+                tile_param_type,
+            )
+            if assigned_mem_tile is not None:
+                mem_port_to_shim: SwitchNode.Port = (
+                    recv_ports[0] if is_input else send_ports[0]
+                )
+                ports_to_compute: list[SwitchNode.Port] = (
+                    send_ports if is_input else recv_ports
+                )
+                assigned_shim_tile, shim_port_id = assign_shim_tile(
+                    assigned_mem_tile,
+                    mem_port_to_shim,
+                    is_input,
+                )
+                if assigned_shim_tile is None:
+                    # invalidate the intra_connect
+                    assigned_mem_tile.intra_connect.pop()
+                else:
+                    assigned_mem_tile.send_ports.extend(send_ports)
+                    assigned_mem_tile.recv_ports.extend(recv_ports)
+                    path = CodeGenerator.DMAPath(
+                        tile_dtype,
+                        tile_param_type,
+                        coalesced_size.to_list(),
+                        connected_interfaces,
+                        ports_to_compute,
+                        tokens,
+                    )
+                    self.paths.append(path)
+                    assert len(connected_interfaces) == len(ports_to_compute)
+                    for idx, mem_port_to_compute in enumerate(ports_to_compute):
+                        if is_input:
+                            dma_fifo = self.fifo_manager.create_fifo(
+                                src=assigned_mem_tile.name,
+                                dst=mem_port_to_compute.connected_nodes,
+                                data_shape=mem_port_to_compute.data_shape,
+                                dtype=mem_port_to_compute.dtype,
+                                dimensions_to_stream=transfer_layout,
+                            )
+                        else:
+                            assert len(mem_port_to_compute.connected_nodes) == 1
+                            dma_fifo = self.fifo_manager.create_fifo(
+                                src=mem_port_to_compute.connected_nodes[0],
+                                dst=[assigned_mem_tile.name],
+                                data_shape=mem_port_to_compute.data_shape,
+                                dtype=mem_port_to_compute.dtype,
+                            )
+                        mem_port_to_compute.bind_to_fifo(dma_fifo)
+                        for interface in connected_interfaces[idx]:
+                            mapped_interface[interface.pe][
+                                interface.interface_idx
+                            ] = mem_port_to_compute.bind_fifo
+                    shim_port_to_mem = (
+                        assigned_shim_tile.send_ports[shim_port_id]
+                        if is_input
+                        else assigned_shim_tile.recv_ports[shim_port_id]
+                    )
+                    if is_input:
+                        dma_fifo = self.fifo_manager.create_fifo(
+                            src=assigned_shim_tile.name,
+                            dst=shim_port_to_mem.connected_nodes,
+                            data_shape=shim_port_to_mem.data_shape,
+                            dtype=shim_port_to_mem.dtype,
+                        )
+                    else:
+                        assert (
+                            len(shim_port_to_mem.connected_nodes) == 1
+                            and shim_port_to_mem.connected_nodes[0]
+                            == assigned_mem_tile.name
+                        )
+                        dma_fifo = self.fifo_manager.create_fifo(
+                            src=assigned_mem_tile.name,
+                            dst=[assigned_shim_tile.name],
+                            data_shape=shim_port_to_mem.data_shape,
+                            dtype=shim_port_to_mem.dtype,
+                            dimensions_to_stream=transfer_layout,
+                        )
+                    shim_port_to_mem.bind_to_fifo(dma_fifo)
+                    mem_port_to_shim.bind_to_fifo(dma_fifo)
+                    order_tag = len(node_order_tag)
+                    for multicase_interfaces in contiguous_interface:
+                        for interface in multicase_interfaces.interface_list:
+                            if order_tag > node_order_tag[interface.pe]:
+                                order_tag = node_order_tag[interface.pe]
+                    global_io_port.append(
+                        CodeGenerator.GlobalIODMAPort(
+                            order_tag=order_tag,
+                            fifo=dma_fifo,
+                            connect_interface=contiguous_interface,
+                            size=coalesced_size.to_list(),
+                            stride=dtensor.stride,
+                            is_input=is_input,
+                        )
+                    )
+                    return True
+            # reuse path
+            for path in self.paths:
+                if (
+                    path.dtype == tile_dtype
+                    and path.tile_shape == tile_param_type
+                    and path.coalesced_size == coalesced_size.to_list()
+                    and path.connected_interfaces == connected_interfaces
+                ):
+                    if path.related_tokens.isdisjoint(tokens):
+                        path.related_tokens.update(tokens)
+                        for idx, mem_port_to_compute in enumerate(
+                            path.mem_ports_to_compute
+                        ):
+                            for interface in connected_interfaces[idx]:
+                                mapped_interface[interface.pe][
+                                    interface.interface_idx
+                                ] = mem_port_to_compute.bind_fifo
+                        return True
+            return False
+
+        mapped_interface: dict[str, dict[int, FIFO]] = {
+            i: {} for i in global_tensors.keys()
+        }
+        global_io_port: list[CodeGenerator.GlobalIODMAPort] = []
+        global_dma_tasks: dict[int, list[ContiguousInterface]] = {}
+        for idx, dtensor_tile_group in global_tile_to_func.items():
+            dtensor = self.global_tensors[idx]
+            # key: offset specific to dtensor
+            unresolved_tile: dict[Offset4D, list[MulticastInterface]] = {}
+            in_process: set[PEInterface] = set()
+            for (
+                dtensor_tile,
+                interface_list,
+            ) in dtensor_tile_group.dtensor_tile_to_pe_interfaces.items():
+                unresolved: set[PEInterface] = set()
+                for interface in interface_list:
+                    if (
+                        interface.interface_idx not in mapped_interface[interface.pe]
+                        and interface not in in_process
+                    ):
+                        unresolved.add(interface)
+                        in_process.add(interface)
+                multicast_list: list[MulticastInterface] = [
+                    MulticastInterface(interface) for interface in unresolved
+                ]
+                changed = True
+                while changed:
+                    changed = False
+                    new_list = []
+                    used = [False] * len(multicast_list)
+                    for i in range(len(multicast_list)):
+                        if used[i]:
+                            continue
+                        current = multicast_list[i]
+                        for j in range(i + 1, len(multicast_list)):
+                            if used[j]:
+                                continue
+                            if current._equal_data_transfer(multicast_list[j]):
+                                current.interface_list.update(
+                                    multicast_list[j].interface_list
+                                )
+                                current.tokens.update(multicast_list[j].tokens)
+                                used[j] = True
+                                changed = True
+                        new_list.append(current)
+                    multicast_list = new_list
+                if len(multicast_list) > 0:
+                    unresolved_tile[
+                        dtensor.offset_map[dtensor_tile.tensor_tile_label]
+                    ] = multicast_list
+            # coalesced access pattern on dtensor will give a hint
+            coalesced_access_pattern, _, coalesced_multicast_interfaces = (
+                coalesce_memory_access(unresolved_tile)
+            )
+            if os.getenv("VERBOSE") == "1":
+                print("<<<<< coalesced_multicast_interfaces >>>>>")
+                print(coalesced_multicast_interfaces)
+                print("===== coalesced_multicast_interfaces =====")
+            contiguous_interfaces: list[ContiguousInterface] = []
+            for start_offset in coalesced_access_pattern.keys():
+                coalesced_interfaces: list[list[MulticastInterface]] = (
+                    coalesced_multicast_interfaces[start_offset]
+                )
+                left = 0
+                while left < len(coalesced_interfaces):
+                    next_flag = True
+                    for left_i, multicast_interface in enumerate(
+                        coalesced_interfaces[left]
+                    ):
+                        if multicast_interface is not None:
+                            next_flag = False
+                            contiguous: ContiguousInterface = ContiguousInterface(
+                                multicast_interface
+                            )
+                            coalesced_interfaces[left][left_i] = None
+                            right = left + 1
+                            continue_flag = True
+                            while continue_flag and right < len(coalesced_interfaces):
+                                continue_flag = False
+                                for right_i, next_interface in enumerate(
+                                    coalesced_interfaces[right]
+                                ):
+                                    if next_interface is not None:
+                                        if contiguous.append(
+                                            next_interface,
+                                        ):
+                                            continue_flag = True
+                                            coalesced_interfaces[right][right_i] = None
+                                            right = right + 1
+                                            break
+                            contiguous_interfaces.append(contiguous)
+                    if next_flag:
+                        left += 1
+            if os.getenv("VERBOSE") == "1":
+                print("\n<<<<< contiguous_interfaces >>>>>")
+                for contiguous_interface in contiguous_interfaces:
+                    print(contiguous_interface)
+                print("===== contiguous_interfaces =====\n")
+            global_dma_tasks[idx] = contiguous_interfaces
+
+        # ####################
+        # # HACK: an aggressive strategy to fully utilize interface ports (may be problematic)
+        # ####################
+        if os.getenv("ENABLE_AGGRESSIVE_PORT_UTILIZATION_PATCH") == "1":
+            global_input_num, global_output_num = 0, 0
+            for idx, contiguous_interfaces in global_dma_tasks.items():
+                if self.global_tensors[idx].is_input:
+                    global_input_num += len(contiguous_interfaces)
+                else:
+                    global_output_num += len(contiguous_interfaces)
+            for idx, contiguous_interfaces in global_dma_tasks.items():
+                # fixme: MAX_SHIM_TILES (how to select better factor?) adjust base on independent workload?
+                FACTOR = int(os.getenv("FACTOR", MAX_SHIM_TILES))
+                if len(contiguous_interfaces) == 1:
+                    factor = FACTOR
+                    while factor > 1:
+                        if len(contiguous_interfaces[0].interface_list) % factor == 0:
+                            if (
+                                factor
+                                - len(contiguous_interfaces)
+                                + (
+                                    global_input_num
+                                    if self.global_tensors[idx].is_input
+                                    else global_output_num
+                                )
+                                <= 2 * FACTOR
+                            ):
+                                break
+                        factor >>= 1
+                    if factor > 1:
+                        contiguous_interface: ContiguousInterface = (
+                            contiguous_interfaces[0]
+                        )
+                        contiguous_interfaces.clear()
+                        total_tile = contiguous_interface.total_size.get_total_size()
+                        slice_size = total_tile // factor
+                        for i in range(factor):
+                            new_contiguous_interface = ContiguousInterface()
+                            new_contiguous_interface.contiguous_dim = (
+                                contiguous_interface.contiguous_dim
+                            )
+                            new_contiguous_interface.layout = (
+                                contiguous_interface.layout
+                            )
+                            new_contiguous_interface.total_size = (
+                                contiguous_interface.total_size.get_k_slice(slice_size)
+                            )
+                            new_contiguous_interface.interface_list.extend(
+                                contiguous_interface.interface_list[
+                                    i * slice_size : (i + 1) * slice_size
+                                ]
+                            )
+                            contiguous_interfaces.append(new_contiguous_interface)
+
+                        if self.global_tensors[idx].is_input:
+                            global_input_num -= 1
+                            global_input_num += len(contiguous_interfaces)
+                        else:
+                            global_output_num -= 1
+                            global_output_num += len(contiguous_interfaces)
+        # ####################
+
+        for idx, contiguous_interfaces in global_dma_tasks.items():
+            self.mem_tile_idx = 0
+            dtensor = self.global_tensors[idx]
+            tile_shape = list(dtensor.size)
+            for i in dtensor.shared_dims:
+                tile_shape[i] = 1
+            tile_size = Size4D.from_list(tile_shape)
+            for contiguous_interface in contiguous_interfaces:
+                interface_list: list[MulticastInterface] = (
+                    contiguous_interface.interface_list
+                )
+                size = contiguous_interface.total_size
+                transfer_layout = contiguous_interface.layout
+
+                def transfer(size_: Size4D, interface_list_: list[MulticastInterface]):
+                    dim_ = None
+                    while size_.get_total_size() != 0:
+                        if assign_tiles(
+                            interface_list_,
+                            size_,
+                            tile_size,
+                            dtensor.is_input,
+                            dtensor.dtype,
+                            dtensor.type_as_param,
+                        ):
+                            break
+                        size_cp = size_.copy()
+                        # keep partitioning until success
+                        while True:
+                            partitioned_dim, partitioned_size = partition(
+                                size_cp
+                            )  # partition too much, drop dim
+                            partitioned_interface_list = interface_list_[
+                                : partitioned_size.get_total_size()
+                            ]
+                            if dim_ is None:
+                                dim_ = partitioned_dim
+                            elif dim_ != partitioned_dim:
+                                transfer(
+                                    size_cp, interface_list_[: size_cp.get_total_size()]
+                                )
+                                partitioned_size = size_cp
+                                break
+                            if assign_tiles(
+                                partitioned_interface_list,
+                                partitioned_size,
+                                tile_size,
+                                dtensor.is_input,
+                                dtensor.dtype,
+                                dtensor.type_as_param,
+                            ):
+                                break
+                            size_cp = partitioned_size
+                        size_ = Size4D.subtract(size_, partitioned_size)
+                        inc = partitioned_size.get_total_size()
+                        interface_list_ = interface_list_[inc:]
+
+                transfer(size, interface_list)
+
+        # insert placeholder for mem/shim tiles
+        while len(self.used_mem_tiles) < MAX_MEM_TILES:
+            assigned_mem_tile = SwitchNode(
+                name=f"{len(self.used_mem_tiles)}_mem_tile",
+                send_port_num=Config.MEM_MAX_SEND,
+                recv_port_num=Config.MEM_MAX_RECV,
+                col_id=len(self.used_mem_tiles),
+                row_id=1,
+            )
+            self.used_mem_tiles.append(assigned_mem_tile)
+        while len(self.used_shim_tiles) < MAX_SHIM_TILES:
+            assigned_shim_tile = SwitchNode(
+                name=f"{len(self.used_shim_tiles)}_shim_tile",
+                send_port_num=Config.SHIM_MAX_SEND,
+                recv_port_num=Config.SHIM_MAX_RECV,
+                col_id=len(self.used_shim_tiles),
+                row_id=0,
+            )
+            self.used_shim_tiles.append(assigned_shim_tile)
+
+        token_map: dict[str, str] = {}
+        token_cnt = 0
+        related_token_list: list[set[tuple[str]]] = []
+        for io_port in global_io_port:
+            interfaces: list[MulticastInterface] = io_port.connect_interface
+            related_tokens: set[tuple[str]] = set()
+            for interface in interfaces:
+                related_tokens.update(interface.tokens)
+            related_token_list.append(related_tokens)
+        merged_token_sets: list[set[tuple[str]]] = merge_token_sets(related_token_list)
+        for token_set in merged_token_sets:
+            token_number = len(list(token_set)[0])
+            for token_idx in range(token_number):
+                token = f"token_{token_cnt + token_idx}"
+                for local_tokens in token_set:
+                    assert len(local_tokens) == token_number
+                    token_map[local_tokens[token_idx]] = token
+            token_cnt += token_number
+
+        for io_port in global_io_port:
+            interfaces: list[MulticastInterface] = io_port.connect_interface
+            # TODO: only support limited cases (need to use assert as guard)
+            # TODO: related to DMA scheduling
+            tensor_tile_group = global_tensors[interfaces[0].sample_interface.pe][
+                interfaces[0].sample_interface.interface_idx
+            ]
+            for live_tensor_tiles in tensor_tile_group.dtensor_groups.values():
+                for live_tensor_tile in live_tensor_tiles:
+                    dtensor_ = self.global_tensors[live_tensor_tile.tile.dtensor_id]
+                    size = list(io_port.size)
+                    offset = dtensor_.offset_map[
+                        live_tensor_tile.tile.tensor_tile_label
+                    ].to_list()
+                    stride = list(io_port.stride)
+                    # fixme: patch only, find a robust way for higher dimensions??
+                    if size[0] > 1 and size[1] == 1:
+                        size[0], size[1] = size[1], size[0]
+                        offset[0], offset[1] = offset[1], offset[0]
+                        stride[0], stride[1] = stride[1], stride[0]
+                    self.global_dma_trough_port.append(
+                        CodeGenerator.GlobalIODMATask(
+                            token=token_map[live_tensor_tile.token],
+                            start_time=live_tensor_tile.first_use
+                            + Config.GLOBAL_CODE_OFFSET * io_port.order_tag,
+                            end_time=live_tensor_tile.last_use
+                            + Config.GLOBAL_CODE_OFFSET * io_port.order_tag,
+                            io_port=io_port,
+                            dtensor=dtensor_,
+                            size=size,
+                            offset=offset,
+                            stride=stride,
+                        )
+                    )
+        if os.getenv("VERBOSE") == "1":
+            print("## global_dma_trough_port")
+            for ele in self.global_dma_trough_port:
+                print(ele)
+            print()
+        global_arg_idx_to_interface: dict[str, dict[int, FIFO]] = {
+            i: {} for i in global_tensors.keys()
+        }
+        for func_name, interface_map in mapped_interface.items():
+            dict_: dict[int, FIFO] = {}
+            for idx, interface in arg_idx_to_interface[func_name].items():
+                dict_[idx] = interface_map[interface]
+            global_arg_idx_to_interface[func_name] = dict_
+        return global_arg_idx_to_interface
+
+    # ------------------------------------------------------------
+    # Compute Tile
+    # ------------------------------------------------------------
+
+    def map_core_func_to_physical_tiles(
+        self, layout_col_id_hint: dict[str, int]
+    ) -> dict[str, tuple[int, int]]:
+        """
+        Map the core functions to physical tiles.
+        TODO:
+            - mapping strategies should be selected by cost
+            - careful with nodes with multiple inputs/outputs
+              (if ports are exceeded, we should try to assign them to adjacent compute tiles to share local memory)
+        """
+        core_func_mapping: dict[str, tuple[int, int]] = {}
+        mesh_shape = self.device_config["mesh"]
+        max_row, max_col = mesh_shape
+        tile_used = np.zeros(mesh_shape, dtype=bool)
+        # connected nodes are grouped into chains when COMPUTE_TILE_WITH_SHARED_MEMORY == 2
+        if Config.COMPUTE_TILE_WITH_SHARED_MEMORY == 2:
+
+            class NodeDeque:
+                def __init__(self, node_name: str):
+                    self.nodes: list[str] = [node_name]
+
+                @staticmethod
+                def connect(
+                    node_1: str,
+                    node_2: str,
+                    node_deque1: "NodeDeque",
+                    node_deque2: "NodeDeque",
+                ):
+                    if node_2 == node_deque2.nodes[-1]:
+                        node_1, node_2 = node_2, node_1
+                        node_deque1, node_deque2 = node_deque2, node_deque1
+                    if node_1 == node_deque1.nodes[0]:
+                        node_deque1.nodes.reverse()
+                    if node_2 == node_deque2.nodes[-1]:
+                        node_deque2.nodes.reverse()
+                    node_deque1.nodes.extend(node_deque2.nodes)
+                    return node_deque1
+
+                def __str__(self):
+                    return f"NodeDeque({self.nodes})"
+
+                def __repr__(self):
+                    return self.__str__()
+
+            connection_info = self.virtual_computation_graph.get_connections()
+            connection_info.sort(key=lambda x: x[0], reverse=True)
+            names = self.virtual_computation_graph.nodes.keys()
+            grouped_nodes: dict[str, NodeDeque] = {
+                name: NodeDeque(name) for name in names
+            }
+            for connection in connection_info:
+                grouped_a, grouped_b = (
+                    grouped_nodes.get(connection[1]),
+                    grouped_nodes.get(connection[2]),
+                )
+                if grouped_a is None or grouped_b is None:
+                    continue
+                new_group = NodeDeque.connect(
+                    connection[1], connection[2], grouped_a, grouped_b
+                )
+                grouped_nodes.pop(connection[1])
+                grouped_nodes.pop(connection[2])
+                grouped_nodes[new_group.nodes[0]] = new_group
+                grouped_nodes[new_group.nodes[-1]] = new_group
+            # TODO: map nodes according to global io
+            # heuristic
+            traverse_idx = 0
+            sorted_values = [
+                grouped_nodes[key]
+                for key in sorted(grouped_nodes.keys(), key=string_sort_key)
+            ]
+            assigned = set()
+            linked_nodes: list[NodeDeque] = []
+            single_nodes: list[str] = []
+            for node_deque in sorted_values:
+                if node_deque in assigned:
+                    continue
+                assigned.add(node_deque)
+                if len(node_deque.nodes) == 1:
+                    single_nodes.append(node_deque.nodes[0])
+                else:
+                    linked_nodes.append(node_deque)
+            for deque in linked_nodes:
+                head = deque.nodes[0]
+                while tile_used[traverse_idx // max_col][traverse_idx % max_col]:
+                    traverse_idx += 1
+                    if traverse_idx >= max_row * max_col:
+                        raise ValueError("Too many nodes")
+                col_idx = traverse_idx % max_col
+                row_idx = traverse_idx // max_col
+                core_func_mapping[head] = (row_idx, col_idx)
+                tile_used[row_idx][col_idx] = True
+                reverse = False
+                for node in deque.nodes[1:]:
+                    while tile_used[row_idx][col_idx]:
+                        if reverse:
+                            row_idx -= 1
+                            if row_idx < 0:
+                                row_idx = 0
+                                col_idx += 1
+                                reverse = not reverse
+                        else:
+                            row_idx += 1
+                            if row_idx >= max_row:
+                                row_idx = max_row - 1
+                                col_idx += 1
+                                reverse = not reverse
+                    core_func_mapping[node] = (row_idx, col_idx)
+                    tile_used[row_idx][col_idx] = True
+            for node in single_nodes:
+                for col_idx in range(layout_col_id_hint[node], max_col):
+                    row_idx = 0
+                    while row_idx < max_row and tile_used[row_idx][col_idx]:
+                        row_idx += 1
+                    if row_idx < max_row:
+                        core_func_mapping[node] = (row_idx, col_idx)
+                        tile_used[row_idx][col_idx] = True
+                        break
+                if node not in core_func_mapping:
+                    for col_idx in range(0, layout_col_id_hint[node]):
+                        row_idx = 0
+                        while row_idx < max_row and tile_used[row_idx][col_idx]:
+                            row_idx += 1
+                        if row_idx < max_row:
+                            core_func_mapping[node] = (row_idx, col_idx)
+                            tile_used[row_idx][col_idx] = True
+                            break
+                if node not in core_func_mapping:
+                    raise ValueError(f"Fail to map {node}")
+            if os.getenv("VERBOSE") == "1":
+                print("<<< Mapping >>>")
+                for node, (row, col) in core_func_mapping.items():
+                    print(f"{node}: ({row}, {col})")
+                print()
+            return core_func_mapping
+        raise ValueError("To be implemented")
+
+    # ############################################################
+    # AIE Code Generation
+    # ############################################################
+    def aie_codegen(
+        self,
+        core_funcs: list[allo_func_d.FuncOp],
+        external_funcs: list[allo_func_d.FuncOp],
+        trace: list[tuple[str, tuple[int, ...]]],
+        trace_size: int,
+    ) -> aie_ir.Module:
+        # mapping to physical/logical
+        # TODO: co-designed mapping to different types of tiles
+        arg_to_fifo = self.map_data_transfer()
+        core_func_connected_mem_tile: dict[str, dict[str, int]] = {}
+        for func_name in arg_to_fifo.keys():
+            core_func_connected_mem_tile[func_name] = {
+                mem_tile.name: 0 for mem_tile in self.used_mem_tiles
+            }
+        for func_name, fifo_dict in arg_to_fifo.items():
+            for fifo in fifo_dict.values():
+                if fifo.src == func_name:
+                    core_func_connected_mem_tile[func_name][fifo.dst[0]] += 1
+                else:
+                    core_func_connected_mem_tile[func_name][fifo.src] += 1
+        layout_col_id_hint: dict[str, str] = {}
+        for func_name, connections in core_func_connected_mem_tile.items():
+            heaviest: int = -1
+            heaviest_workload = -1
+            for mem_tile_name, workload in connections.items():
+                if heaviest_workload < workload:
+                    heaviest_workload = workload
+                    heaviest = int(mem_tile_name[0])  # fixme
+            layout_col_id_hint[func_name] = heaviest
+        core_function_mapping = self.map_core_func_to_physical_tiles(layout_col_id_hint)
+
+        # traced tile index
+        traced_logical_tile = set()
+        available_shim_for_trace: str = None
+        if trace is not None:
+            virtual_to_logical = {}
+            for node_name, node in self.virtual_computation_graph.nodes.items():
+                for virtual_name in node.meta_data.df_kernels:
+                    virtual_to_logical[virtual_name] = node_name
+            for traced_tile in trace:
+                func_name = (
+                    traced_tile[0] + f"_{'_'.join([str(x) for x in traced_tile[1]])}"
+                )
+                assert func_name in virtual_to_logical
+                traced_logical_tile.add(virtual_to_logical[func_name])
+
+        for func in external_funcs:
+            self.external_functions += format_str(str(func), indent=4)
+
+        wrapper_code = f"""
+            module {{
+                aie.device({self.device_type}) {{
+        """
+        wrapper_code += self.external_functions
+        wrapper_code += """
+                }
+            }
+        """
+
+        with aie_ir.Context() as ctx, aie_ir.Location.unknown():
+            # module wrapper
+            self.aie_module = aie_ir.Module.parse(wrapper_code, ctx)
+            # find device op: aie.device(device_type)
+            device_op = None
+            for op in self.aie_module.body.operations:
+                if isinstance(op, aie_d.DeviceOp):
+                    device_op = op
+                    break
+            assert device_op is not None, "aie.device not found"
+            device_body = device_op.regions[0].blocks[0]
+            # insert operations in the device body, before `aie.end``
+            end_op = None
+            for op in device_body.operations:
+                if isinstance(op, aie_d.EndOp):
+                    end_op = op
+                    break
+            assert not end_op is None
+
+            with aie_ir.InsertionPoint(end_op):
+                # shim tiles
+                for shim_tile in self.used_shim_tiles:
+                    self.tile_map[shim_tile.name] = aie_d.TileOp(
+                        col=shim_tile.col_id, row=shim_tile.row_id
+                    )
+                    if (
+                        available_shim_for_trace is None
+                        and len(shim_tile.send_ports) == 0
+                    ):
+                        available_shim_for_trace = shim_tile.name
+                # mem tiles
+                for mem_tile in self.used_mem_tiles:
+                    self.tile_map[mem_tile.name] = aie_d.TileOp(
+                        col=mem_tile.col_id, row=mem_tile.row_id
+                    )
+                # compute tiles
+                for func_name, (row, col) in core_function_mapping.items():
+                    self.tile_map[func_name] = aie_d.TileOp(col=col, row=row + 2)
+                # define fifos
+                # - stream fifos: compute <-> compute
+                for stream_name, stream in self.streams.items():
+                    dimensions_to_stream = stream.get_dimensions_to_stream()
+                    if len(dimensions_to_stream) <= Config.COMP_COMP_DMA_TRANSFORM_DIM:
+                        self.fifo_map[stream_name] = aie_d.object_fifo(
+                            stream_name,
+                            self.tile_map[stream.src],
+                            self.tile_map[stream.dst],
+                            depth=stream.type.depth,
+                            datatype=aie_ir.MemRefType.get(
+                                stream.type.shape,
+                                get_aie_mlir_dtype_from_str(str(stream.type.dtype)),
+                            ),
+                            dimensionsToStream=dimensions_to_stream,
+                        )
+                    elif len(dimensions_to_stream) <= Config.MEM_COMP_DMA_TRANSFORM_DIM:
+                        # prioritize the mem tile in the same column
+                        switch_mem = self.used_mem_tiles[
+                            core_function_mapping[stream.src][1]
+                        ]
+                        if (
+                            len(switch_mem.recv_ports) == switch_mem.max_recv
+                            or len(switch_mem.send_ports) == switch_mem.max_send
+                        ):
+                            switch_mem = None
+                            for mem_tile in self.used_mem_tiles:
+                                if (
+                                    len(mem_tile.recv_ports) < mem_tile.max_recv
+                                    and len(mem_tile.send_ports) <= mem_tile.max_send
+                                ):
+                                    switch_mem = mem_tile
+                                    break
+                        stream_src = aie_d.object_fifo(
+                            stream_name + "_src",
+                            self.tile_map[stream.src],
+                            self.tile_map[switch_mem.name],
+                            depth=stream.type.depth,
+                            datatype=aie_ir.MemRefType.get(
+                                stream.type.shape,
+                                get_aie_mlir_dtype_from_str(str(stream.type.dtype)),
+                            ),
+                        )
+                        stream_dst = aie_d.object_fifo(
+                            stream_name + "_dst",
+                            self.tile_map[switch_mem.name],
+                            self.tile_map[stream.dst],
+                            depth=stream.type.depth,
+                            datatype=aie_ir.MemRefType.get(
+                                stream.type.shape,
+                                get_aie_mlir_dtype_from_str(str(stream.type.dtype)),
+                            ),
+                            dimensionsToStream=dimensions_to_stream,
+                        )
+                        switch_mem.send_ports.append(None)
+                        switch_mem.recv_ports.append(None)
+                        self.fifo_map[stream_name] = (stream_src, stream_dst)
+                        aie_d.object_fifo_link([stream_src], [stream_dst], [], [])
+                    else:
+                        raise ValueError(
+                            "layout transformation cannot be achieved on DMA"
+                        )
+                # - io fifos: shim <-> mem <-> compute
+                for dma_fifo in self.fifo_manager.fifos:
+                    assert (
+                        len(dma_fifo.dimensions_to_stream)
+                        <= Config.MEM_COMP_DMA_TRANSFORM_DIM
+                    )
+                    self.fifo_map[dma_fifo.name] = aie_d.object_fifo(
+                        dma_fifo.name,
+                        self.tile_map[dma_fifo.src],
+                        [self.tile_map[node] for node in dma_fifo.dst],
+                        depth=dma_fifo.depth,
+                        datatype=aie_ir.MemRefType.get(
+                            dma_fifo.data_shape,
+                            get_aie_mlir_dtype_from_str(str(dma_fifo.dtype)),
+                        ),
+                        dimensionsToStream=dma_fifo.dimensions_to_stream,
+                    )
+                # link fifos: in aie, mem tile serves as the linkages
+                for dma_node in self.used_mem_tiles:
+                    for connect in dma_node.intra_connect:
+                        producer = [
+                            self.fifo_map[
+                                dma_node.recv_ports[recv_port_id].bind_fifo.name
+                            ]
+                            for recv_port_id in connect.recv_port_ids
+                        ]
+                        consumer = [
+                            self.fifo_map[
+                                dma_node.send_ports[send_port_id].bind_fifo.name
+                            ]
+                            for send_port_id in connect.send_port_ids
+                        ]
+                        # fixme: is it possible that both producer and consumer are not single fifo?
+                        producer_offset = [] if len(producer) == 1 else connect.offsets
+                        consumer_offset = [] if len(consumer) == 1 else connect.offsets
+                        aie_d.object_fifo_link(
+                            producer, consumer, producer_offset, consumer_offset
+                        )
+                # compute logic on each compute tile
+                for func in core_funcs:
+                    func_name = func.attributes["sym_name"].value
+                    use_external_kernel = self.virtual_computation_graph.nodes[
+                        func_name
+                    ].meta_data.use_external_kernel
+                    func_core = aie_d.Core(
+                        tile=self.tile_map[func_name],
+                        link_with=("external.o" if use_external_kernel else None),
+                    )
+                    if self.global_ip is None:
+                        self.global_ip = aie_ir.InsertionPoint(func_core)
+                    self.build_core_function(
+                        func_core,
+                        func,
+                        self.core_func_args[func_name],
+                        arg_to_fifo[func_name],
+                    )
+
+                @dataclass
+                class TraceInfo:
+                    traced_tile_idx: tuple[int]
+                    shim_tile_idx: tuple[int]
+                    packet_id: int
+
+                enabled_trace: list[TraceInfo] = []
+
+                trace_transfer_shim_tile = None
+                if available_shim_for_trace is not None:
+                    trace_transfer_shim_tile = self.tile_map[available_shim_for_trace]
+                elif len(self.used_shim_tiles) < self.device_config["shim_tile_num"]:
+                    trace_transfer_shim_tile = aie_d.TileOp(
+                        col=len(self.used_shim_tiles), row=0
+                    )
+                packet_id = 0
+                if (
+                    len(traced_logical_tile) > 0
+                    and trace_transfer_shim_tile is not None
+                ):
+                    max_pack_num = (
+                        Config.TRACE_MAX_NUM
+                        if available_shim_for_trace is not None
+                        else Config.DMA_MAX_BDS
+                    )
+                    # TODO: Trace, reserve how many bds for tracing
+                    for traced_tile in traced_logical_tile:
+                        packet_id += 1
+                        if packet_id > max_pack_num:
+                            break
+                        compute_tile = self.tile_map[traced_tile]
+                        aie_d.packetflow(
+                            packet_id,
+                            compute_tile,
+                            9,  # WireBundle: Trace = 9
+                            0,
+                            trace_transfer_shim_tile,
+                            1,  # WireBundle: DMA = 1
+                            1,
+                            True,
+                        )
+                        enabled_trace.append(
+                            TraceInfo(
+                                (compute_tile.col.value, compute_tile.row.value),
+                                (
+                                    trace_transfer_shim_tile.col.value,
+                                    trace_transfer_shim_tile.row.value,
+                                ),
+                                packet_id,
+                            )
+                        )
+
+                # runtime sequence
+                global_tensor_types: dict[
+                    tuple[str, bool], tuple[RuntimeArgs, list[int]]
+                ] = {}
+                for i in range(len(self.global_tensors)):
+                    arg = self.global_tensors[i]
+                    tensor_type = (arg.dtype, arg.is_input)
+                    if tensor_type not in global_tensor_types:
+                        global_tensor_types[tensor_type] = (
+                            RuntimeArgs(str(arg.dtype), arg.is_input),
+                            [],
+                        )
+                    global_tensor_types[tensor_type][0].global_tensors.append(i)
+                assert (
+                    len(global_tensor_types) <= Config.MAX_IO_BUFFER
+                ), "unable to construct buffers for arguments"
+                original_runtime_args = list(global_tensor_types.values())
+                for i in range(Config.MAX_IO_BUFFER):
+                    self.module_runtime_args.append(
+                        RuntimeArgs(
+                            str(
+                                original_runtime_args[i % len(original_runtime_args)][
+                                    0
+                                ].raw_dtype
+                            ),
+                            original_runtime_args[i % len(original_runtime_args)][
+                                0
+                            ].is_input,
+                        )
+                    )
+                    original_runtime_args[i % len(original_runtime_args)][1].append(i)
+                for runtime_arg_idxs, arg_slots in original_runtime_args:
+                    for i, arg_idx in enumerate(runtime_arg_idxs.global_tensors):
+                        runtime_arg = self.module_runtime_args[
+                            arg_slots[i % len(arg_slots)]
+                        ]
+                        runtime_arg.global_tensors.append(arg_idx)
+                        self.arg_slots_in_runtime_args[arg_idx] = (
+                            arg_slots[i % len(arg_slots)],
+                            runtime_arg.current_size,
+                        )
+                        runtime_arg.inc_size(self.global_tensors[arg_idx].shape)
+
+                runtime_seq = aiex_d.RuntimeSequenceOp()
+                runtime_args = []
+                for runtime_arg in self.module_runtime_args:
+                    if len(runtime_arg.global_tensors) == 0:
+                        continue
+                    runtime_args.append(
+                        aie_ir.MemRefType.get(
+                            [runtime_arg.current_size],
+                            get_aie_mlir_dtype_from_str(str(runtime_arg.dtype)),
+                        )
+                    )
+
+                # TODO: need more robust and smart DMA scheduling
+                dma_task_groups: dict[str, CodeGenerator.DMATaskWithSameToken] = {}
+                for global_dma in self.global_dma_trough_port:
+                    if global_dma.token not in dma_task_groups:
+                        group = CodeGenerator.DMATaskWithSameToken(global_dma)
+                        dma_task_groups[global_dma.token] = group
+                    else:
+                        group = dma_task_groups[global_dma.token]
+                        group.add(global_dma)
+                independent_dma_task_groups: list[
+                    tuple[set[int], list[CodeGenerator.DMATaskWithSameToken]]
+                ] = []
+                for task_group in dma_task_groups.values():
+                    inserted = False
+                    for independent_dma_task_group in independent_dma_task_groups:
+                        if not independent_dma_task_group[0].isdisjoint(
+                            task_group.related_pes
+                        ):
+                            independent_dma_task_group[0].update(task_group.related_pes)
+                            independent_dma_task_group[1].append(task_group)
+                            inserted = True
+                            break
+                    if not inserted:
+                        independent_dma_task_groups.append(
+                            (set(task_group.related_pes), [task_group])
+                        )
+                runtime_seq_entry_block = runtime_seq.body.blocks.append(*runtime_args)
+                with aie_ir.InsertionPoint(runtime_seq_entry_block):
+                    for trace_info in enabled_trace:
+                        aiex_d.npu_write32(
+                            213200,
+                            2038038528,
+                            column=trace_info.traced_tile_idx[0],
+                            row=trace_info.traced_tile_idx[1],
+                        )
+                        aiex_d.npu_write32(
+                            213204,
+                            trace_info.packet_id,
+                            column=trace_info.traced_tile_idx[0],
+                            row=trace_info.traced_tile_idx[1],
+                        )
+                        aiex_d.npu_write32(
+                            213216,
+                            1260724769,
+                            column=trace_info.traced_tile_idx[0],
+                            row=trace_info.traced_tile_idx[1],
+                        )
+                        aiex_d.npu_write32(
+                            213220,
+                            439168079,
+                            column=trace_info.traced_tile_idx[0],
+                            row=trace_info.traced_tile_idx[1],
+                        )
+                        aiex_d.npu_write32(
+                            261888,
+                            289,
+                            column=trace_info.traced_tile_idx[0],
+                            row=trace_info.traced_tile_idx[1],
+                        )
+                        aiex_d.npu_write32(
+                            261892,
+                            0,
+                            column=trace_info.traced_tile_idx[0],
+                            row=trace_info.traced_tile_idx[1],
+                        )
+                        aiex_d.npu_write32(
+                            212992,
+                            31232,
+                            column=trace_info.traced_tile_idx[0],
+                            row=trace_info.traced_tile_idx[1],
+                        )
+                        aiex_d.npu_writebd(
+                            bd_id=Config.DMA_MAX_BDS - trace_info.packet_id,
+                            buffer_length=trace_size,
+                            buffer_offset=0,
+                            enable_packet=1,
+                            out_of_order_id=0,
+                            packet_id=trace_info.packet_id,
+                            packet_type=0,
+                            column=trace_info.shim_tile_idx[0],
+                            d0_size=0,
+                            d0_stride=0,
+                            d0_zero_after=0,
+                            d0_zero_before=0,
+                            d1_size=0,
+                            d1_stride=0,
+                            d1_zero_after=0,
+                            d1_zero_before=0,
+                            d2_size=0,
+                            d2_stride=0,
+                            d2_zero_after=0,
+                            d2_zero_before=0,
+                            burst_length=64,
+                            iteration_current=0,
+                            iteration_size=0,
+                            iteration_stride=0,
+                            lock_acq_enable=0,
+                            lock_acq_id=0,
+                            lock_acq_val=0,
+                            lock_rel_id=0,
+                            lock_rel_val=0,
+                            next_bd=0,
+                            row=0,
+                            use_next_bd=0,
+                            valid_bd=1,
+                        )
+                        aiex_d.npu_address_patch(
+                            33554432 * trace_info.shim_tile_idx[0]
+                            + 119268
+                            - 32 * (trace_info.packet_id - 1),
+                            len(self.global_tensors),
+                            0,
+                        )
+                        aiex_d.npu_write32(
+                            119308,
+                            Config.DMA_MAX_BDS - trace_info.packet_id,
+                            column=trace_info.shim_tile_idx[0],
+                            row=trace_info.shim_tile_idx[1],
+                        )
+                    if len(enabled_trace) > 0:
+                        aiex_d.npu_write32(
+                            212992,
+                            32512,
+                            column=enabled_trace[0].shim_tile_idx[0],
+                            row=enabled_trace[0].shim_tile_idx[1],
+                        )
+                        aiex_d.npu_write32(
+                            213068,
+                            127,
+                            column=enabled_trace[0].shim_tile_idx[0],
+                            row=enabled_trace[0].shim_tile_idx[1],
+                        )
+                        aiex_d.npu_write32(
+                            213000,
+                            127,
+                            column=enabled_trace[0].shim_tile_idx[0],
+                            row=enabled_trace[0].shim_tile_idx[1],
+                        )
+
+                    # data with same token should be transferred together
+                    # fixme: if execution fails with runtime_error, possibly because the transfer order leads to 'deadlock'
+                    max_dma_task_group_size = 0
+                    for independent_dma_task_group in independent_dma_task_groups:
+                        independent_dma_task_group[1].sort(key=lambda x: x.start_time)
+                        max_dma_task_group_size = max(
+                            max_dma_task_group_size, len(independent_dma_task_group[1])
+                        )
+                    coalesced_tasks_list: list[list[CodeGenerator.GlobalIODMATask]] = []
+                    for i in range(max_dma_task_group_size):
+                        tasks = []
+                        for independent_dma_task_group in independent_dma_task_groups:
+                            if i < len(independent_dma_task_group[1]):
+                                tasks.extend(independent_dma_task_group[1][i].tasks)
+                        tasks.sort(key=lambda x: x.start_time)
+                        fifo_to_tasks: dict[
+                            str, list[CodeGenerator.GlobalIODMATask]
+                        ] = defaultdict(list)
+                        for global_dma in tasks:
+                            fifo_to_tasks[global_dma.io_port.fifo.name].append(
+                                global_dma
+                            )
+                        updated = True
+                        while updated:
+                            updated = False
+                            coalesced_fifo_to_tasks: dict[
+                                str, list[CodeGenerator.GlobalIODMATask]
+                            ] = defaultdict(list)
+                            for fifo, tasks in fifo_to_tasks.items():
+                                left = 0
+                                while left < len(tasks):
+                                    base_size = [1, 1, 1, 1]
+                                    inc_idx = None
+                                    current_offset = Offset4D(
+                                        tasks[left].offset[0],
+                                        tasks[left].offset[1],
+                                        tasks[left].offset[2],
+                                        tasks[left].offset[3],
+                                    )
+                                    right = left + 1
+                                    while right < len(tasks):
+                                        if tasks[left].dtensor == tasks[right].dtensor:
+                                            incoming_offset = Offset4D(
+                                                tasks[right].offset[0],
+                                                tasks[right].offset[1],
+                                                tasks[right].offset[2],
+                                                tasks[right].offset[3],
+                                            )
+                                            idx = current_offset.check_next_offset(
+                                                incoming_offset
+                                            )
+                                            if idx >= 0 and (
+                                                inc_idx is None or inc_idx == idx
+                                            ):
+                                                # dma size constrain
+                                                max_size = (
+                                                    Config.SHIM_DMA_HARDWARE_MAX_SIZES[
+                                                        idx
+                                                    ]
+                                                )
+                                                if (
+                                                    max_size > 0
+                                                    and max_size
+                                                    < (base_size[idx] + 1)
+                                                    * tasks[left].size[idx]
+                                                ):
+                                                    break
+                                                inc_idx = idx
+                                                base_size[idx] += 1
+                                                current_offset = incoming_offset
+                                                right += 1
+                                            else:
+                                                break
+                                    for i in range(4):
+                                        if base_size[i] > 1:
+                                            updated = True
+                                        base_size[i] *= tasks[left].size[i]
+                                    coalesced_task = CodeGenerator.GlobalIODMATask(
+                                        tasks[left].token,
+                                        tasks[left].start_time,
+                                        tasks[right - 1].end_time,
+                                        tasks[left].io_port,
+                                        tasks[left].dtensor,
+                                        base_size,
+                                        tasks[left].offset,
+                                        tasks[left].stride,
+                                    )
+                                    coalesced_fifo_to_tasks[fifo].append(coalesced_task)
+                                    left = right
+                            fifo_to_tasks = coalesced_fifo_to_tasks
+                        coalesced_tasks: list[CodeGenerator.GlobalIODMATask] = []
+                        for tasks in fifo_to_tasks.values():
+                            coalesced_tasks.extend(tasks)
+                        coalesced_tasks_list.append(coalesced_tasks)
+
+                    tasks_idx_left = 0
+
+                    @dataclass
+                    class DMAMemcpyGroup:
+                        dma_tasks: list[tuple[list[int], list[int], list[int]]]
+                        diff: list[int]
+                        bd_id: int
+                        dtensor_global_id: bool
+                        used_shim: str
+                        max_task_id: int
+
+                    guards = {}
+                    async_dma_tasks: list[DMAMemcpyGroup] = []
+                    dma_bd_workload: dict[str, set[int]] = {
+                        shim_tile.name: set(range(Config.DMA_MAX_BDS))
+                        for shim_tile in self.used_shim_tiles
+                    }
+                    if available_shim_for_trace is not None:
+                        dma_bd_workload[available_shim_for_trace] = set(
+                            range(Config.DMA_MAX_BDS - packet_id)
+                        )
+                    while tasks_idx_left < len(coalesced_tasks_list):
+                        overload_flag = False
+                        fifo_dma_tasks: dict[str, list[DMAMemcpyGroup]] = {}
+                        tasks_idx_right = tasks_idx_left
+                        while tasks_idx_right < len(coalesced_tasks_list):
+                            updated_fifo_dma_tasks: dict[str, list[DMAMemcpyGroup]] = (
+                                copy.deepcopy(fifo_dma_tasks)
+                            )
+                            occupied_bd_id = {
+                                shim_tile.name: set()
+                                for shim_tile in self.used_shim_tiles
+                            }
+                            for global_dma in coalesced_tasks_list[tasks_idx_right]:
+                                offset, size, stride = global_dma.transfer_pattern()
+                                if (
+                                    global_dma.io_port.fifo.name
+                                    not in updated_fifo_dma_tasks
+                                ):
+                                    updated_fifo_dma_tasks[
+                                        global_dma.io_port.fifo.name
+                                    ] = []
+                                # else:
+                                #     prev_task: DMAMemcpyGroup = updated_fifo_dma_tasks[
+                                #         global_dma.io_port.fifo.name
+                                #     ][-1]
+                                # the same global tensor must be tiled in the same way
+                                # if (
+                                #     global_dma.dtensor.global_id
+                                #     == prev_task.dtensor_global_id
+                                #     and size[0] == 1
+                                # ):
+                                #     diff = [
+                                #         x - y
+                                #         for x, y in zip(
+                                #             offset,
+                                #             prev_task.dma_tasks[-1][0],
+                                #         )
+                                #     ]
+                                #     # fixme: can be relaxed
+                                #     if prev_task.diff is None and (
+                                #         all(x >= 0 for x in diff)
+                                #         and sum(1 for x in diff if x != 0) <= 1
+                                #     ):
+                                #         prev_task.dma_tasks.append(
+                                #             (offset, size, stride)
+                                #         )
+                                #         prev_task.diff = diff
+                                #         prev_task.max_task_id = tasks_idx_right
+                                #         continue
+                                #     if prev_task.diff == diff:
+                                #         prev_task.dma_tasks.append(
+                                #             (offset, size, stride)
+                                #         )
+                                #         prev_task.max_task_id = tasks_idx_right
+                                #         continue
+
+                                used_shim = (
+                                    global_dma.io_port.fifo.src
+                                    if global_dma.io_port.is_input
+                                    else global_dma.io_port.fifo.dst[0]
+                                )
+                                if (
+                                    len(dma_bd_workload[used_shim]) == 0
+                                    or len(
+                                        updated_fifo_dma_tasks[
+                                            global_dma.io_port.fifo.name
+                                        ]
+                                    )
+                                    == 4  # fixme: seems that transferring too much with the same fifo is invalid (magic number)
+                                ):
+                                    overload_flag = True
+                                    break
+                                bd_id = dma_bd_workload[used_shim].pop()
+                                occupied_bd_id[used_shim].add(bd_id)
+                                updated_fifo_dma_tasks[
+                                    global_dma.io_port.fifo.name
+                                ].append(
+                                    DMAMemcpyGroup(
+                                        [(offset, size, stride)],
+                                        None,
+                                        bd_id,
+                                        global_dma.dtensor.global_id,
+                                        used_shim,
+                                        tasks_idx_right,
+                                    )
+                                )
+                            if overload_flag:
+                                for (
+                                    shim_name,
+                                    occupied_bd_ids,
+                                ) in occupied_bd_id.items():
+                                    dma_bd_workload[shim_name].update(occupied_bd_ids)
+                                break
+                            tasks_idx_right += 1
+                            fifo_dma_tasks = updated_fifo_dma_tasks
+                        # launch tasks in fifo_tasks and wait
+                        for fifo_name, fifo_infos in fifo_dma_tasks.items():
+                            for fifo_info in fifo_infos:
+                                task_list = fifo_info.dma_tasks
+                                offset, size, stride = task_list[0]
+                                total_offset = 0
+                                for i in range(4):
+                                    total_offset += offset[i] * stride[i]
+                                if fifo_info.diff is not None:
+                                    size[0] = len(task_list)
+                                    stride_0 = 0
+                                    for i in range(4):
+                                        stride_0 += fifo_info.diff[i] * stride[i]
+                                    stride[0] = stride_0
+                                offsets = (
+                                    [0, 0, 0, total_offset]
+                                    if fifo_info.diff is not None
+                                    else offset
+                                )
+                                offsets[-1] += int(
+                                    self.arg_slots_in_runtime_args[
+                                        fifo_info.dtensor_global_id
+                                    ][1]
+                                )
+                                if (
+                                    str(
+                                        self.global_tensors[
+                                            fifo_info.dtensor_global_id
+                                        ].dtype
+                                    )
+                                    == "i4"
+                                ):
+                                    offsets[-1] //= 2
+                                    size[-1] //= 2
+                                    for i in range(3):
+                                        stride[i] //= 2
+                                aiex_d.NpuDmaMemcpyNd(
+                                    metadata=self.fifo_map[fifo_name],
+                                    bd_id=fifo_info.bd_id,
+                                    mem=runtime_seq_entry_block.arguments[
+                                        self.arg_slots_in_runtime_args[
+                                            fifo_info.dtensor_global_id
+                                        ][0]
+                                    ],
+                                    offsets=offsets,
+                                    sizes=size,
+                                    strides=stride,
+                                    issue_token=True,
+                                )
+                                if not self.global_tensors[
+                                    fifo_info.dtensor_global_id
+                                ].is_input:
+                                    if fifo_info.max_task_id not in guards:
+                                        guards[fifo_info.max_task_id] = []
+                                    guards[fifo_info.max_task_id].append(
+                                        self.fifo_map[fifo_name]
+                                    )
+                            async_dma_tasks.extend(fifo_infos)
+                        tasks_idx_left = tasks_idx_right
+                        output_dma_tasks_id = min(guards.keys())
+                        output_dma_tasks = guards.pop(output_dma_tasks_id)
+                        for launched_fifo in output_dma_tasks:
+                            aiex_d.dma_wait(launched_fifo)
+                        updated_async_dma_tasks = []
+                        for async_dma_task in async_dma_tasks:
+                            if async_dma_task.max_task_id <= output_dma_tasks_id:
+                                dma_bd_workload[async_dma_task.used_shim].add(
+                                    async_dma_task.bd_id
+                                )
+                            else:
+                                updated_async_dma_tasks.append(async_dma_task)
+                        async_dma_tasks = updated_async_dma_tasks
+                    for output_dma_tasks in guards.values():
+                        for launched_fifo in output_dma_tasks:
+                            aiex_d.dma_wait(launched_fifo)
+                    aie_d.EndOp()
+
+        return self.aie_module, self.module_runtime_args