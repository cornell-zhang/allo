# Copyright Allo authors. All Rights Reserved.
# SPDX-License-Identifier: Apache-2.0
# pylint: disable=redefined-builtin, unused-argument

import numpy as np


def grid(*args, name=None):
    return np.ndindex(*args)


def reduction(*args, name=None):
    return np.ndindex(*args)


def matmul(lhs, rhs, name=None):
    return np.matmul(lhs, rhs)


def bmm(lhs, rhs, name=None):
    return np.einsum("ijk,ikn->ijn", lhs, rhs)


def add(lhs, rhs, name=None):
    return lhs + rhs


def sub(lhs, rhs, name=None):
    return lhs - rhs


def div(lhs, rhs, name=None):
    return lhs / rhs


def copy(x, name=None):
    return np.copy(x)


def transpose(x, axes, name=None):
    return np.transpose(x, axes)


def exp(x, name=None):
    return np.exp(x)


def log(x, name=None):
    return np.log(x)


def log2(x, name=None):
    return np.log2(x)


def log10(x, name=None):
    return np.log10(x)


def abs(x, name=None):
    return np.abs(x)


def softmax(x, name=None):
    e_x = np.exp(x - np.max(x))
    return e_x / e_x.sum(axis=0)


def sqrt(x, name=None):
    return np.sqrt(x)


def sin(x, name=None):
    return np.sin(x)


def cos(x, name=None):
    return np.cos(x)


def tan(x, name=None):
    return np.tan(x)


def tanh(x, name=None):
    return np.tanh(x)


def power(x, y, name=None):
    return np.power(x, y)


def relu(x, name=None):
    return np.maximum(x, 0)


<<<<<<< HEAD
def conv2d(inp, filter, name=None):
    view_shape = (
        tuple(inp.shape[:2])
        + tuple(np.subtract(inp.shape[2:], filter.shape[2:]) + 1)
        + filter.shape[2:]
    )
    strides = inp.strides[:2] + inp.strides[2:] + inp.strides[2:]
    sub_matrices = np.lib.stride_tricks.as_strided(inp, view_shape, strides)
    return np.einsum("fcij,nchwij->nfhw", filter, sub_matrices)


def maxpool(inp, filter, name=None):
    view_shape = (
        tuple(inp.shape[:2])
        + tuple(np.subtract(inp.shape[2:], filter.shape) + 1)
        + filter.shape
    )
    strides = inp.strides[:2] + inp.strides[2:] + inp.strides[2:]
    sub_matrices = np.lib.stride_tricks.as_strided(inp, view_shape, strides)
    return np.max(sub_matrices, axis=(4, 5))


def sumpool(inp, filter, name=None):
    view_shape = (
        tuple(inp.shape[:2])
        + tuple(np.subtract(inp.shape[2:], filter.shape) + 1)
        + filter.shape
    )
    strides = inp.strides[:2] + inp.strides[2:] + inp.strides[2:]
    sub_matrices = np.lib.stride_tricks.as_strided(inp, view_shape, strides)
    return np.sum(sub_matrices, axis=(4, 5))
=======
def linear(X, A, B, name=None):
    # TODO: Handle bias=None
    return matmul(X, A.T) + B
>>>>>>> 1876c9a2
<|MERGE_RESOLUTION|>--- conflicted
+++ resolved
@@ -94,7 +94,7 @@
     return np.maximum(x, 0)
 
 
-<<<<<<< HEAD
+
 def conv2d(inp, filter, name=None):
     view_shape = (
         tuple(inp.shape[:2])
@@ -126,8 +126,7 @@
     strides = inp.strides[:2] + inp.strides[2:] + inp.strides[2:]
     sub_matrices = np.lib.stride_tricks.as_strided(inp, view_shape, strides)
     return np.sum(sub_matrices, axis=(4, 5))
-=======
+
 def linear(X, A, B, name=None):
     # TODO: Handle bias=None
     return matmul(X, A.T) + B
->>>>>>> 1876c9a2
