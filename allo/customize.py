# Copyright Allo authors. All Rights Reserved.
# SPDX-License-Identifier: Apache-2.0
# pylint: disable=no-name-in-module

import re
import inspect
import textwrap
import copy
from dataclasses import dataclass
from functools import wraps
from types import FunctionType as PyFunctionType
from typing import Union
from collections.abc import Callable

from ._mlir.ir import (
    Context,
    Location,
    InsertionPoint,
    StringAttr,
    UnitAttr,
    IndexType,
    IntegerType,
    IntegerAttr,
    TypeAttr,
    F32Type,
    MemRefType,
    FlatSymbolRefAttr,
    FunctionType,
    AffineMap,
    AffineMapAttr,
    BlockArgument,
)
from ._mlir.dialects import (
    allo as allo_d,
    memref as memref_d,
    affine as affine_d,
    scf as scf_d,
    arith as arith_d,
    func as func_d,
)
from ._mlir.dialects.affine import (
    AffineExpr,
    AffineDimExpr,
)
from ._mlir.exceptions import (
    AlloValueError,
)

from . import primitives as prim
from .ir.visitor import ASTContext
from .ir.utils import MockArg, MockBuffer, parse_ast, get_global_vars
from .ir.builder import ASTTransformer
from .ir.infer import TypeInferer
from .ir.transform import (
    get_affine_loop_nests,
    find_loop_in_bands,
    find_buffer,
    find_func_in_module,
    LoopWrapper,
)
from .passes import (
    _mlir_lower_pipeline,
    lower_linalg_and_attach_names,
    analyze_use_def,
)
from .utils import freeze_list
from .backend.llvm import LLVMModule
from .backend.hls import HLSModule
<<<<<<< HEAD
from .backend.xls import XLSModule
=======
from .backend.xls import XlsModule
>>>>>>> a195a76f
from .library import KERNEL2SCHEDULE
from .library.systolic import check_systolic, prepare_systolic


def getsourcefile(obj):
    ret = inspect.getsourcefile(obj)
    if ret is None:
        ret = inspect.getfile(obj)
    return ret


def wrapped_apply(fn):
    @wraps(fn)
    def wrapper(*args, **kwargs):
        sch = args[0]
        with sch.module.context, Location.unknown():
            res = fn(*args, **kwargs)
        _mlir_lower_pipeline(sch.module)
        # Remove previous Python-C++ references
        sch.module.context._clear_live_operations()
        # Update top function in the current context
        for op in sch.module.body.operations:
            if isinstance(op, func_d.FuncOp) and op.name.value == sch.top_func_name:
                sch.top_func = op
                break
        else:
            raise RuntimeError("Top function not found")
        # Update insertion point
        sch.ip = InsertionPoint.at_block_terminator(sch.top_func.entry_block)
        # Record primitive sequences
        if fn.__name__ != "compose":
            sch.primitive_sequences.append((fn.__name__, list(args[1:]), kwargs))
        return res

    return wrapper


@dataclass
class Partition:
    Complete = 0
    Block = 1
    Cyclic = 2


class Schedule:
    def __init__(
        self,
        module,
        top_func,
        func_args,
        ip,
        ext_libs=None,
        inst_list=None,
        func_instances=None,
    ):
        self.module = module
        self.top_func = top_func
        self.top_func_name = top_func.name.value
        # func_args are dtensors
        self.func_args = func_args
        self.ip = ip
        self.primitive_sequences = []
        if ext_libs is None:
            ext_libs = []
        self.ext_libs = ext_libs
        self.partitioned_arrays = {}
        self.inst_list = inst_list if inst_list is not None else []
        if func_args:
            for func_name, _ in func_args.items():
                if func_name not in self.func_args:
                    self.func_args[func_name] = []
        self.func_instances = func_instances
        self.systolic = check_systolic(self)

    def get_loops(self, func=None):
        if isinstance(func, str):
            func = self._find_function(func)
        if func is None:
            func = self.top_func
        return get_affine_loop_nests(func)

    def _find_band(self, band_name, func=None):
        loops = self.get_loops(func)
        if band_name in loops.loops:
            return loops[band_name]
        raise RuntimeError(f"Band {band_name} not found")

    def _find_function(self, name, error=True):
        for func in self.module.body.operations:
            if isinstance(func, func_d.FuncOp) and func.name.value == name:
                return func
        if error:
            raise RuntimeError(f"Function {name} not found")
        return None

    def _get_func_and_axis(self, axis):
        if isinstance(axis, LoopWrapper):
            func = self._find_function(axis.func)
            return func, axis
        if ":" in axis:
            func_name, axis = axis.split(":")
        else:
            func_name = self.top_func_name
        func = self._find_function(func_name)
        return func, axis

    @wrapped_apply
    def split(self, axis, factor):
        """
        `split` will find the loop with loop index `axis` and tile it with each tile size `factor`
        The new inner loop will be named `axis.inner` and the outer loop will be named `axis.outer`

        Parameters
        ----------
        axis: str
            The name of an index in the kernel.

        factor: int
            The size of each tile, e.g. the size of the inner nested loop.
        """
        func, axis = self._get_func_and_axis(axis)
        band_name, axis = find_loop_in_bands(func, axis)
        ip = InsertionPoint.at_block_terminator(func.entry_block)
        op_hdl = allo_d.CreateOpHandleOp(band_name, ip=ip)
        loop_hdl = allo_d.CreateLoopHandleOp(op_hdl.result, StringAttr.get(axis), ip=ip)
        i32 = IntegerType.get_unsigned(32)
        factor = IntegerAttr.get(i32, factor)
        allo_d.SplitOp(loop_hdl.result, factor, ip=ip)

    @wrapped_apply
    def reorder(self, *args):
        """
        Reorders nested loops with indices listed in `args` such that the outermost loop is the first
        index listed in `args`, the second is the second outermost, and so on.

        This function is vardic, accepting each index as a separate argument.
        """
        func, axis = self._get_func_and_axis(args[0])
        band_name, _ = find_loop_in_bands(func, axis)
        ip = InsertionPoint.at_block_terminator(func.entry_block)
        op_hdl = allo_d.CreateOpHandleOp(band_name, ip=ip)
        loop_hdls = []
        for arg in args:
            func, axis = self._get_func_and_axis(arg)
            band_name, axis = find_loop_in_bands(func, axis)
            loop_hdls.append(
                allo_d.CreateLoopHandleOp(op_hdl.result, StringAttr.get(axis), ip=ip)
            )
        arg_results = [arg.result for arg in loop_hdls]
        allo_d.ReorderOp(arg_results, ip=ip)

    @wrapped_apply
    def unroll(self, axis, factor=0):
        """
        Unrolls a loop with loop index `axis` by `factor`.

        Parameters
        ----------
        axis: str
            The name of an index in the kernel.

        factor: int
            The factor to unroll by, for example a factor of 2 will cause the body to be duplicated once.
        """

        func, axis = self._get_func_and_axis(axis)
        band_name, axis = find_loop_in_bands(func, axis)
        ip = InsertionPoint.at_block_terminator(func.entry_block)
        op_hdl = allo_d.CreateOpHandleOp(band_name, ip=ip)
        loop_hdl = allo_d.CreateLoopHandleOp(op_hdl.result, StringAttr.get(axis), ip=ip)
        i32 = IntegerType.get_unsigned(32)
        factor = IntegerAttr.get(i32, factor)
        allo_d.UnrollOp(loop_hdl.result, factor=factor, ip=ip)

    @wrapped_apply
    def fuse(self, *args):
        """
        Combines loops with indices listed in `args` into a single loop over a single index.

        This function is vardic, accepting each index as a separate argument.
        """
        func, axis = self._get_func_and_axis(args[0])
        band_name, _ = find_loop_in_bands(func, args[0])
        ip = InsertionPoint.at_block_terminator(func.entry_block)
        op_hdl = allo_d.CreateOpHandleOp(band_name, ip=ip)
        loop_hdls = []
        axes = []
        for arg in args:
            func, axis = self._get_func_and_axis(args)
            band_name, axis = find_loop_in_bands(func, arg)
            loop_hdls.append(
                allo_d.CreateLoopHandleOp(op_hdl.result, StringAttr.get(axis), ip=ip)
            )
            axes.append(axis)
        arg_results = [arg.result for arg in loop_hdls]
        allo_d.FuseOp(arg_results, ip=ip)
        if isinstance(args[0], LoopWrapper):
            name = "_".join(axes) + "_fused"
            return LoopWrapper(f"{args[0].func}:{band_name}.{name}", None)
        return LoopWrapper(f"{func.name.value}:{band_name}", None)

    @wrapped_apply
    # pylint: disable=too-many-branches
    def partition(self, target, partition_type=Partition.Complete, dim=0, factor=0):
        """
        Partitions a given array, for example if the array is `B`, this would be `<schedule>.B`.
        There are three types, `Partition.Complete`, `Partition.Block`, and `Partition.cyclic`.
        block: The original array is split into `factor` equally sized blocks of consecutive elements of the original array
        cyclic:The original array is split into `factor` equally sized blocks interleaving the elements of the original array.
        complete: The original array is split into its individual elements. This corresponds to resolving a memory into registers.

        Parameters
        ----------
        target: allo.ir.utils.MockBuffer | str
            The array to partition.

        partition_type: allo.customize.Partition
            The type of partition.

        factor: int
            The number of arrays created by a block or cyclic partition.

        dim: int
            The dimension of `target` to partition. If `dim=0`, all dimensions are partitioned.
        """
        # TODO: test whether the partition has conflicts for different functions
        if partition_type > 2:
            raise AlloValueError("Invalid partition type")
        if dim < 0:
            raise AlloValueError("Invalid dimension")
        if factor < 0:
            raise AlloValueError("Invalid factor")
        match partition_type:
            case Partition.Complete:
                partition_type = 0
            case Partition.Block:
                partition_type = 1
            case Partition.Cyclic:
                partition_type = 2
            case _:
                raise AlloValueError("Not supported partition type")
        if isinstance(target, str):
            target = MockBuffer(target.split(":")[0], target.split(":")[1])
        # test whether partitioning the same array
        for parray, items in self.partitioned_arrays.items():
            for item in items:
                if (
                    parray.split(":")[0] == target.func
                    and parray.split(":")[1] == target.name
                ):
                    if item[0] == Partition.Complete and item[1] == 0:
                        # this array has been completely partitioned along all the axes
                        return
                    raise AlloValueError(
                        f"Cannot partition the same array twice: {parray}, {item} vs ({partition_type}, {dim}, {factor})"
                    )
        # actual partition
        i32 = IntegerType.get_signless(32)
        ui32 = IntegerType.get_unsigned(32)
        # find all the tensors that need to be partitioned
        visited_target_names = []
        visited_func_calls = []

        # pylint: disable=too-many-branches
        def recursive_partition(inner_target):
            name = f"{inner_target.func}:{inner_target.name}"
            if name in visited_target_names:
                return
            visited_target_names.append(name)
            _, _, mlir_target = find_buffer(self.module, inner_target, self.func_args)
            # equivalent users
            arg_names = [
                dtensor.name if hasattr(dtensor, "name") else dtensor
                for dtensor in self.func_args[inner_target.func]
            ]
            if inner_target.name in arg_names:
                # is a function argument
                idx = arg_names.index(inner_target.name)
                name = f"{inner_target.func}:{idx}"
            for buf_name in self.get_equivalent_variables(name):
                path, buf_name = buf_name.split(":")
                if buf_name.isdigit():
                    # function argument
                    if hasattr(self.func_args[path][int(buf_name)], "name"):
                        buf_name = self.func_args[path][int(buf_name)].name
                    else:
                        buf_name = self.func_args[path][int(buf_name)]
                recursive_partition(MockBuffer(path, buf_name))
            # calling the same function
            if isinstance(mlir_target, func_d.CallOp):
                visited_func_calls.append(mlir_target)
                for func in self.module.body.operations:
                    if isinstance(func, func_d.FuncOp):
                        for call_op in func.entry_block.operations:
                            if (
                                isinstance(call_op, func_d.CallOp)
                                and mlir_target.attributes["callee"]
                                == call_op.attributes["callee"]
                                and call_op not in visited_func_calls
                            ):
                                visited_func_calls.append(call_op)
                                buffer = MockBuffer(
                                    func.attributes["sym_name"].value,
                                    call_op.attributes["name"].value,
                                )
                                recursive_partition(buffer)

            # Handle data flow: if we partitioned a value, find where it's used as an argument
            # and ensure the receiving function parameters are also partitioned
            # pylint: disable=too-many-nested-blocks
            if hasattr(mlir_target, "result") and mlir_target.result is not None:
                # Find all uses of this partitioned value
                for use in mlir_target.result.uses:
                    user_op = use.owner
                    if isinstance(user_op, func_d.CallOp):
                        # This partitioned value is passed as an argument to another function
                        callee_name = FlatSymbolRefAttr(
                            user_op.attributes["callee"]
                        ).value
                        callee_func = self._find_function(callee_name, error=False)
                        if callee_func is not None:
                            # Find which parameter index this operand corresponds to
                            for i, operand in enumerate(user_op.operands):
                                if operand == mlir_target.result:
                                    # The partitioned value is passed as the i-th argument
                                    # We need to partition the i-th parameter of the callee function
                                    if i < len(self.func_args.get(callee_name, [])):
                                        if hasattr(
                                            self.func_args[callee_name][i], "name"
                                        ):
                                            param_name = self.func_args[callee_name][
                                                i
                                            ].name
                                        else:
                                            param_name = self.func_args[callee_name][i]
                                        param_buffer = MockBuffer(
                                            callee_name, param_name
                                        )
                                        recursive_partition(param_buffer)
                                    break

            # Also handle the case where this is a function parameter that gets used
            # Find the function that contains this parameter
            # pylint: disable=too-many-nested-blocks
            if isinstance(mlir_target, BlockArgument):
                # This is a function parameter
                parent_func = mlir_target.owner.parent_op
                if isinstance(parent_func, func_d.FuncOp):
                    # Find all uses of this parameter within the function
                    for use in mlir_target.uses:
                        user_op = use.owner
                        if isinstance(user_op, func_d.CallOp):
                            # This parameter is passed to another function call
                            callee_name = FlatSymbolRefAttr(
                                user_op.attributes["callee"]
                            ).value
                            callee_func = self._find_function(callee_name, error=False)
                            if callee_func is not None:
                                # Find which parameter index this operand corresponds to
                                for i, operand in enumerate(user_op.operands):
                                    if operand == mlir_target:
                                        # The partitioned parameter is passed as the i-th argument
                                        # We need to partition the i-th parameter of the callee function
                                        if i < len(self.func_args.get(callee_name, [])):
                                            if hasattr(
                                                self.func_args[callee_name][i], "name"
                                            ):
                                                param_name = self.func_args[
                                                    callee_name
                                                ][i].name
                                            else:
                                                param_name = self.func_args[
                                                    callee_name
                                                ][i]
                                            param_buffer = MockBuffer(
                                                callee_name, param_name
                                            )
                                            recursive_partition(param_buffer)
                                        break

        recursive_partition(target)
        for inner_target in visited_target_names:
            func, _, mlir_target = find_buffer(
                self.module,
                MockBuffer(inner_target.split(":")[0], inner_target.split(":")[1]),
                self.func_args,
            )
            if inner_target not in self.partitioned_arrays:
                self.partitioned_arrays[inner_target] = [(partition_type, dim, factor)]
            else:
                self.partitioned_arrays[inner_target].append(
                    (partition_type, dim, factor)
                )
            allo_d.PartitionOp(
                mlir_target.result,
                partition_kind=IntegerAttr.get(i32, partition_type),
                dim=IntegerAttr.get(ui32, dim),
                factor=IntegerAttr.get(ui32, factor),
                ip=InsertionPoint.at_block_terminator(func.entry_block),
            )

            # If the target is a function call, we need to update the function's return type
            # and recursively partition the buffer that the function actually returns
            if isinstance(mlir_target, func_d.CallOp):
                # Find the function being called
                callee_name = FlatSymbolRefAttr(mlir_target.attributes["callee"]).value
                callee_func = self._find_function(callee_name)

                # Find the return operation in the callee function
                return_op = None
                for op in callee_func.entry_block.operations:
                    if isinstance(op, func_d.ReturnOp):
                        return_op = op
                        break

                if return_op is not None and len(return_op.operands) > 0:
                    # Find what buffer is being returned
                    returned_value = return_op.operands[0]

                    # Find the buffer operation (alloc, etc.) that produces this value
                    if (
                        hasattr(returned_value, "owner")
                        and returned_value.owner is not None
                    ):
                        returned_buffer_op = returned_value.owner

                        # If it's an alloc operation with a name, recursively partition it
                        op_name = (
                            returned_buffer_op.operation.name
                            if hasattr(returned_buffer_op, "operation")
                            else returned_buffer_op.name
                        )
                        if (
                            op_name == "memref.alloc"
                            and "name" in returned_buffer_op.attributes
                        ):
                            buffer_name = StringAttr(
                                returned_buffer_op.attributes["name"]
                            ).value
                            # Recursively partition the buffer inside the function
                            recursive_partition(MockBuffer(callee_name, buffer_name))

                # Find all uses of this function call's result and recursively partition downstream calls
                downstream_uses = []
                for use in mlir_target.result.uses:
                    user_op = use.owner
                    # If the result is used as input to another function call, partition that call too
                    if (
                        isinstance(user_op, func_d.CallOp)
                        and "name" in user_op.attributes
                    ):
                        # Store downstream calls for later processing
                        downstream_uses.append(user_op)

                # Calculate the new return type with partition layout
                shape = mlir_target.result.type.shape
                partition_idx = []
                address_idx = []
                for i, _ in enumerate(shape):
                    if dim == 0 or (dim > 0 and i == dim - 1):
                        if partition_type == Partition.Cyclic:
                            partition_idx.append(AffineDimExpr.get(i) % factor)
                            address_idx.append(
                                AffineExpr.get_floor_div(AffineDimExpr.get(i), factor)
                            )
                        elif partition_type == Partition.Block:
                            # block factor N means partition into N blocks
                            # each block has shape[dim] / factor elements
                            block_factor = (shape[i] + factor - 1) // factor
                            partition_idx.append(
                                AffineExpr.get_floor_div(
                                    AffineDimExpr.get(i), block_factor
                                )
                            )
                            address_idx.append(AffineDimExpr.get(i) % block_factor)
                        else:  # Partition.Complete
                            partition_idx.append(AffineDimExpr.get(i))
                            address_idx.append(AffineExpr.get_constant(0))
                    else:
                        partition_idx.append(AffineExpr.get_constant(0))
                        address_idx.append(AffineDimExpr.get(i))

                affine_map = AffineMap.get(
                    dim_count=len(shape),
                    symbol_count=0,
                    exprs=partition_idx + address_idx,
                )
                affine_attr = AffineMapAttr.get(affine_map)

                # Create new return type with partition layout
                old_return_type = callee_func.type.results[0]
                new_return_type = MemRefType.get(
                    old_return_type.shape,
                    old_return_type.element_type,
                    affine_attr,
                    old_return_type.memory_space,
                )

                # Check if any input operands are partitioned and update input types accordingly
                new_input_types = list(callee_func.type.inputs)
                for i, operand in enumerate(mlir_target.operands):
                    if (
                        hasattr(operand.type, "layout")
                        and operand.type.layout != callee_func.type.inputs[i].layout
                    ):
                        # Input operand has partitioned layout, update the function parameter type
                        new_input_types[i] = operand.type
                        # Also update the function argument type
                        callee_func.arguments[i].set_type(operand.type)

                # Update function type
                new_func_type = FunctionType.get(new_input_types, [new_return_type])
                callee_func.attributes["function_type"] = TypeAttr.get(new_func_type)

                # Update downstream function parameter types
                for user_op in downstream_uses:
                    downstream_callee_name = FlatSymbolRefAttr(
                        user_op.attributes["callee"]
                    ).value
                    downstream_callee_func = self._find_function(downstream_callee_name)

                    # Find which parameter index this operand corresponds to
                    for i, operand in enumerate(user_op.operands):
                        if operand == mlir_target.result:
                            # Update the parameter type to match the new partitioned type
                            downstream_callee_func.arguments[i].set_type(
                                new_return_type
                            )

                            # Update function signature
                            new_downstream_input_types = list(
                                downstream_callee_func.type.inputs
                            )
                            new_downstream_input_types[i] = new_return_type

                            new_downstream_func_type = FunctionType.get(
                                new_downstream_input_types,
                                downstream_callee_func.type.results,
                            )
                            downstream_callee_func.attributes["function_type"] = (
                                TypeAttr.get(new_downstream_func_type)
                            )
                            break

        # Calculate layout map
        # first N: partition index
        # last N : physical index
        shape = mlir_target.result.type.shape
        partition_idx = []
        address_idx = []
        for i, _ in enumerate(shape):
            if dim == 0 or (dim > 0 and i == dim - 1):
                if partition_type == Partition.Cyclic:
                    partition_idx.append(AffineDimExpr.get(i) % factor)
                    address_idx.append(
                        AffineExpr.get_floor_div(AffineDimExpr.get(i), factor)
                    )
                elif partition_type == Partition.Block:
                    # block factor N means partition into N blocks
                    # each block has shape[dim] / factor elements
                    block_factor = (shape[i] + factor - 1) // factor
                    partition_idx.append(
                        AffineExpr.get_floor_div(AffineDimExpr.get(i), block_factor)
                    )
                    address_idx.append(AffineDimExpr.get(i) % block_factor)
                else:  # Partition.Complete
                    partition_idx.append(AffineDimExpr.get(i))
                    address_idx.append(AffineExpr.get_constant(0))
            else:
                partition_idx.append(AffineExpr.get_constant(0))
                address_idx.append(AffineDimExpr.get(i))
        affine_map = AffineMap.get(
            dim_count=len(shape), symbol_count=0, exprs=partition_idx + address_idx
        )
        affine_attr = AffineMapAttr.get(affine_map)
        only_target_names = [item.split(":")[-1] for item in visited_target_names]
        for op in self.module.body.operations:
            if (
                isinstance(op, memref_d.GlobalOp)
                and op.attributes["sym_name"].value in only_target_names
            ):
                op.attributes["type"] = TypeAttr.get(
                    MemRefType.get(
                        op.attributes["type"].value.shape,
                        op.attributes["type"].value.element_type,
                        affine_attr,
                        op.attributes["type"].value.memory_space,
                    )
                )

    # @wrapped_apply
    def buffer_at_regular(self, target, axis):
        """
        Creates a chip buffer to hold the values of `target` written to in loop with index `axis`
        instead of immediately writing them to memory.

        Parameters
        ----------
        target: allo.ir.utils.MockBuffer
            An array written to in a loop.

        axis: str
            The loop index whose body contains writes to target
        """

        _, _, target = find_buffer(self.module, target, self.func_args)
        func, axis = self._get_func_and_axis(axis)
        band_name, axis = find_loop_in_bands(func, axis)
        ip = InsertionPoint.at_block_terminator(func.entry_block)
        op_hdl = allo_d.CreateOpHandleOp(band_name, ip=ip)
        loop_hdl = allo_d.CreateLoopHandleOp(op_hdl.result, StringAttr.get(axis), ip=ip)
        memref_type = MemRefType.get((1,), F32Type.get())
        allo_d.BufferAtOp(memref_type, target.result, loop_hdl.result, ip=ip)

    def buffer_at(self, target, axis):
        """
        Creates a chip buffer to hold the values of `target` written to in loop with index `axis`
        instead of immediately writing them to memory.

        Parameters
        ----------
        target: allo.ir.utils.MockBuffer
            An array written to in a loop.

        axis: str
            The loop index whose body contains writes to target
        """
        if self.systolic:
            return self.buffer_at_systolic(target, axis)

        with self.module.context, Location.unknown():
            self.buffer_at_regular(target, axis)
        _mlir_lower_pipeline(self.module)
        # Remove previous Python-C++ references
        self.module.context._clear_live_operations()
        # Update top function in the current context
        for op in self.module.body.operations:
            if isinstance(op, func_d.FuncOp) and op.name.value == self.top_func_name:
                self.top_func = op
                break
        else:
            raise RuntimeError("Top function not found")
        # Update insertion point
        self.ip = InsertionPoint.at_block_terminator(self.top_func.entry_block)
        # Record primitive sequences
        self.primitive_sequences.append(("buffer_at", [target, axis], {}))

    def buffer_at_systolic(self, target, axis):
        """
        Creates a chip buffer to hold the values of `target` written to in loop with index `axis`
        instead of immediately writing them to memory in a systolic array.

        Parameters
        ----------
        target: allo.ir.utils.MockBuffer
            An array written to in a loop.

        axis: str
            The loop index whose body contains writes to target
        """
        buff_name = target.name
        _, _, target = find_buffer(self.module, target, self.func_args)
        func, axis = self._get_func_and_axis(axis)
        band_name, axis = find_loop_in_bands(func, axis)
        band = self._find_band(band_name, func)
        loops = list(band)
        outer_loop = loops[0][1].loop
        middle_loop = loops[1][1].loop  # Middle loop
        inner_loop = loops[-1][1].loop  # Last/innermost loop
        i_size = int(
            re.findall(
                r"affine_map<\(\) -> \(([0-9]*)\)>",
                str(outer_loop.attributes["upperBoundMap"]),
            )[0]
        )
        j_size = int(
            re.findall(
                r"affine_map<\(\) -> \(([0-9]*)\)>",
                str(middle_loop.attributes["upperBoundMap"]),
            )[0]
        )
        k_size = int(
            re.findall(
                r"affine_map<\(\) -> \(([0-9]*)\)>",
                str(inner_loop.attributes["upperBoundMap"]),
            )[0]
        )
        load_type = MemRefType(target.result.type).element_type
        with self.module.context, Location.unknown():
            ip = InsertionPoint.at_block_begin(func.body.blocks[0])
            fifo_memref_type = MemRefType.get([i_size, j_size + 1, k_size], load_type)
            fifo_memref = memref_d.AllocOp(fifo_memref_type, [], [], ip=ip)
            fifo_memref.attributes["name"] = StringAttr.get(f"{buff_name}_fifo")
        fifo_mock_buffer = MockBuffer(func.name.value, f"{buff_name}_fifo")
        fifo_mock_buffer.result = fifo_memref.result
        setattr(self, f"{buff_name}_fifo", fifo_mock_buffer)
        return fifo_mock_buffer

    @wrapped_apply
    def reshape(self, target, shape):
        """
        Takes an array in the kernel, `target`, for example if the array is `B`, then would be `target` would be `<schedule>.B`, and reshapes it to tuple `shape`. As an example, if the desired shape is 32 by 4 by 8, the `<shape>` would be `(32, 4, 8)`.

        Parameters
        ----------
        target: allo.ir.utils.MockBuffer
            The array, represented by a memory, to reshape.

        shape: tuple
            The new shape of the memory.
        """

        _, _, target = find_buffer(self.module, target, self.func_args)
        eletype = MemRefType(target.result.type).element_type
        memref_type = MemRefType.get(shape, eletype)
        allo_d.ReshapeOp(memref_type, target.result, ip=self.ip)

    @wrapped_apply
    def pipeline(self, axis, initiation_interval=1, rewind=False):
        """
        Pipelines a loop with index `axis` into `initiation_interval` stages.

        Parameters
        ----------
        axis: str
            The index of the loop to pipeline.

        initiation_interval: int
            The initiation_interval to be used when pipelining.

        rewind: bool
            If true, rewinding is allowed, allowing continuous loop pipelining.
            This is only effective for perfect loop nests inside a top level function.
        """

        i32 = IntegerType.get_unsigned(32)
        ii = IntegerAttr.get(i32, initiation_interval)
        func, axis = self._get_func_and_axis(axis)
        band_name, axis = find_loop_in_bands(func, axis)
        if rewind:
            self.get_loops(func)[band_name][axis].loop.attributes[
                "rewind"
            ] = UnitAttr.get()
        self.get_loops(func)[band_name][axis].loop.attributes["pipeline_ii"] = ii

    @wrapped_apply
    def parallel(self, axis):
        """
        Instantiates a loop with index `axis` to be computed in parallel with the loops it is nested with.

        Parameters
        ----------
        axis: str
            The index of the loop to be computed in parallel.
        """

        func, axis = self._get_func_and_axis(axis)
        band_name, axis = find_loop_in_bands(func, axis)
        ip = InsertionPoint.at_block_terminator(func.entry_block)
        op_hdl = allo_d.CreateOpHandleOp(band_name, ip=ip)
        loop_hdl = allo_d.CreateLoopHandleOp(op_hdl.result, StringAttr.get(axis), ip=ip)
        allo_d.ParallelOp(loop_hdl.result, ip=ip)

    @wrapped_apply
    def inline(self, axis=None):
        """
        Inlines a function `axis`.

        Parameters
        ----------
        axis: str
            The function to inline.
        """

        assert axis is None or isinstance(axis, str), "Function name must be a string"
        if axis is None:
            axis = self.top_func_name
        func = self._find_function(axis)
        func.attributes["inline"] = UnitAttr.get()

    @wrapped_apply
    def dataflow(self, axis):
        """
        Applies a "dataflow" attribute to function `axis`. This allows for parallelism if the given function uses streams or the `to` schedule.

        Parameters
        ----------
        axis: str | allo.ir.LoopWrapper
            The function to add the attribute to.
        """

        if isinstance(axis, str):
            # function
            func = self._find_function(axis)
            func.attributes["dataflow"] = UnitAttr.get()
            return
        func, _ = self._get_func_and_axis(axis)
        band_name, loop_name = axis.name.split(".", 1)
        band_name = band_name.split(":")[1]
        cnt = 0

        def locate_loop(op):
            nonlocal cnt
            for ope in op.body.operations:
                if isinstance(ope, (scf_d.ForOp, affine_d.AffineForOp)):
                    locate_loop(ope)
            if (
                "loop_name" in op.attributes
                and op.attributes["loop_name"].value == loop_name
            ):
                cnt += 1
                op.attributes["dataflow"] = UnitAttr.get()

        for op in func.entry_block.operations:
            if isinstance(op, (scf_d.ForOp, affine_d.AffineForOp)):
                if (
                    "op_name" in op.attributes
                    and op.attributes["op_name"].value == band_name
                ):
                    locate_loop(op)

        if cnt == 0:
            raise RuntimeError(f"Dataflow loop {band_name}.{loop_name} not found")

    @wrapped_apply
    def compute_at(self, from_loop, target_loop):
        """
        If `from_loop` and `target_loop` are indices over the same range, `<schedule>.compute_at(from_loop, target_loop)` merges the two loops, taking
        the body of `from_loop` and appending it to the body of `target_loop`.

        Parameters
        ----------
        from_loop: str
            The loop whose body is being moved.

        target_loop: str
            The loop whose body is being appended to.
        """

        from_band, _ = find_loop_in_bands(self.top_func, from_loop)
        target_band, target_axis = find_loop_in_bands(self.top_func, target_loop)
        from_hdl = allo_d.CreateOpHandleOp(from_band, ip=self.ip)
        target_hdl = allo_d.CreateOpHandleOp(target_band, ip=self.ip)
        loop_hdl = allo_d.CreateLoopHandleOp(
            target_hdl.result, StringAttr.get(target_axis), ip=self.ip
        )
        allo_d.ComputeAtOp(
            from_hdl.result, target_hdl.result, loop_hdl.result, ip=self.ip
        )

    @wrapped_apply
    def reuse_at(self, target, axis):
        """
        Takes an array in a kernel, for example if the array is `B`, this would be `<schedule>.B`, accessed by index `axis` and creates a reuse buffer
        to reuse values from `target` which are accessed in a sequentially moving window.

        Parameters
        ----------
        target: allo.ir.utils.MockBuffer
            The array being accessed.

        axis: str
            The loop index used to access values in `target`
        """

        _, _, target = find_buffer(self.module, target, self.func_args)
        func, axis = self._get_func_and_axis(axis)
        band_name, axis = find_loop_in_bands(func, axis)
        ip = InsertionPoint.at_block_terminator(func.entry_block)
        op_hdl = allo_d.CreateOpHandleOp(band_name, ip=ip)
        loop_hdl = allo_d.CreateLoopHandleOp(op_hdl.result, StringAttr.get(axis), ip=ip)
        memref_type = MemRefType.get((1,), F32Type.get())

        def find_reuse_buffers(res):
            for func in self.module.body.operations:
                if isinstance(func, func_d.FuncOp):
                    for op in func.entry_block.operations:
                        if (
                            isinstance(op, memref_d.AllocOp)
                            and "name" in op.attributes
                            and band_name + "_reuse"
                            in StringAttr(op.attributes["name"]).value
                        ):
                            res.append(op)

        prev_reuse_buffers = []
        find_reuse_buffers(prev_reuse_buffers)
        allo_d.ReuseAtOp(memref_type, target.result, loop_hdl.result, ip=ip)
        _mlir_lower_pipeline(self.module)
        new_reuse_buffers = []
        find_reuse_buffers(new_reuse_buffers)
        new_reuse_buffers = [
            buf for buf in new_reuse_buffers if buf not in prev_reuse_buffers
        ]
        if len(new_reuse_buffers) - len(prev_reuse_buffers) != 1:
            raise RuntimeError("Reuse buffer not found")
        return MockBuffer(
            self.top_func_name,
            StringAttr(new_reuse_buffers[-1].attributes["name"]).value,
        )

    @wrapped_apply
    def to(self, target, dst, axis=None, depth=-1):
        """
        Takes an array in the kernel, `target`, for example if the array is `B`, this would be `target` would be `<schedule>.B`,
        and converts it into a stream. `dst` is the name of the array any value of `target` is written to.
        For example if `C[i, j] = B[i, j]`, `dst` would be specified as `"C"`. If values of `<target>` get written to multiple arrays.
        Multiple calls to `<schedule>.to(...)` may be needed.

        Parameters
        ----------
        target: allo.ir.utils.MockBuffer
            The array to convert to a stream.

        dst: str
            An array which a value of `target` is written to.

        axis: str
            Move axis-th loop body to xcel scope.

        depth: int
            The streaming channel depth.
        """

        return prim.to(
            self.module, target, dst, axis, depth, self.func_args, self.top_func_name
        )

    @wrapped_apply
    def unfold(self, band_name, axes):
        """
        Finds a set of nested loops with name `band_name` and for every `<i>` in list `axes`.
        The `<i>th` nested loop is unfolded into a constant number of copies of it's loop body.

        Parameters
        ----------
        band_name: str
            The set of nested loops to unroll.

        axes: list[int]
            A list of the axes to unroll.
        """

        if self.systolic:
            prepare_systolic(self, band_name)

        assert isinstance(axes, list), "Axes must be a list"
        axes.sort()
        assert axes == list(
            range(axes[0], axes[0] + len(axes))
        ), "Axes must be consecutive"
        # start from the inner most loop
        if ":" in band_name:
            func = self._find_function(band_name.split(":")[0])
            band_name = band_name.split(":")[1]
        else:
            func = self.top_func
        for axis in axes[::-1]:
            # Need to recompute the loop nests due to the MLIR bug:
            # https://reviews.llvm.org/D101422
            # Otherwise, it may hit invalid operations
            band = self._find_band(band_name, func)
            target_outer = band.get_outer_most()
            loops = list(band)
            op_to_remove = []
            _, loop_wrapper = loops[axis]
            loop = loop_wrapper.loop
            lower_bound = loop.attributes["lowerBoundMap"]
            assert str(lower_bound) == "affine_map<() -> (0)>", "Lower bound must be 0"
            upper_bound = loop.attributes["upperBoundMap"]
            upper_bound = int(
                re.findall(r"affine_map<\(\) -> \(([0-9]*)\)>", str(upper_bound))[0]
            )
            if axis > 0:
                ip = InsertionPoint.at_block_terminator(loops[axis - 1][1].loop.body)
            else:
                ip = InsertionPoint(target_outer)
            for op in loop.body.operations:
                if isinstance(op, affine_d.AffineYieldOp):
                    break

            def update_operand(op, old, new):
                if isinstance(op, affine_d.AffineForOp):
                    # pylint: disable=cell-var-from-loop
                    for in_op in op.body.operations:
                        update_operand(in_op, old, new)
                else:
                    op.operation.replace_uses_of_with(old, new)

            # unfold the body `upper_bound` times
            for idx in range(upper_bound):
                # pylint: disable=too-many-function-args
                cst_op = arith_d.ConstantOp(IndexType.get(), idx, ip=ip)
                # Directly duplicate the loop itself
                # (to preserve a scope for replacing the induction variable),
                # and replace the induction variable with the constant
                new_loop = loop.operation.clone(ip)
                for op in new_loop.body.operations:
                    if isinstance(op, affine_d.AffineYieldOp):
                        break
                    update_operand(op, new_loop.induction_variable, cst_op.result)
                    op.move_before(new_loop)
                    if isinstance(op, affine_d.AffineForOp):
                        new_name = (
                            f"{band_name}_{idx}"
                            if "op_name" not in op.attributes
                            else f"{op.attributes['op_name'].value}_{idx}"
                        )
                        op.attributes["op_name"] = StringAttr.get(new_name)
                    if isinstance(op, func_d.CallOp):
                        # Also need to duplicate the function outside the top function
                        old_func = self._find_function(
                            FlatSymbolRefAttr(op.attributes["callee"]).value
                        )
                        dup_func = old_func.operation.clone(InsertionPoint(func))
                        new_name = (
                            f"{FlatSymbolRefAttr(op.attributes['callee']).value}_{idx}"
                        )
                        dup_func.attributes["sym_name"] = StringAttr.get(new_name)
                        # extend self.func_args
                        self.func_args[new_name] = self.func_args[
                            FlatSymbolRefAttr(op.attributes["callee"]).value
                        ]
                        op.attributes["callee"] = FlatSymbolRefAttr.get(new_name)
                        if old_func not in op_to_remove:
                            op_to_remove.append(old_func)
                op_to_remove.append(new_loop)
            # need to erase at the end
            for op in op_to_remove:
                op.operation.erase()
            loop.operation.erase()
        # TODO: use a class to wrap the results
        return axes

    # pylint: disable=redefined-builtin
    @wrapped_apply
    def compose(self, schs: list, id=None, instantiate=None):
        """
        Uses `schs`, a schedule for a kernel called in this kernel, in this kernel.

        A kernel, `<k1>`, may call another kernel, `<k2>`. This means the output of `<k1>.customize()` will contain the MLIR for the compiled `<k2>`, `<s2'>`. `<s2'>` will not have any custom schedule.
        To use a custom schedule, `<s2>`, the compiled `<k2>` with some schedule can be created.
        This is inserted into the schedule for this kernel through `self.compose(<s2>)`.

        Parameters
        ----------
        schs: allo.customize.Schedule
            The schedule of a kernel used in `self`.

        id: str
            Identifies the schedule to replace contained in `self`.
            This schedule in `self` must be annotated if `id` is specified.

        instantiate: list
            This is a list of objects used to instantiate types `schs` is generic over.
        """

        def get_name(arg):
            if isinstance(arg, (LoopWrapper, MockBuffer)):
                arg = copy.copy(arg)
                orig_func_name = arg.func if arg.func is not None else sch.top_func_name
                func_name = (
                    orig_func_name if id is None else orig_func_name + "_" + str(id)
                )
                if self._find_function(func_name, error=False) is None:
                    func_name = orig_func_name + "_0"
                arg.func = func_name
                return arg
            orig_func_name = arg.split(":")[0] if ":" in arg else sch.top_func_name
            arg = arg.split(":")[1] if ":" in arg else arg
            func_name = orig_func_name if id is None else orig_func_name + "_" + str(id)
            if self._find_function(func_name, error=False) is None:
                func_name = orig_func_name + "_0"
            return f"{func_name}:{arg}"

        if not isinstance(schs, list):
            schs = [schs]
        for sch in schs:
            if isinstance(sch, PyFunctionType):
                schedule = customize(sch, instantiate=instantiate)
                if sch not in KERNEL2SCHEDULE:
                    raise RuntimeError(
                        f"Cannot find schedule for kernel {sch.__name__}"
                    )
                sch = KERNEL2SCHEDULE[sch](schedule)
            if not isinstance(sch, Schedule):
                raise TypeError("The first argument must be a Schedule object")
            for primitive in sch.primitive_sequences:
                args, kwargs = primitive[1:]
                # Avoid changing the original schedule
                args = args.copy()
                kwargs = kwargs.copy()
                # Update axes
                if primitive[0] in {"reorder", "fuse"}:
                    args = [get_name(arg) for arg in args]
                elif primitive[0] in {
                    "split",
                    "unroll",
                    "pipeline",
                    "parallel",
                    "dataflow",
                }:
                    if "axis" in kwargs:
                        kwargs["axis"] = get_name(kwargs["axis"])
                    else:
                        args[0] = get_name(args[0])
                elif primitive[0] in {"buffer_at", "reuse_at"}:
                    if "axis" in kwargs:
                        kwargs["axis"] = get_name(kwargs["axis"])
                    else:
                        args[1] = get_name(args[1])
                elif primitive[0] == "unfold":
                    if "band_name" in kwargs:
                        kwargs["band_name"] = get_name(kwargs["band_name"])
                    else:
                        args[0] = get_name(args[0])
                # Update target buffers
                if primitive[0] in {
                    "partition",
                    "to",
                    "buffer_at",
                    "reuse_at",
                    "reshape",
                }:
                    if "target" in kwargs:
                        kwargs["target"] = get_name(kwargs["target"])
                    else:
                        args[0] = get_name(args[0])
                with self.module.context, Location.unknown():
                    primitive_func = getattr(self, primitive[0])
                    # directly apply primitives to new functions
                    primitive_func(*args, **kwargs)

    def get_equivalent_variables(self, name):
        use_def = analyze_use_def(self.module)
        for ele in use_def:
            if name in ele:
                return ele
        return []

    def build(self, target=None, mode=None, project=None, configs=None, wrap_io=True, use_memory=False):
        if target is None or target == "llvm":
            target = "llvm"
            return LLVMModule(
                self.module,
                top_func_name=self.top_func_name,
                ext_libs=self.ext_libs,
            )
        if target == "xls":
            return XlsModule(
                self.module,
                top_func_name=self.top_func_name,
                project=project,
                use_memory=use_memory,
            )
        if target in {"vhls", "vivado_hls", "vitis_hls", "tapa", "ihls"}:
            match target:
                case "vitis_hls":
                    platform = "vitis_hls"
                case "tapa":
                    platform = "tapa"
                case "ihls":
                    platform = "intel_hls"
                case _:
                    platform = "vivado_hls"
            return HLSModule(
                self.module,
                top_func_name=self.top_func_name,
                platform=platform,
                mode=mode,
                project=project,
                ext_libs=self.ext_libs,
                configs=configs,
                func_args=self.func_args,
                wrap_io=wrap_io,
            )
        if target == "xls":
            return XLSModule(
                self.module,
                top_func_name=self.top_func_name,
            )
        raise NotImplementedError(f"Target {target} is not supported")


def customize(
    fn: Union[Callable, str],
    verbose: bool = False,
    enable_tensor: bool = False,
    lower_linalg: bool = False,
    global_vars: dict = None,
    instantiate: list = None,
    context: Context = None,
    unroll: bool = True,
) -> Schedule:
    # Get Python AST
    if isinstance(fn, str):
        src, starting_line_no = fn, 1
        file_name = None
    else:
        src, starting_line_no = inspect.getsourcelines(fn)
        src = [textwrap.fill(line, tabsize=4, width=9999) for line in src]
        src = textwrap.dedent("\n".join(src))
        file_name = inspect.getfile(fn)
    tree = parse_ast(src, starting_line_no=starting_line_no, verbose=verbose)
    if instantiate is None:
        instantiate = []
    if global_vars is None:
        global_vars = get_global_vars(fn)
    # Type construction
    ctx_type_inf = ASTContext(
        tree=tree,
        global_vars=global_vars.copy(),
        mlir_ctx=Context() if context is None else context,
        inst=instantiate,
        unroll=unroll,
        enable_tensor=enable_tensor,
        verbose=verbose,
    )
    tree = TypeInferer()(ctx_type_inf, tree)
    # Start building IR
    ctx = ASTContext(
        tree=tree,
        global_vars=global_vars,
        mlir_ctx=Context() if context is None else context,
        inst=instantiate,
        func_predicate_tags=ctx_type_inf.func_predicate_tags,
        unroll=unroll,
        meta_fors_to_unroll=ctx_type_inf.meta_fors_to_unroll,
        enable_tensor=enable_tensor,
        verbose=verbose,
    )
    module = ASTTransformer()(ctx, tree, file_name)
    func_instances = {
        orig_name: {
            dim: f"{orig_name}_{str(freeze_list(predicate_tag))}"
            for dim, predicate_tag in kernel_instance_info.items()
        }
        for orig_name, kernel_instance_info in ctx.func_predicate_tags.items()
    }
    if lower_linalg:
        lower_linalg_and_attach_names(module)
        ctx.top_func = find_func_in_module(module, fn.__name__)
    sch = Schedule(
        module,
        ctx.top_func,
        ctx.func_args,
        InsertionPoint.at_block_terminator(ctx.top_func.entry_block),
        ext_libs=ctx.ext_libs,
        inst_list=instantiate,
        func_instances=func_instances,
    )
    # Attach buffers to schedule:
    # The reason why we do not attach buffers to function is that
    # we may have multiple schedules referring to the same function,
    # which will cause conflicts of different buffers in different contexts.
    if isinstance(fn, Callable):
        for name, buffer in ctx.buffers.items():
            if isinstance(buffer, MockArg):  # Function arguments
                setattr(
                    sch,
                    name,
                    MockBuffer(fn.__name__, name, buffer.idx),
                )
            elif isinstance(
                buffer, (memref_d.AllocOp, func_d.CallOp, memref_d.GetGlobalOp)
            ):  # Intermediate buffers
                setattr(sch, name, MockBuffer(fn.__name__, name))
    # Check if there are memory leaks
    # All live operations = {top_func} + {top_func_ip}
    buffer = None
    ctx.buffers = None
    global_vars = {}
    # Functions are stored in ctx.global_vars, which should also be removed
    ctx = None
    # assert module.context._get_live_operation_count() == 2, (
    #     "All live operations = 1 (top_func) + 1 (top_func_ip), "
    #     f"expected 2, but got {module.context._get_live_operation_count()}"
    # )
    return sch<|MERGE_RESOLUTION|>--- conflicted
+++ resolved
@@ -66,11 +66,8 @@
 from .utils import freeze_list
 from .backend.llvm import LLVMModule
 from .backend.hls import HLSModule
-<<<<<<< HEAD
-from .backend.xls import XLSModule
-=======
-from .backend.xls import XlsModule
->>>>>>> a195a76f
+from .backend.xls import XLSCCModule
+from .backend.xls.xls import DSLXModule
 from .library import KERNEL2SCHEDULE
 from .library.systolic import check_systolic, prepare_systolic
 
@@ -1219,8 +1216,13 @@
                 top_func_name=self.top_func_name,
                 ext_libs=self.ext_libs,
             )
-        if target == "xls":
-            return XlsModule(
+        if target in {"xls", "dslx"}:
+            return DSLXModule(
+                self.module,
+                top_func_name=self.top_func_name,
+            )
+        if target == "xlscc":
+            return XLSCCModule(
                 self.module,
                 top_func_name=self.top_func_name,
                 project=project,
@@ -1246,11 +1248,6 @@
                 configs=configs,
                 func_args=self.func_args,
                 wrap_io=wrap_io,
-            )
-        if target == "xls":
-            return XLSModule(
-                self.module,
-                top_func_name=self.top_func_name,
             )
         raise NotImplementedError(f"Target {target} is not supported")
 
