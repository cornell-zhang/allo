# Copyright Allo authors. All Rights Reserved.
# SPDX-License-Identifier: Apache-2.0
# pylint: disable=no-name-in-module, too-many-nested-blocks

import re
import inspect
import textwrap
import copy
from dataclasses import dataclass
from functools import wraps
from types import FunctionType as PyFunctionType
from typing import Union
from collections.abc import Callable

from ._mlir.ir import (
    Context,
    Location,
    InsertionPoint,
    StringAttr,
    UnitAttr,
    IndexType,
    IntegerType,
    IntegerAttr,
    TypeAttr,
    F32Type,
    MemRefType,
    FlatSymbolRefAttr,
    FunctionType,
    AffineMap,
    AffineMapAttr,
    BlockArgument,
)
from ._mlir.dialects import (
    allo as allo_d,
    memref as memref_d,
    affine as affine_d,
    scf as scf_d,
    arith as arith_d,
    func as func_d,
)
from ._mlir.dialects.affine import (
    AffineExpr,
    AffineDimExpr,
)
from ._mlir.exceptions import (
    AlloValueError,
)

from . import primitives as prim
from .ir.visitor import ASTContext
from .ir.utils import MockArg, MockBuffer, parse_ast, get_global_vars
from .ir.builder import ASTTransformer
from .ir.infer import TypeInferer
from .ir.transform import (
    get_affine_loop_nests,
    find_loop_in_bands,
    find_buffer,
    find_func_in_module,
    LoopWrapper,
)
from .passes import (
    _mlir_lower_pipeline,
    lower_linalg_and_attach_names,
    analyze_use_def,
)
from .utils import freeze_list
from .backend.llvm import LLVMModule
from .backend.hls import HLSModule
from .backend.xls import XLSCCModule
from .backend.dslx import DSLXModule
from .library import KERNEL2SCHEDULE
from .library.systolic import check_systolic, prepare_systolic


def getsourcefile(obj):
    ret = inspect.getsourcefile(obj)
    if ret is None:
        ret = inspect.getfile(obj)
    return ret


def wrapped_apply(fn):
    @wraps(fn)
    def wrapper(*args, **kwargs):
        sch = args[0]
        with sch.module.context, Location.unknown():
            res = fn(*args, **kwargs)
        _mlir_lower_pipeline(sch.module)
        # Update top function in the current context
        for op in sch.module.body.operations:
            if isinstance(op, func_d.FuncOp) and op.name.value == sch.top_func_name:
                sch.top_func = op
                break
        else:
            raise RuntimeError("Top function not found")
        # Update insertion point
        sch.ip = InsertionPoint.at_block_terminator(sch.top_func.entry_block)
        # Record primitive sequences
        if fn.__name__ != "compose":
            sch.primitive_sequences.append((fn.__name__, list(args[1:]), kwargs))
        return res

    return wrapper


@dataclass
class Partition:
    Complete = 0
    Block = 1
    Cyclic = 2


class Schedule:
    def __init__(
        self,
        module,
        top_func,
        func_args,
        ip,
        ext_libs=None,
        inst_list=None,
        func_instances=None,
    ):
        self.module = module
        self.top_func = top_func
        self.top_func_name = top_func.name.value
        # func_args are dtensors
        self.func_args = func_args
        self.ip = ip
        self.primitive_sequences = []
        if ext_libs is None:
            ext_libs = []
        self.ext_libs = ext_libs
        self.partitioned_arrays = {}
        self.inst_list = inst_list if inst_list is not None else []
        if func_args:
            for func_name, _ in func_args.items():
                if func_name not in self.func_args:
                    self.func_args[func_name] = []
        self.func_instances = func_instances
        self.systolic = check_systolic(self)

    def get_loops(self, func=None):
        if isinstance(func, str):
            func = self._find_function(func)
        if func is None:
            func = self.top_func
        return get_affine_loop_nests(func)

    def _find_band(self, band_name, func=None):
        loops = self.get_loops(func)
        if band_name in loops.loops:
            return loops[band_name]
        raise RuntimeError(f"Band {band_name} not found")

    def _find_function(self, name, error=True):
        for func in self.module.body.operations:
            if isinstance(func, func_d.FuncOp) and func.name.value == name:
                return func
        if error:
            raise RuntimeError(f"Function {name} not found")
        return None

    def _get_func_and_axis(self, axis):
        if isinstance(axis, LoopWrapper):
            func = self._find_function(axis.func)
            return func, axis
        if ":" in axis:
            func_name, axis = axis.split(":")
        else:
            func_name = self.top_func_name
        func = self._find_function(func_name)
        return func, axis

    @wrapped_apply
    def split(self, axis, factor):
        """
        `split` will find the loop with loop index `axis` and tile it with each tile size `factor`
        The new inner loop will be named `axis.inner` and the outer loop will be named `axis.outer`

        Parameters
        ----------
        axis: str
            The name of an index in the kernel.

        factor: int
            The size of each tile, e.g. the size of the inner nested loop.
        """
        func, axis = self._get_func_and_axis(axis)
        band_name, axis = find_loop_in_bands(func, axis)
        ip = InsertionPoint.at_block_terminator(func.entry_block)
        op_hdl = allo_d.CreateOpHandleOp(band_name, ip=ip)
        loop_hdl = allo_d.CreateLoopHandleOp(op_hdl.result, StringAttr.get(axis), ip=ip)
        i32 = IntegerType.get_unsigned(32)
        factor = IntegerAttr.get(i32, factor)
        allo_d.SplitOp(loop_hdl.result, factor, ip=ip)

    @wrapped_apply
    def reorder(self, *args):
        """
        Reorders nested loops with indices listed in `args` such that the outermost loop is the first
        index listed in `args`, the second is the second outermost, and so on.

        This function is vardic, accepting each index as a separate argument.
        """
        func, axis = self._get_func_and_axis(args[0])
        band_name, _ = find_loop_in_bands(func, axis)
        ip = InsertionPoint.at_block_terminator(func.entry_block)
        op_hdl = allo_d.CreateOpHandleOp(band_name, ip=ip)
        loop_hdls = []
        for arg in args:
            func, axis = self._get_func_and_axis(arg)
            band_name, axis = find_loop_in_bands(func, axis)
            loop_hdls.append(
                allo_d.CreateLoopHandleOp(op_hdl.result, StringAttr.get(axis), ip=ip)
            )
        arg_results = [arg.result for arg in loop_hdls]
        allo_d.ReorderOp(arg_results, ip=ip)

    @wrapped_apply
    def unroll(self, axis, factor=0):
        """
        Unrolls a loop with loop index `axis` by `factor`.

        Parameters
        ----------
        axis: str
            The name of an index in the kernel.

        factor: int
            The factor to unroll by, for example a factor of 2 will cause the body to be duplicated once.
        """

        func, axis = self._get_func_and_axis(axis)
        band_name, axis = find_loop_in_bands(func, axis)
        ip = InsertionPoint.at_block_terminator(func.entry_block)
        op_hdl = allo_d.CreateOpHandleOp(band_name, ip=ip)
        loop_hdl = allo_d.CreateLoopHandleOp(op_hdl.result, StringAttr.get(axis), ip=ip)
        i32 = IntegerType.get_unsigned(32)
        factor = IntegerAttr.get(i32, factor)
        allo_d.UnrollOp(loop_hdl.result, factor=factor, ip=ip)

    @wrapped_apply
    def fuse(self, *args):
        """
        Combines loops with indices listed in `args` into a single loop over a single index.

        This function is vardic, accepting each index as a separate argument.
        """
        func, axis = self._get_func_and_axis(args[0])
        band_name, _ = find_loop_in_bands(func, args[0])
        ip = InsertionPoint.at_block_terminator(func.entry_block)
        op_hdl = allo_d.CreateOpHandleOp(band_name, ip=ip)
        loop_hdls = []
        axes = []
        for arg in args:
            func, axis = self._get_func_and_axis(args)
            band_name, axis = find_loop_in_bands(func, arg)
            loop_hdls.append(
                allo_d.CreateLoopHandleOp(op_hdl.result, StringAttr.get(axis), ip=ip)
            )
            axes.append(axis)
        arg_results = [arg.result for arg in loop_hdls]
        allo_d.FuseOp(arg_results, ip=ip)
        if isinstance(args[0], LoopWrapper):
            name = "_".join(axes) + "_fused"
            return LoopWrapper(f"{args[0].func}:{band_name}.{name}", None)
        return LoopWrapper(f"{func.name.value}:{band_name}", None)

    @wrapped_apply
    def partition(self, target, partition_type=Partition.Complete, dim=0, factor=0):
        """
        Partitions a given array and propagates to all callers and callees.

        Parameters
        ----------
        target: allo.ir.utils.MockBuffer | str
            The array to partition.
        partition_type: allo.customize.Partition
            Complete, Block, or Cyclic partition type.
        factor: int
            The number of arrays created by a block or cyclic partition.
        dim: int
            The dimension to partition. If dim=0, all dimensions are partitioned.
        """
        # Validate inputs
        if partition_type not in (
            Partition.Complete,
            Partition.Block,
            Partition.Cyclic,
        ):
            raise AlloValueError("Invalid partition type")
        if dim < 0:
            raise AlloValueError("Invalid dimension")
        if factor < 0:
            raise AlloValueError("Invalid factor")

        # Convert partition type to integer
        partition_type_int = {
            Partition.Complete: 0,
            Partition.Block: 1,
            Partition.Cyclic: 2,
        }[partition_type]

        # Normalize target to MockBuffer
        if isinstance(target, str):
            func_name, buf_name = target.split(":")
            target = MockBuffer(func_name, buf_name)

        # Check for duplicate partitioning
        target_key = f"{target.func}:{target.name}"
        if target_key in self.partitioned_arrays:
            for item in self.partitioned_arrays[target_key]:
                if item[0] == Partition.Complete and item[1] == 0:
                    return  # Already completely partitioned
                raise AlloValueError(
                    f"Cannot partition the same array twice: {target_key}"
                )

        # Collect all buffers that need partitioning via propagation
        buffers_to_partition = self._collect_partition_targets(target)

        # Apply partitioning to all collected buffers
        i32 = IntegerType.get_signless(32)
        ui32 = IntegerType.get_unsigned(32)

        for buf in buffers_to_partition:
            buf_key = f"{buf.func}:{buf.name}"
            func, _, mlir_target = find_buffer(self.module, buf, self.func_args)

            # Record partition info
            if buf_key not in self.partitioned_arrays:
                self.partitioned_arrays[buf_key] = []
            self.partitioned_arrays[buf_key].append((partition_type_int, dim, factor))

            # Create partition operation
            allo_d.PartitionOp(
                mlir_target.result,
                partition_kind=IntegerAttr.get(i32, partition_type_int),
                dim=IntegerAttr.get(ui32, dim),
                factor=IntegerAttr.get(ui32, factor),
                ip=InsertionPoint.at_block_terminator(func.entry_block),
            )

            # Update types for function calls
            if isinstance(mlir_target, func_d.CallOp):
                self._update_call_types(mlir_target, partition_type_int, dim, factor)

            # If this buffer is returned by a function, update the function's return type
            # and all call sites to that function
            self._propagate_return_type_to_callers(
                func, mlir_target, partition_type_int, dim, factor
            )

        # Update global memory references
        self._update_global_types(buffers_to_partition, partition_type_int, dim, factor)

    def _propagate_return_type_to_callers(
        self, func, mlir_target, partition_type, dim, factor
    ):
        """If a partitioned buffer is returned, update function signature and all call sites."""
        if not isinstance(func, func_d.FuncOp):
            return

        # Check if this buffer is returned by the function
        for op in func.entry_block.operations:
            if isinstance(op, func_d.ReturnOp) and op.operands:
                returned_value = op.operands[0]

                # Check if the partitioned buffer is what's being returned
                if (
                    hasattr(mlir_target, "result")
                    and returned_value == mlir_target.result
                ):

                    # Compute new return type with partition layout
                    shape = mlir_target.result.type.shape
                    layout_attr = self._compute_partition_layout(
                        shape, partition_type, dim, factor
                    )

                    old_type = func.type.results[0]
                    new_return_type = MemRefType.get(
                        old_type.shape,
                        old_type.element_type,
                        layout_attr,
                        old_type.memory_space,
                    )

                    # Update function signature
                    new_func_type = FunctionType.get(
                        list(func.type.inputs), [new_return_type]
                    )
                    func.attributes["function_type"] = TypeAttr.get(new_func_type)

                    # Update ALL call sites to this function
                    func_name = func.attributes["sym_name"].value
                    self._update_all_call_sites(func_name, new_return_type)

                break

    def _collect_partition_targets(self, target):
        """Collect all buffers that need partitioning by traversing call graph."""
        visited = set()
        to_partition = []
        worklist = [target]

        while worklist:
            buf = worklist.pop()
            buf_key = f"{buf.func}:{buf.name}"

            if buf_key in visited:
                continue
            visited.add(buf_key)
            to_partition.append(buf)

            _, _, mlir_target = find_buffer(self.module, buf, self.func_args)

            # Add equivalent variables (aliases)
            for equiv in self._get_equivalent_buffers(buf):
                if f"{equiv.func}:{equiv.name}" not in visited:
                    worklist.append(equiv)

            # Propagate through function calls (callees)
            worklist.extend(self._get_callee_buffers(mlir_target))

            # Propagate to callers
            worklist.extend(self._get_caller_buffers(mlir_target))

        return to_partition

    def _get_equivalent_buffers(self, buf):
        """Get all buffers that are aliases of the given buffer."""
        result = []
        arg_names = [
            dtensor.name if hasattr(dtensor, "name") else dtensor
            for dtensor in self.func_args.get(buf.func, [])
        ]

        # Convert to argument index if it's a function argument
        if buf.name in arg_names:
            idx = arg_names.index(buf.name)
            lookup_key = f"{buf.func}:{idx}"
        else:
            lookup_key = f"{buf.func}:{buf.name}"

        for equiv_key in self.get_equivalent_variables(lookup_key):
            path, name = equiv_key.split(":")
            if name.isdigit():
                # Convert argument index back to name
                arg = self.func_args[path][int(name)]
                name = arg.name if hasattr(arg, "name") else arg
            result.append(MockBuffer(path, name))

        return result

    def _get_callee_buffers(self, mlir_target):
        """Get buffers in called functions that correspond to this buffer."""
        result = []

        # If this is a call result, partition the returned buffer in callee
        if isinstance(mlir_target, func_d.CallOp):
            callee_name = FlatSymbolRefAttr(mlir_target.attributes["callee"]).value
            callee_func = self._find_function(callee_name, error=False)

            if callee_func:
                # Find the returned buffer
                for op in callee_func.entry_block.operations:
                    if isinstance(op, func_d.ReturnOp) and op.operands:
                        returned = op.operands[0]
                        if hasattr(returned, "owner") and returned.owner:
                            owner = returned.owner
                            op_name = getattr(
                                owner,
                                "name",
                                getattr(getattr(owner, "operation", None), "name", ""),
                            )
                            if op_name == "memref.alloc" and "name" in owner.attributes:
                                buf_name = StringAttr(owner.attributes["name"]).value
                                result.append(MockBuffer(callee_name, buf_name))
                        break

        # If value is passed to a call, partition corresponding parameter
        if hasattr(mlir_target, "result") and mlir_target.result:
            for use in mlir_target.result.uses:
                if isinstance(use.owner, func_d.CallOp):
                    call_op = use.owner
                    callee_name = FlatSymbolRefAttr(call_op.attributes["callee"]).value

                    for i, operand in enumerate(call_op.operands):
                        if operand == mlir_target.result:
                            param = self._get_param_buffer(callee_name, i)
                            if param:
                                result.append(param)
                            break

        # Handle BlockArgument (function parameter) passed to calls
        if isinstance(mlir_target, BlockArgument):
            for use in mlir_target.uses:
                if isinstance(use.owner, func_d.CallOp):
                    call_op = use.owner
                    callee_name = FlatSymbolRefAttr(call_op.attributes["callee"]).value

                    for i, operand in enumerate(call_op.operands):
                        if operand == mlir_target:
                            param = self._get_param_buffer(callee_name, i)
                            if param:
                                result.append(param)
                            break

        return result

    def _get_caller_buffers(self, mlir_target):
        """Get buffers in calling functions that correspond to this buffer."""
        result = []

        # Find calls to the same function and propagate
        if isinstance(mlir_target, func_d.CallOp):
            callee_attr = mlir_target.attributes["callee"]
            for func in self.module.body.operations:
                if isinstance(func, func_d.FuncOp):
                    for op in func.entry_block.operations:
                        if (
                            isinstance(op, func_d.CallOp)
                            and op.attributes["callee"] == callee_attr
                            and op != mlir_target
                            and "name" in op.attributes
                        ):
                            func_name = func.attributes["sym_name"].value
                            call_name = op.attributes["name"].value
                            result.append(MockBuffer(func_name, call_name))

        return result

    def _get_param_buffer(self, func_name, param_idx):
        """Get MockBuffer for a function parameter by index."""
        args = self.func_args.get(func_name, [])
        if param_idx < len(args):
            arg = args[param_idx]
            name = arg.name if hasattr(arg, "name") else arg
            return MockBuffer(func_name, name)
        return None

    def _compute_partition_layout(self, shape, partition_type, dim, factor):
        """Compute the affine map for partitioned memory layout."""
        partition_idx = []
        address_idx = []

        for i, size in enumerate(shape):
            applies_to_dim = (dim == 0) or (i == dim - 1)

            if applies_to_dim:
                if partition_type == Partition.Cyclic:
                    partition_idx.append(AffineDimExpr.get(i) % factor)
                    address_idx.append(
                        AffineExpr.get_floor_div(AffineDimExpr.get(i), factor)
                    )
                elif partition_type == Partition.Block:
                    block_size = (size + factor - 1) // factor
                    partition_idx.append(
                        AffineExpr.get_floor_div(AffineDimExpr.get(i), block_size)
                    )
                    address_idx.append(AffineDimExpr.get(i) % block_size)
                else:  # Complete
                    partition_idx.append(AffineDimExpr.get(i))
                    address_idx.append(AffineExpr.get_constant(0))
            else:
                partition_idx.append(AffineExpr.get_constant(0))
                address_idx.append(AffineDimExpr.get(i))

        affine_map = AffineMap.get(
            dim_count=len(shape), symbol_count=0, exprs=partition_idx + address_idx
        )
        return AffineMapAttr.get(affine_map)

    def _update_call_types(self, call_op, partition_type, dim, factor):
        """Update function signature types after partitioning a call result."""
        callee_name = FlatSymbolRefAttr(call_op.attributes["callee"]).value
        callee_func = self._find_function(callee_name, error=False)
        if not callee_func:
            return

        shape = call_op.result.type.shape
        layout_attr = self._compute_partition_layout(shape, partition_type, dim, factor)

        # Create new return type with partition layout
        old_type = callee_func.type.results[0]
        new_return_type = MemRefType.get(
            old_type.shape, old_type.element_type, layout_attr, old_type.memory_space
        )

        # Update input types if operands are partitioned
        new_input_types = list(callee_func.type.inputs)
        for i, operand in enumerate(call_op.operands):
            if hasattr(operand.type, "layout"):
                if operand.type.layout != callee_func.type.inputs[i].layout:
                    new_input_types[i] = operand.type
                    callee_func.arguments[i].set_type(operand.type)

        # Update function type
        new_func_type = FunctionType.get(new_input_types, [new_return_type])
        callee_func.attributes["function_type"] = TypeAttr.get(new_func_type)

        # CRITICAL: Update ALL call sites to this function with the new return type
        self._update_all_call_sites(callee_name, new_return_type)

        # Update downstream function parameters that use this result
        for use in call_op.result.uses:
            if isinstance(use.owner, func_d.CallOp):
                self._update_downstream_param_type(
                    use.owner, call_op.result, new_return_type
                )

    def _update_all_call_sites(self, callee_name, new_return_type):
        """Update all call sites to a function when its signature changes."""
        for func in self.module.body.operations:
            if not isinstance(func, func_d.FuncOp):
                continue
            for op in func.entry_block.operations:
                if isinstance(op, func_d.CallOp):
                    call_callee = FlatSymbolRefAttr(op.attributes["callee"]).value
                    if call_callee == callee_name:
                        # Update the call operation's result type
                        op.result.set_type(new_return_type)

                        # If this call's result is used by another function,
                        # we need to update that function's parameter types too
                        for use in op.result.uses:
                            user_op = use.owner
                            if isinstance(user_op, func_d.CallOp):
                                self._update_downstream_param_type(
                                    user_op, op.result, new_return_type
                                )

    def _update_downstream_param_type(self, call_op, partitioned_value, new_type):
        """Update parameter type in downstream function call."""
        callee_name = FlatSymbolRefAttr(call_op.attributes["callee"]).value
        callee_func = self._find_function(callee_name, error=False)
        if not callee_func:
            return

        for i, operand in enumerate(call_op.operands):
            if operand == partitioned_value:
                callee_func.arguments[i].set_type(new_type)

                new_inputs = list(callee_func.type.inputs)
                new_inputs[i] = new_type
                new_func_type = FunctionType.get(new_inputs, callee_func.type.results)
                callee_func.attributes["function_type"] = TypeAttr.get(new_func_type)
                break

    def _update_global_types(self, buffers, partition_type, dim, factor):
        """Update global memory reference types."""
        buffer_names = {buf.name for buf in buffers}

        for op in self.module.body.operations:
            if isinstance(op, memref_d.GlobalOp):
                if op.attributes["sym_name"].value in buffer_names:
                    old_type = op.attributes["type"].value
                    layout_attr = self._compute_partition_layout(
                        old_type.shape, partition_type, dim, factor
                    )
                    new_type = MemRefType.get(
                        old_type.shape,
                        old_type.element_type,
                        layout_attr,
                        old_type.memory_space,
                    )
                    op.attributes["type"] = TypeAttr.get(new_type)

    # @wrapped_apply
    def buffer_at_regular(self, target, axis):
        """
        Creates a chip buffer to hold the values of `target` written to in loop with index `axis`
        instead of immediately writing them to memory.

        Parameters
        ----------
        target: allo.ir.utils.MockBuffer
            An array written to in a loop.

        axis: str
            The loop index whose body contains writes to target
        """

        _, _, target = find_buffer(self.module, target, self.func_args)
        func, axis = self._get_func_and_axis(axis)
        band_name, axis = find_loop_in_bands(func, axis)
        ip = InsertionPoint.at_block_terminator(func.entry_block)
        op_hdl = allo_d.CreateOpHandleOp(band_name, ip=ip)
        loop_hdl = allo_d.CreateLoopHandleOp(op_hdl.result, StringAttr.get(axis), ip=ip)
        memref_type = MemRefType.get((1,), F32Type.get())
        allo_d.BufferAtOp(memref_type, target.result, loop_hdl.result, ip=ip)

    def buffer_at(self, target, axis):
        """
        Creates a chip buffer to hold the values of `target` written to in loop with index `axis`
        instead of immediately writing them to memory.

        Parameters
        ----------
        target: allo.ir.utils.MockBuffer
            An array written to in a loop.

        axis: str
            The loop index whose body contains writes to target
        """
        if self.systolic:
            return self.buffer_at_systolic(target, axis)

        with self.module.context, Location.unknown():
            self.buffer_at_regular(target, axis)
        _mlir_lower_pipeline(self.module)
        # Update top function in the current context
        for op in self.module.body.operations:
            if isinstance(op, func_d.FuncOp) and op.name.value == self.top_func_name:
                self.top_func = op
                break
        else:
            raise RuntimeError("Top function not found")
        # Update insertion point
        self.ip = InsertionPoint.at_block_terminator(self.top_func.entry_block)
        # Record primitive sequences
        self.primitive_sequences.append(("buffer_at", [target, axis], {}))

    def buffer_at_systolic(self, target, axis):
        """
        Creates a chip buffer to hold the values of `target` written to in loop with index `axis`
        instead of immediately writing them to memory in a systolic array.

        Parameters
        ----------
        target: allo.ir.utils.MockBuffer
            An array written to in a loop.

        axis: str
            The loop index whose body contains writes to target
        """
        buff_name = target.name
        _, _, target = find_buffer(self.module, target, self.func_args)
        func, axis = self._get_func_and_axis(axis)
        band_name, axis = find_loop_in_bands(func, axis)
        band = self._find_band(band_name, func)
        loops = list(band)
        outer_loop = loops[0][1].loop
        middle_loop = loops[1][1].loop  # Middle loop
        inner_loop = loops[-1][1].loop  # Last/innermost loop
        i_size = int(
            re.findall(
                r"affine_map<\(\) -> \(([0-9]*)\)>",
                str(outer_loop.attributes["upperBoundMap"]),
            )[0]
        )
        j_size = int(
            re.findall(
                r"affine_map<\(\) -> \(([0-9]*)\)>",
                str(middle_loop.attributes["upperBoundMap"]),
            )[0]
        )
        k_size = int(
            re.findall(
                r"affine_map<\(\) -> \(([0-9]*)\)>",
                str(inner_loop.attributes["upperBoundMap"]),
            )[0]
        )
        load_type = MemRefType(target.result.type).element_type
        with self.module.context, Location.unknown():
            ip = InsertionPoint.at_block_begin(func.body.blocks[0])
            fifo_memref_type = MemRefType.get([i_size, j_size + 1, k_size], load_type)
            fifo_memref = memref_d.AllocOp(fifo_memref_type, [], [], ip=ip)
            fifo_memref.attributes["name"] = StringAttr.get(f"{buff_name}_fifo")
        fifo_mock_buffer = MockBuffer(func.name.value, f"{buff_name}_fifo")
        fifo_mock_buffer.result = fifo_memref.result
        setattr(self, f"{buff_name}_fifo", fifo_mock_buffer)
        return fifo_mock_buffer

    @wrapped_apply
    def reshape(self, target, shape):
        """
        Takes an array in the kernel, `target`, for example if the array is `B`, then would be `target` would be `<schedule>.B`, and reshapes it to tuple `shape`. As an example, if the desired shape is 32 by 4 by 8, the `<shape>` would be `(32, 4, 8)`.

        Parameters
        ----------
        target: allo.ir.utils.MockBuffer
            The array, represented by a memory, to reshape.

        shape: tuple
            The new shape of the memory.
        """

        _, _, target = find_buffer(self.module, target, self.func_args)
        eletype = MemRefType(target.result.type).element_type
        memref_type = MemRefType.get(shape, eletype)
        allo_d.ReshapeOp(memref_type, target.result, ip=self.ip)

    @wrapped_apply
    def pipeline(self, axis, initiation_interval=1, rewind=False):
        """
        Pipelines a loop with index `axis` into `initiation_interval` stages.

        Parameters
        ----------
        axis: str
            The index of the loop to pipeline.

        initiation_interval: int
            The initiation_interval to be used when pipelining.

        rewind: bool
            If true, rewinding is allowed, allowing continuous loop pipelining.
            This is only effective for perfect loop nests inside a top level function.
        """

        i32 = IntegerType.get_unsigned(32)
        ii = IntegerAttr.get(i32, initiation_interval)
        func, axis = self._get_func_and_axis(axis)
        band_name, axis = find_loop_in_bands(func, axis)
        if rewind:
            self.get_loops(func)[band_name][axis].loop.attributes[
                "rewind"
            ] = UnitAttr.get()
        self.get_loops(func)[band_name][axis].loop.attributes["pipeline_ii"] = ii

    @wrapped_apply
    def parallel(self, axis):
        """
        Instantiates a loop with index `axis` to be computed in parallel with the loops it is nested with.

        Parameters
        ----------
        axis: str
            The index of the loop to be computed in parallel.
        """

        func, axis = self._get_func_and_axis(axis)
        band_name, axis = find_loop_in_bands(func, axis)
        ip = InsertionPoint.at_block_terminator(func.entry_block)
        op_hdl = allo_d.CreateOpHandleOp(band_name, ip=ip)
        loop_hdl = allo_d.CreateLoopHandleOp(op_hdl.result, StringAttr.get(axis), ip=ip)
        allo_d.ParallelOp(loop_hdl.result, ip=ip)

    @wrapped_apply
    def inline(self, axis=None):
        """
        Inlines a function `axis`.

        Parameters
        ----------
        axis: str
            The function to inline.
        """

        assert axis is None or isinstance(axis, str), "Function name must be a string"
        if axis is None:
            axis = self.top_func_name
        func = self._find_function(axis)
        func.attributes["inline"] = UnitAttr.get()

    @wrapped_apply
    def dataflow(self, axis):
        """
        Applies a "dataflow" attribute to function `axis`. This allows for parallelism if the given function uses streams or the `to` schedule.

        Parameters
        ----------
        axis: str | allo.ir.LoopWrapper
            The function to add the attribute to.
        """

        if isinstance(axis, str):
            # function
            func = self._find_function(axis)
            func.attributes["dataflow"] = UnitAttr.get()
            return
        func, _ = self._get_func_and_axis(axis)
        band_name, loop_name = axis.name.split(".", 1)
        band_name = band_name.split(":")[1]
        cnt = 0

        def locate_loop(op):
            nonlocal cnt
            for ope in op.body.operations:
                if isinstance(ope, (scf_d.ForOp, affine_d.AffineForOp)):
                    locate_loop(ope)
            if (
                "loop_name" in op.attributes
                and op.attributes["loop_name"].value == loop_name
            ):
                cnt += 1
                op.attributes["dataflow"] = UnitAttr.get()

        for op in func.entry_block.operations:
            if isinstance(op, (scf_d.ForOp, affine_d.AffineForOp)):
                if (
                    "op_name" in op.attributes
                    and op.attributes["op_name"].value == band_name
                ):
                    locate_loop(op)

        if cnt == 0:
            raise RuntimeError(f"Dataflow loop {band_name}.{loop_name} not found")

    @wrapped_apply
    def compute_at(self, from_loop, target_loop):
        """
        If `from_loop` and `target_loop` are indices over the same range, `<schedule>.compute_at(from_loop, target_loop)` merges the two loops, taking
        the body of `from_loop` and appending it to the body of `target_loop`.

        Parameters
        ----------
        from_loop: str
            The loop whose body is being moved.

        target_loop: str
            The loop whose body is being appended to.
        """

        from_band, _ = find_loop_in_bands(self.top_func, from_loop)
        target_band, target_axis = find_loop_in_bands(self.top_func, target_loop)
        from_hdl = allo_d.CreateOpHandleOp(from_band, ip=self.ip)
        target_hdl = allo_d.CreateOpHandleOp(target_band, ip=self.ip)
        loop_hdl = allo_d.CreateLoopHandleOp(
            target_hdl.result, StringAttr.get(target_axis), ip=self.ip
        )
        allo_d.ComputeAtOp(
            from_hdl.result, target_hdl.result, loop_hdl.result, ip=self.ip
        )

    @wrapped_apply
    def reuse_at(self, target, axis):
        """
        Takes an array in a kernel, for example if the array is `B`, this would be `<schedule>.B`, accessed by index `axis` and creates a reuse buffer
        to reuse values from `target` which are accessed in a sequentially moving window.

        Parameters
        ----------
        target: allo.ir.utils.MockBuffer
            The array being accessed.

        axis: str
            The loop index used to access values in `target`
        """

        _, _, target = find_buffer(self.module, target, self.func_args)
        func, axis = self._get_func_and_axis(axis)
        band_name, axis = find_loop_in_bands(func, axis)
        ip = InsertionPoint.at_block_terminator(func.entry_block)
        op_hdl = allo_d.CreateOpHandleOp(band_name, ip=ip)
        loop_hdl = allo_d.CreateLoopHandleOp(op_hdl.result, StringAttr.get(axis), ip=ip)
        memref_type = MemRefType.get((1,), F32Type.get())

        def find_reuse_buffers(res):
            for func in self.module.body.operations:
                if isinstance(func, func_d.FuncOp):
                    for op in func.entry_block.operations:
                        if (
                            isinstance(op, memref_d.AllocOp)
                            and "name" in op.attributes
                            and band_name + "_reuse"
                            in StringAttr(op.attributes["name"]).value
                        ):
                            res.append(op)

        prev_reuse_buffers = []
        find_reuse_buffers(prev_reuse_buffers)
        allo_d.ReuseAtOp(memref_type, target.result, loop_hdl.result, ip=ip)
        _mlir_lower_pipeline(self.module)
        new_reuse_buffers = []
        find_reuse_buffers(new_reuse_buffers)
        new_reuse_buffers = [
            buf for buf in new_reuse_buffers if buf not in prev_reuse_buffers
        ]
        if len(new_reuse_buffers) != 1:
            raise RuntimeError("Reuse buffer not found")
        return MockBuffer(
            self.top_func_name,
            StringAttr(new_reuse_buffers[-1].attributes["name"]).value,
        )

    @wrapped_apply
    def to(self, target, dst, axis=None, depth=-1):
        """
        Takes an array in the kernel, `target`, for example if the array is `B`, this would be `target` would be `<schedule>.B`,
        and converts it into a stream. `dst` is the name of the array any value of `target` is written to.
        For example if `C[i, j] = B[i, j]`, `dst` would be specified as `"C"`. If values of `<target>` get written to multiple arrays.
        Multiple calls to `<schedule>.to(...)` may be needed.

        Parameters
        ----------
        target: allo.ir.utils.MockBuffer
            The array to convert to a stream.

        dst: str
            An array which a value of `target` is written to.

        axis: str
            Move axis-th loop body to xcel scope.

        depth: int
            The streaming channel depth.
        """

        return prim.to(
            self.module, target, dst, axis, depth, self.func_args, self.top_func_name
        )

    @wrapped_apply
    def unfold(self, band_name, axes):
        """
        Finds a set of nested loops with name `band_name` and for every `<i>` in list `axes`.
        The `<i>th` nested loop is unfolded into a constant number of copies of it's loop body.

        Parameters
        ----------
        band_name: str
            The set of nested loops to unroll.

        axes: list[int]
            A list of the axes to unroll.
        """

        if self.systolic:
            prepare_systolic(self, band_name)

        assert isinstance(axes, list), "Axes must be a list"
        axes.sort()
        assert axes == list(
            range(axes[0], axes[0] + len(axes))
        ), "Axes must be consecutive"
        # start from the inner most loop
        if ":" in band_name:
            func = self._find_function(band_name.split(":")[0])
            band_name = band_name.split(":")[1]
        else:
            func = self.top_func
        for axis in axes[::-1]:
            # Need to recompute the loop nests due to the MLIR bug:
            # https://reviews.llvm.org/D101422
            # Otherwise, it may hit invalid operations
            band = self._find_band(band_name, func)
            target_outer = band.get_outer_most()
            loops = list(band)
            op_to_remove = []
            _, loop_wrapper = loops[axis]
            loop = loop_wrapper.loop
            lower_bound = loop.attributes["lowerBoundMap"]
            assert str(lower_bound) == "affine_map<() -> (0)>", "Lower bound must be 0"
            upper_bound = loop.attributes["upperBoundMap"]
            upper_bound = int(
                re.findall(r"affine_map<\(\) -> \(([0-9]*)\)>", str(upper_bound))[0]
            )
            if axis > 0:
                ip = InsertionPoint.at_block_terminator(loops[axis - 1][1].loop.body)
            else:
                ip = InsertionPoint(target_outer)
            for op in loop.body.operations:
                if isinstance(op, affine_d.AffineYieldOp):
                    break

            def update_operand(op, old, new):
                if isinstance(op, affine_d.AffineForOp):
                    # pylint: disable=cell-var-from-loop
                    for in_op in op.body.operations:
                        update_operand(in_op, old, new)
                else:
                    op.operation.replace_uses_of_with(old, new)

            # unfold the body `upper_bound` times
            for idx in range(upper_bound):
                # pylint: disable=too-many-function-args
                cst_op = arith_d.ConstantOp(IndexType.get(), idx, ip=ip)
                # Directly duplicate the loop itself
                # (to preserve a scope for replacing the induction variable),
                # and replace the induction variable with the constant
                new_loop = loop.operation.clone(ip)
                for op in new_loop.body.operations:
                    if isinstance(op, affine_d.AffineYieldOp):
                        break
                    update_operand(op, new_loop.induction_variable, cst_op.result)
                    op.move_before(new_loop)
                    if isinstance(op, affine_d.AffineForOp):
                        new_name = (
                            f"{band_name}_{idx}"
                            if "op_name" not in op.attributes
                            else f"{op.attributes['op_name'].value}_{idx}"
                        )
                        op.attributes["op_name"] = StringAttr.get(new_name)
                    if isinstance(op, func_d.CallOp):
                        # Also need to duplicate the function outside the top function
                        old_func = self._find_function(
                            FlatSymbolRefAttr(op.attributes["callee"]).value
                        )
                        dup_func = old_func.operation.clone(InsertionPoint(func))
                        new_name = (
                            f"{FlatSymbolRefAttr(op.attributes['callee']).value}_{idx}"
                        )
                        dup_func.attributes["sym_name"] = StringAttr.get(new_name)
                        # extend self.func_args
                        self.func_args[new_name] = self.func_args[
                            FlatSymbolRefAttr(op.attributes["callee"]).value
                        ]
                        op.attributes["callee"] = FlatSymbolRefAttr.get(new_name)
                        if old_func not in op_to_remove:
                            op_to_remove.append(old_func)
                op_to_remove.append(new_loop)
            # need to erase at the end
            for op in op_to_remove:
                op.operation.erase()
            loop.operation.erase()
        # TODO: use a class to wrap the results
        return axes

    # pylint: disable=redefined-builtin
    @wrapped_apply
    def compose(self, schs: list, id=None, instantiate=None):
        """
        Uses `schs`, a schedule for a kernel called in this kernel, in this kernel.

        A kernel, `<k1>`, may call another kernel, `<k2>`. This means the output of `<k1>.customize()` will contain the MLIR for the compiled `<k2>`, `<s2'>`. `<s2'>` will not have any custom schedule.
        To use a custom schedule, `<s2>`, the compiled `<k2>` with some schedule can be created.
        This is inserted into the schedule for this kernel through `self.compose(<s2>)`.

        Parameters
        ----------
        schs: allo.customize.Schedule
            The schedule of a kernel used in `self`.

        id: str
            Identifies the schedule to replace contained in `self`.
            This schedule in `self` must be annotated if `id` is specified.

        instantiate: list
            This is a list of objects used to instantiate types `schs` is generic over.
        """

        def get_name(arg):
            if isinstance(arg, (LoopWrapper, MockBuffer)):
                arg = copy.copy(arg)
                orig_func_name = arg.func if arg.func is not None else sch.top_func_name
                func_name = (
                    orig_func_name if id is None else orig_func_name + "_" + str(id)
                )
                if self._find_function(func_name, error=False) is None:
                    func_name = orig_func_name + "_0"
                arg.func = func_name
                return arg
            orig_func_name = arg.split(":")[0] if ":" in arg else sch.top_func_name
            arg = arg.split(":")[1] if ":" in arg else arg
            func_name = orig_func_name if id is None else orig_func_name + "_" + str(id)
            if self._find_function(func_name, error=False) is None:
                func_name = orig_func_name + "_0"
            return f"{func_name}:{arg}"

        if not isinstance(schs, list):
            schs = [schs]
        for sch in schs:
            if isinstance(sch, PyFunctionType):
                schedule = customize(sch, instantiate=instantiate)
                if sch not in KERNEL2SCHEDULE:
                    raise RuntimeError(
                        f"Cannot find schedule for kernel {sch.__name__}"
                    )
                sch = KERNEL2SCHEDULE[sch](schedule)
            if not isinstance(sch, Schedule):
                raise TypeError("The first argument must be a Schedule object")
            for primitive in sch.primitive_sequences:
                args, kwargs = primitive[1:]
                # Avoid changing the original schedule
                args = args.copy()
                kwargs = kwargs.copy()
                # Update axes
                if primitive[0] in {"reorder", "fuse"}:
                    args = [get_name(arg) for arg in args]
                elif primitive[0] in {
                    "split",
                    "unroll",
                    "pipeline",
                    "parallel",
                    "dataflow",
                }:
                    if "axis" in kwargs:
                        kwargs["axis"] = get_name(kwargs["axis"])
                    else:
                        args[0] = get_name(args[0])
                elif primitive[0] in {"buffer_at", "reuse_at"}:
                    if "axis" in kwargs:
                        kwargs["axis"] = get_name(kwargs["axis"])
                    else:
                        args[1] = get_name(args[1])
                elif primitive[0] == "unfold":
                    if "band_name" in kwargs:
                        kwargs["band_name"] = get_name(kwargs["band_name"])
                    else:
                        args[0] = get_name(args[0])
                # Update target buffers
                if primitive[0] in {
                    "partition",
                    "to",
                    "buffer_at",
                    "reuse_at",
                    "reshape",
                }:
                    if "target" in kwargs:
                        kwargs["target"] = get_name(kwargs["target"])
                    else:
                        args[0] = get_name(args[0])
                with self.module.context, Location.unknown():
                    primitive_func = getattr(self, primitive[0])
                    # directly apply primitives to new functions
                    primitive_func(*args, **kwargs)

    def get_equivalent_variables(self, name):
        use_def = analyze_use_def(self.module)
        for ele in use_def:
            if name in ele:
                return ele
        return []

<<<<<<< HEAD
    def build(self, target=None, mode=None, project=None, configs=None, wrap_io=True, use_memory=False):
=======
    def build(
        self,
        target=None,
        mode=None,
        project=None,
        configs=None,
        wrap_io=True,
    ):
>>>>>>> cdab91cb
        if target is None or target == "llvm":
            target = "llvm"
            return LLVMModule(
                self.module,
                top_func_name=self.top_func_name,
                ext_libs=self.ext_libs,
            )
<<<<<<< HEAD
        if target in {"xls", "dslx"}:
            return DSLXModule(
                self.module,
                top_func_name=self.top_func_name,
            )
        if target == "xlscc":
            return XLSCCModule(
                self.module,
                top_func_name=self.top_func_name,
                project=project,
                use_memory=use_memory,
            )
        if target in {"vhls", "vivado_hls", "vitis_hls", "tapa", "ihls"}:
=======
        if target in {"vhls", "vivado_hls", "vitis_hls", "pynq", "tapa", "ihls"}:
>>>>>>> cdab91cb
            match target:
                case "vitis_hls":
                    platform = "vitis_hls"
                case "tapa":
                    platform = "tapa"
                case "ihls":
                    platform = "intel_hls"
                case "pynq":
                    platform = "pynq"
                case _:
                    platform = "vivado_hls"
            return HLSModule(
                self.module,
                top_func_name=self.top_func_name,
                platform=platform,
                mode=mode,
                project=project,
                ext_libs=self.ext_libs,
                configs=configs,
                func_args=self.func_args,
                wrap_io=wrap_io,
            )
        raise NotImplementedError(f"Target {target} is not supported")


def customize(
    fn: Union[Callable, str],
    verbose: bool = False,
    enable_tensor: bool = False,
    lower_linalg: bool = False,
    global_vars: dict = None,
    instantiate: list = None,
    context: Context = None,
    typing_rule_set: str = "default",
    unroll: bool = True,
) -> Schedule:
    """
    Args:
        - typing_rule_set (str): Identifier of the typing rule set used during IR building.
            This controls implicit type casting behavior.
            Currently supported values include `"default"`, which is primarily intended for HLS backends, and
            `"cpp-style"`, which follows C++-like typing rules and is used for the AIE backend.
            Defaults to `"default"`.
    """
    # Get Python AST
    if isinstance(fn, str):
        src, starting_line_no = fn, 1
        file_name = None
    else:
        src, starting_line_no = inspect.getsourcelines(fn)
        src = [textwrap.fill(line, tabsize=4, width=9999) for line in src]
        src = textwrap.dedent("\n".join(src))
        file_name = inspect.getfile(fn)
    tree = parse_ast(src, starting_line_no=starting_line_no, verbose=verbose)
    if instantiate is None:
        instantiate = []
    if global_vars is None:
        global_vars = get_global_vars(fn)
    # Type construction
    ctx_type_inf = ASTContext(
        tree=tree,
        global_vars=global_vars.copy(),
        mlir_ctx=Context() if context is None else context,
        inst=instantiate,
        unroll=unroll,
        enable_tensor=enable_tensor,
        typing_rule_set=typing_rule_set,
        verbose=verbose,
    )
    tree = TypeInferer()(ctx_type_inf, tree)
    # Start building IR
    ctx = ASTContext(
        tree=tree,
        global_vars=global_vars,
        mlir_ctx=Context() if context is None else context,
        inst=instantiate,
        func_predicate_tags=ctx_type_inf.func_predicate_tags,
        unroll=unroll,
        meta_fors_to_unroll=ctx_type_inf.meta_fors_to_unroll,
        enable_tensor=enable_tensor,
        verbose=verbose,
    )
    module = ASTTransformer()(ctx, tree, file_name)
    func_instances = {
        orig_name: {
            dim: f"{orig_name}_{str(freeze_list(predicate_tag))}"
            for dim, predicate_tag in kernel_instance_info.items()
        }
        for orig_name, kernel_instance_info in ctx.func_predicate_tags.items()
    }
    if lower_linalg:
        lower_linalg_and_attach_names(module)
        ctx.top_func = find_func_in_module(module, fn.__name__)
    sch = Schedule(
        module,
        ctx.top_func,
        ctx.func_args,
        InsertionPoint.at_block_terminator(ctx.top_func.entry_block),
        ext_libs=ctx.ext_libs,
        inst_list=instantiate,
        func_instances=func_instances,
    )
    # Attach buffers to schedule:
    # The reason why we do not attach buffers to function is that
    # we may have multiple schedules referring to the same function,
    # which will cause conflicts of different buffers in different contexts.
    if isinstance(fn, Callable):
        for name, buffer in ctx.buffers.items():
            if isinstance(buffer, MockArg):  # Function arguments
                setattr(
                    sch,
                    name,
                    MockBuffer(fn.__name__, name, buffer.idx),
                )
            elif isinstance(
                buffer, (memref_d.AllocOp, func_d.CallOp, memref_d.GetGlobalOp)
            ):  # Intermediate buffers
                setattr(sch, name, MockBuffer(fn.__name__, name))
    # Check if there are memory leaks
    # All live operations = {top_func} + {top_func_ip}
    buffer = None
    ctx.buffers = None
    global_vars = {}
    # Functions are stored in ctx.global_vars, which should also be removed
    ctx = None
    # assert module.context._get_live_operation_count() == 2, (
    #     "All live operations = 1 (top_func) + 1 (top_func_ip), "
    #     f"expected 2, but got {module.context._get_live_operation_count()}"
    # )
    return sch<|MERGE_RESOLUTION|>--- conflicted
+++ resolved
@@ -1216,9 +1216,6 @@
                 return ele
         return []
 
-<<<<<<< HEAD
-    def build(self, target=None, mode=None, project=None, configs=None, wrap_io=True, use_memory=False):
-=======
     def build(
         self,
         target=None,
@@ -1226,8 +1223,8 @@
         project=None,
         configs=None,
         wrap_io=True,
+        use_memory=False
     ):
->>>>>>> cdab91cb
         if target is None or target == "llvm":
             target = "llvm"
             return LLVMModule(
@@ -1235,7 +1232,6 @@
                 top_func_name=self.top_func_name,
                 ext_libs=self.ext_libs,
             )
-<<<<<<< HEAD
         if target in {"xls", "dslx"}:
             return DSLXModule(
                 self.module,
@@ -1248,10 +1244,7 @@
                 project=project,
                 use_memory=use_memory,
             )
-        if target in {"vhls", "vivado_hls", "vitis_hls", "tapa", "ihls"}:
-=======
         if target in {"vhls", "vivado_hls", "vitis_hls", "pynq", "tapa", "ihls"}:
->>>>>>> cdab91cb
             match target:
                 case "vitis_hls":
                     platform = "vitis_hls"
