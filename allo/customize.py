--- conflicted
+++ resolved
@@ -1281,11 +1281,7 @@
         inst=instantiate,
         func_predicate_tags=ctx_type_inf.func_predicate_tags,
         unroll=unroll,
-<<<<<<< HEAD
-        must_unrolled_meta_for=ctx_type_inf.must_unrolled_meta_for,
-=======
         meta_fors_to_unroll=ctx_type_inf.meta_fors_to_unroll,
->>>>>>> d39757da
         enable_tensor=enable_tensor,
         verbose=verbose,
     )
