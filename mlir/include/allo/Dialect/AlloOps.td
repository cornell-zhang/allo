--- conflicted
+++ resolved
@@ -1034,12 +1034,6 @@
 //===----------------------------------------------------------------------===//
 
 def TransformLayoutOp : Allo_Op<"transform_layout"> {
-<<<<<<< HEAD
-  let summary = "Access a memref with a new layout";
-  let description = [{
-    Takes a memref and three constant integer arrays: offsets, sizes, and strides per dimension.
-    Returns a new memref with updated layout.
-=======
   let summary = "Transform the layout of a memref as specified by offsets, sizes, and strides";
   let description = [{
     This operation takes a memref and three constant integer arrays representing
@@ -1064,7 +1058,6 @@
                 - fourth dimension is contiguous (stride 1)
         Even though the logical shape is 4D, the result memref type is still `memref<16x16xi16>`, 
         which is valid because the element number matches.
->>>>>>> dd2ab1c5
   }];
 
   let arguments = (ins
