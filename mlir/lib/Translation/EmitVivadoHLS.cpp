/*
 * Copyright Allo authors. All Rights Reserved.
 * SPDX-License-Identifier: Apache-2.0
 * Modification: ScaleHLS
 * https://github.com/hanchenye/scalehls
 */

#include "allo/Translation/EmitVivadoHLS.h"
#include "allo/Dialect/Visitor.h"
#include "allo/Support/Utils.h"
#include "allo/Translation/Utils.h"
#include "mlir/Dialect/Affine/IR/AffineValueMap.h"
#include "mlir/Dialect/Func/IR/FuncOps.h"
#include "mlir/Dialect/Linalg/IR/Linalg.h"
#include "mlir/IR/AffineExprVisitor.h"
#include "mlir/IR/IntegerSet.h"
#include "mlir/InitAllDialects.h"
#include "mlir/Tools/mlir-translate/Translation.h"
#include "llvm/Support/raw_ostream.h"

#include "allo/Dialect/AlloDialect.h"
#include "allo/Dialect/AlloOps.h"

using namespace mlir;
using namespace allo;

//===----------------------------------------------------------------------===//
// Utils
//===----------------------------------------------------------------------===//

// used for determine whether to generate C++ default types or ap_(u)int
static bool BIT_FLAG = false;

static SmallString<16> getTypeName(Type valType) {
  if (auto arrayType = llvm::dyn_cast<ShapedType>(valType))
    valType = arrayType.getElementType();

  // Handle float types.
  if (llvm::isa<Float16Type>(valType))
    // Page 222:
    // https://www.amd.com/content/dam/xilinx/support/documents/sw_manuals/xilinx2020_2/ug902-vivado-high-level-synthesis.pdf
    return SmallString<16>("half");
  else if (llvm::isa<Float32Type>(valType))
    return SmallString<16>("float");
  else if (llvm::isa<Float64Type>(valType))
    return SmallString<16>("double");

  // Handle integer types.
  else if (llvm::isa<IndexType>(valType))
    return SmallString<16>("int");
  else if (auto intType = llvm::dyn_cast<IntegerType>(valType)) {
    if (intType.getWidth() == 1) {
      if (!BIT_FLAG)
        return SmallString<16>("bool");
      else
        return SmallString<16>("ap_uint<1>");
    } else {
      std::string signedness = "";
      if (intType.getSignedness() == IntegerType::SignednessSemantics::Unsigned)
        signedness = "u";
      if (!BIT_FLAG) {
        switch (intType.getWidth()) {
        case 8:
        case 16:
        case 32:
        case 64:
          return SmallString<16>(signedness + "int" +
                                 std::to_string(intType.getWidth()) + "_t");
        default:
          return SmallString<16>("ap_" + signedness + "int<" +
                                 std::to_string(intType.getWidth()) + ">");
        }
      } else {
        return SmallString<16>("ap_" + signedness + "int<" +
                               std::to_string(intType.getWidth()) + ">");
      }
    }
  }

  // Handle (custom) fixed point types.
  else if (auto fixedType = llvm::dyn_cast<allo::FixedType>(valType))
    return SmallString<16>(
        "ap_fixed<" + std::to_string(fixedType.getWidth()) + ", " +
        std::to_string(fixedType.getWidth() - fixedType.getFrac()) + ">");

  else if (auto ufixedType = llvm::dyn_cast<allo::UFixedType>(valType))
    return SmallString<16>(
        "ap_ufixed<" + std::to_string(ufixedType.getWidth()) + ", " +
        std::to_string(ufixedType.getWidth() - ufixedType.getFrac()) + ">");

  else if (auto streamType = llvm::dyn_cast<StreamType>(valType)) {
    // Check if the base type is a shaped type (tensor/array) - stream of blocks
    if (auto baseShapedType =
            llvm::dyn_cast<ShapedType>(streamType.getBaseType())) {
      // This is a stream of blocks: Stream[elementType[dims...], depth]
      std::string blockTypeName =
          std::string(getTypeName(baseShapedType.getElementType()).str());
      for (auto dim : baseShapedType.getShape()) {
        blockTypeName += "[" + std::to_string(dim) + "]";
      }
      return SmallString<16>("hls::stream_of_blocks< " + blockTypeName + ", " +
                             std::to_string(streamType.getDepth()) + " >");
    } else {
      // Regular stream of scalars: Stream[elementType, depth]
      return SmallString<16>(
          "hls::stream< " +
          std::string(getTypeName(streamType.getBaseType()).c_str()) + " >");
    }
  }

  else
    assert(1 == 0 && "Got unsupported type.");

  return SmallString<16>();
}

/// Check if a StreamType is a stream of blocks (contains a shaped base type)
static bool isStreamOfBlocks(StreamType streamType) {
  return llvm::isa<ShapedType>(streamType.getBaseType());
}

/// Check if a Value is a function block argument (i.e., a function parameter)
/// These are pointers in the generated HLS code, not local arrays.
static bool isFunctionArgument(Value val) {
  // A value is a function argument if it has no defining operation
  // (block arguments don't have defining ops) AND it's an argument
  // of the entry block of a FuncOp.
  if (auto blockArg = dyn_cast<BlockArgument>(val)) {
    Block *block = blockArg.getOwner();
    if (block && block->isEntryBlock()) {
      if (auto funcOp = dyn_cast<func::FuncOp>(block->getParentOp())) {
        return true;
      }
    }
  }
  return false;
}

/// Emit a linearized index expression for pointer access.
/// For a memref with shape [D0, D1, D2, ...] accessed at indices [i0, i1, i2,
/// ...], the linearized index is: i0 * (D1 * D2 * ...) + i1 * (D2 * ...) + i2 *
/// ... + ...
static void emitLinearizedAffineIndex(raw_ostream &os, AffineMap affineMap,
                                      ArrayRef<int64_t> shape, unsigned numDim,
                                      Operation::operand_range operands,
                                      AlloEmitterState &state) {
  auto results = affineMap.getResults();
  unsigned rank = results.size();

  if (rank == 0) {
    os << "[0]";
    return;
  }

  // Compute strides for row-major layout
  // stride[i] = shape[i+1] * shape[i+2] * ... * shape[rank-1]
  SmallVector<int64_t, 8> strides(rank);
  strides[rank - 1] = 1;
  for (int i = rank - 2; i >= 0; --i) {
    strides[i] = strides[i + 1] * shape[i + 1];
  }

  // Create a temporary AffineExprEmitter to emit index expressions
  // We'll build the linearized expression manually
  os << "[";

  for (unsigned i = 0; i < rank; ++i) {
    if (i > 0)
      os << " + ";

    os << "(";
    // Emit the affine expression for this dimension
    // We need to create an AffineExprEmitter inline
    class InlineAffineEmitter : public AffineExprVisitor<InlineAffineEmitter> {
    public:
      InlineAffineEmitter(raw_ostream &os, unsigned numDim,
                          Operation::operand_range operands,
                          AlloEmitterState &state)
          : os(os), numDim(numDim), operands(operands), state(state) {}

      void visitAddExpr(AffineBinaryOpExpr expr) {
        os << "(";
        visit(expr.getLHS());
        os << " + ";
        visit(expr.getRHS());
        os << ")";
      }
      void visitMulExpr(AffineBinaryOpExpr expr) {
        os << "(";
        visit(expr.getLHS());
        os << " * ";
        visit(expr.getRHS());
        os << ")";
      }
      void visitModExpr(AffineBinaryOpExpr expr) {
        os << "(";
        visit(expr.getLHS());
        os << " % ";
        visit(expr.getRHS());
        os << ")";
      }
      void visitFloorDivExpr(AffineBinaryOpExpr expr) {
        os << "(";
        visit(expr.getLHS());
        os << " / ";
        visit(expr.getRHS());
        os << ")";
      }
      void visitCeilDivExpr(AffineBinaryOpExpr expr) {
        os << "((";
        visit(expr.getLHS());
        os << " + ";
        visit(expr.getRHS());
        os << " - 1) / ";
        visit(expr.getRHS());
        os << ")";
      }
      void visitConstantExpr(AffineConstantExpr expr) { os << expr.getValue(); }
      void visitDimExpr(AffineDimExpr expr) {
        Value operand = operands[expr.getPosition()];
        if (state.nameTable.count(operand)) {
          os << state.nameTable[operand];
        } else {
          os << "dim" << expr.getPosition();
        }
      }
      void visitSymbolExpr(AffineSymbolExpr expr) {
        Value operand = operands[numDim + expr.getPosition()];
        if (state.nameTable.count(operand)) {
          os << state.nameTable[operand];
        } else {
          os << "sym" << expr.getPosition();
        }
      }

      raw_ostream &os;
      unsigned numDim;
      Operation::operand_range operands;
      AlloEmitterState &state;
    };

    InlineAffineEmitter emitter(os, numDim, operands, state);
    emitter.visit(results[i]);
    os << ")";

    if (strides[i] > 1) {
      os << " * " << strides[i];
    }
  }

  os << "]";
}

/// Emit a linearized index expression for non-affine (memref.load/store)
/// access.
static void emitLinearizedIndex(raw_ostream &os, ValueRange indices,
                                ArrayRef<int64_t> shape,
                                AlloEmitterState &state) {
  unsigned rank = indices.size();

  if (rank == 0) {
    os << "[0]";
    return;
  }

  // Compute strides for row-major layout
  SmallVector<int64_t, 8> strides(rank);
  strides[rank - 1] = 1;
  for (int i = rank - 2; i >= 0; --i) {
    strides[i] = strides[i + 1] * shape[i + 1];
  }

  os << "[";

  for (unsigned i = 0; i < rank; ++i) {
    if (i > 0)
      os << " + ";

    Value idx = indices[i];
    if (state.nameTable.count(idx)) {
      os << state.nameTable[idx];
    } else {
      os << "idx" << i;
    }

    if (strides[i] > 1) {
      os << " * " << strides[i];
    }
  }

  os << "]";
}

static SmallString<16> getTypeName(Value val) {
  // Handle memref, tensor, and vector types.
  auto valType = val.getType();
  return getTypeName(valType);
}

//===----------------------------------------------------------------------===//
// ModuleEmitter Class Declaration
//===----------------------------------------------------------------------===//

namespace vhls {
class ModuleEmitter : public AlloEmitterBase {
public:
  using operand_range = Operation::operand_range;
  explicit ModuleEmitter(AlloEmitterState &state) : AlloEmitterBase(state) {}

  /// SCF statement emitters.
  virtual void emitScfFor(scf::ForOp op);
  void emitScfIf(scf::IfOp op);
  void emitScfWhile(scf::WhileOp op);
  void emitScfCondition(scf::ConditionOp op);
  void emitScfYield(scf::YieldOp op);

  /// Affine statement emitters.
  virtual void emitAffineFor(AffineForOp op);
  void emitAffineIf(AffineIfOp op);
  void emitAffineParallel(AffineParallelOp op);
  void emitAffineApply(AffineApplyOp op);
  template <typename OpType>
  void emitAffineMaxMin(OpType op, const char *syntax);
  virtual void emitAffineLoad(AffineLoadOp op);
  virtual void emitAffineStore(AffineStoreOp op);
  void emitAffineYield(AffineYieldOp op);

  /// Memref-related statement emitters.
  template <typename OpType> void emitAlloc(OpType op);
  virtual void emitLoad(memref::LoadOp op);
  virtual void emitStore(memref::StoreOp op);
  void emitGetGlobal(memref::GetGlobalOp op);
  void emitGetGlobalFixed(allo::GetGlobalFixedOp op);
  void emitGlobal(memref::GlobalOp op);
  void emitSubView(memref::SubViewOp op);
  void emitReshape(memref::ReshapeOp op);

  /// Tensor-related statement emitters.
  void emitTensorExtract(tensor::ExtractOp op);
  void emitTensorInsert(tensor::InsertOp op);
  void emitDim(memref::DimOp op);
  void emitRank(memref::RankOp op);

  /// Standard expression emitters.
  void emitBinary(Operation *op, const char *syntax);
  void emitUnary(Operation *op, const char *syntax);
  void emitPower(Operation *op);
  void emitMaxMin(Operation *op, const char *syntax);

  /// Special operation emitters.
  void emitCall(func::CallOp op);
  void emitSelect(arith::SelectOp op);
  void emitConstant(arith::ConstantOp op);
  template <typename CastOpType> void emitCast(CastOpType op);
  void emitGeneralCast(UnrealizedConversionCastOp op);
  void emitGetBit(allo::GetIntBitOp op);
  void emitSetBit(allo::SetIntBitOp op);
  void emitGetSlice(allo::GetIntSliceOp op);
  void emitSetSlice(allo::SetIntSliceOp op);
  void emitBitReverse(allo::BitReverseOp op);
  void emitBitcast(arith::BitcastOp op);

  /// Stream operation emitters.
  virtual void emitStreamConstruct(allo::StreamConstructOp op);
  void emitStreamGet(allo::StreamGetOp op);
  void emitStreamPut(allo::StreamPutOp op);

  /// Top-level MLIR module emitter.
  virtual void emitModule(ModuleOp module);

protected:
  /// C++ component emitters.
  void emitValue(Value val, unsigned rank = 0, bool isPtr = false,
                 std::string name = "");
  virtual void emitArrayDecl(Value array, bool isFunc = false, std::string name = "");
  unsigned emitNestedLoopHead(Value val);
  void emitNestedLoopTail(unsigned rank);
  void emitInfoAndNewLine(Operation *op);

  /// MLIR component and HLS C++ pragma emitters.
  void emitBlock(Block &block);
  virtual void emitLoopDirectives(Operation *op);
  virtual void emitArrayDirectives(Value memref);
  virtual void emitFunctionDirectives(func::FuncOp func, ArrayRef<Value> portList);
  virtual void emitFunction(func::FuncOp func);
  void emitHostFunction(func::FuncOp func);
};
} // namespace vhls

//===----------------------------------------------------------------------===//
// AffineEmitter Class
//===----------------------------------------------------------------------===//

namespace {
class AffineExprEmitter : public AlloEmitterBase,
                          public AffineExprVisitor<AffineExprEmitter> {
public:
  using operand_range = Operation::operand_range;
  explicit AffineExprEmitter(AlloEmitterState &state, unsigned numDim,
                             operand_range operands)
      : AlloEmitterBase(state), numDim(numDim), operands(operands) {}

  void visitAddExpr(AffineBinaryOpExpr expr) { emitAffineBinary(expr, "+"); }
  void visitMulExpr(AffineBinaryOpExpr expr) { emitAffineBinary(expr, "*"); }
  void visitModExpr(AffineBinaryOpExpr expr) { emitAffineBinary(expr, "%"); }
  void visitFloorDivExpr(AffineBinaryOpExpr expr) {
    emitAffineBinary(expr, "/");
  }
  void visitCeilDivExpr(AffineBinaryOpExpr expr) {
    // This is super inefficient.
    os << "(";
    visit(expr.getLHS());
    os << " + ";
    visit(expr.getRHS());
    os << " - 1) / ";
    visit(expr.getRHS());
    os << ")";
  }

  void visitConstantExpr(AffineConstantExpr expr) { os << expr.getValue(); }

  void visitDimExpr(AffineDimExpr expr) {
    os << getName(operands[expr.getPosition()]);
  }
  void visitSymbolExpr(AffineSymbolExpr expr) {
    os << getName(operands[numDim + expr.getPosition()]);
  }

  /// Affine expression emitters.
  void emitAffineBinary(AffineBinaryOpExpr expr, const char *syntax) {
    os << "(";
    if (auto constRHS = llvm::dyn_cast<AffineConstantExpr>(expr.getRHS())) {
      if ((unsigned)*syntax == (unsigned)*"*" && constRHS.getValue() == -1) {
        os << "-";
        visit(expr.getLHS());
        os << ")";
        return;
      }
      if ((unsigned)*syntax == (unsigned)*"+" && constRHS.getValue() < 0) {
        visit(expr.getLHS());
        os << " - ";
        os << -constRHS.getValue();
        os << ")";
        return;
      }
    }
    if (auto binaryRHS = llvm::dyn_cast<AffineBinaryOpExpr>(expr.getRHS())) {
      if (auto constRHS =
              llvm::dyn_cast<AffineConstantExpr>(binaryRHS.getRHS())) {
        if ((unsigned)*syntax == (unsigned)*"+" && constRHS.getValue() == -1 &&
            binaryRHS.getKind() == AffineExprKind::Mul) {
          visit(expr.getLHS());
          os << " - ";
          visit(binaryRHS.getLHS());
          os << ")";
          return;
        }
      }
    }
    visit(expr.getLHS());
    os << " " << syntax << " ";
    visit(expr.getRHS());
    os << ")";
  }

  void emitAffineExpr(AffineExpr expr) { visit(expr); }

private:
  unsigned numDim;
  operand_range operands;
};
} // namespace

//===----------------------------------------------------------------------===//
// StmtVisitor, ExprVisitor, and PragmaVisitor Classes
//===----------------------------------------------------------------------===//

namespace {
class StmtVisitor : public HLSCppVisitorBase<StmtVisitor, bool> {
public:
  StmtVisitor(allo::vhls::ModuleEmitter &emitter) : emitter(emitter) {}

  using HLSCppVisitorBase::visitOp;
  /// SCF statements.
  bool visitOp(scf::ForOp op) { return emitter.emitScfFor(op), true; };
  bool visitOp(scf::IfOp op) { return emitter.emitScfIf(op), true; };
  bool visitOp(scf::WhileOp op) { return emitter.emitScfWhile(op), true; };
  bool visitOp(scf::ConditionOp op) {
    return emitter.emitScfCondition(op), true;
  };
  bool visitOp(scf::ParallelOp op) { return true; };
  bool visitOp(scf::ReduceOp op) { return true; };
  bool visitOp(scf::ReduceReturnOp op) { return true; };
  bool visitOp(scf::YieldOp op) { return emitter.emitScfYield(op), true; };

  /// Affine statements.
  bool visitOp(AffineForOp op) { return emitter.emitAffineFor(op), true; }
  bool visitOp(AffineIfOp op) { return emitter.emitAffineIf(op), true; }
  bool visitOp(AffineParallelOp op) {
    return emitter.emitAffineParallel(op), true;
  }
  bool visitOp(AffineApplyOp op) { return emitter.emitAffineApply(op), true; }
  bool visitOp(AffineMaxOp op) {
    return emitter.emitAffineMaxMin<AffineMaxOp>(op, "max"), true;
  }
  bool visitOp(AffineMinOp op) {
    return emitter.emitAffineMaxMin<AffineMinOp>(op, "min"), true;
  }
  bool visitOp(AffineLoadOp op) { return emitter.emitAffineLoad(op), true; }
  bool visitOp(AffineStoreOp op) { return emitter.emitAffineStore(op), true; }
  bool visitOp(AffineYieldOp op) { return emitter.emitAffineYield(op), true; }

  /// Memref-related statements.
  bool visitOp(memref::AllocOp op) {
    return emitter.emitAlloc<memref::AllocOp>(op), true;
  }
  bool visitOp(memref::AllocaOp op) {
    return emitter.emitAlloc<memref::AllocaOp>(op), true;
  }
  bool visitOp(memref::LoadOp op) { return emitter.emitLoad(op), true; }
  bool visitOp(memref::StoreOp op) { return emitter.emitStore(op), true; }
  bool visitOp(memref::GetGlobalOp op) {
    return emitter.emitGetGlobal(op), true;
  }
  bool visitOp(allo::GetGlobalFixedOp op) {
    return emitter.emitGetGlobalFixed(op), true;
  }
  bool visitOp(memref::GlobalOp op) { return emitter.emitGlobal(op), true; }
  bool visitOp(memref::DeallocOp op) { return true; }
  bool visitOp(memref::SubViewOp op) { return emitter.emitSubView(op), true; }
  bool visitOp(memref::ReshapeOp op) { return emitter.emitReshape(op), true; }

  /// Tensor-related statements.
  bool visitOp(tensor::ExtractOp op) {
    return emitter.emitTensorExtract(op), true;
  }
  bool visitOp(tensor::InsertOp op) {
    return emitter.emitTensorInsert(op), true;
  }
  bool visitOp(memref::DimOp op) { return emitter.emitDim(op), true; }
  bool visitOp(memref::RankOp op) { return emitter.emitRank(op), true; }

private:
  allo::vhls::ModuleEmitter &emitter;
};
} // namespace

namespace {
class ExprVisitor : public HLSCppVisitorBase<ExprVisitor, bool> {
public:
  ExprVisitor(allo::vhls::ModuleEmitter &emitter) : emitter(emitter) {}

  using HLSCppVisitorBase::visitOp;
  /// Float binary expressions.
  bool visitOp(arith::CmpFOp op);
  bool visitOp(arith::AddFOp op) { return emitter.emitBinary(op, "+"), true; }
  bool visitOp(arith::SubFOp op) { return emitter.emitBinary(op, "-"), true; }
  bool visitOp(arith::MulFOp op) { return emitter.emitBinary(op, "*"), true; }
  bool visitOp(arith::DivFOp op) { return emitter.emitBinary(op, "/"), true; }
  bool visitOp(arith::RemFOp op) { return emitter.emitBinary(op, "%"), true; }

  /// Integer binary expressions.
  bool visitOp(arith::CmpIOp op);
  bool visitOp(arith::AddIOp op) { return emitter.emitBinary(op, "+"), true; }
  bool visitOp(arith::SubIOp op) { return emitter.emitBinary(op, "-"), true; }
  bool visitOp(arith::MulIOp op) { return emitter.emitBinary(op, "*"), true; }
  bool visitOp(arith::DivSIOp op) { return emitter.emitBinary(op, "/"), true; }
  bool visitOp(arith::RemSIOp op) { return emitter.emitBinary(op, "%"), true; }
  bool visitOp(arith::DivUIOp op) { return emitter.emitBinary(op, "/"), true; }
  bool visitOp(arith::RemUIOp op) { return emitter.emitBinary(op, "%"), true; }
  bool visitOp(arith::MaxSIOp op) {
    return emitter.emitMaxMin(op, "max"), true;
  }
  bool visitOp(arith::MinSIOp op) {
    return emitter.emitMaxMin(op, "min"), true;
  }
  bool visitOp(arith::MaxUIOp op) {
    return emitter.emitMaxMin(op, "max"), true;
  }
  bool visitOp(arith::MinUIOp op) {
    return emitter.emitMaxMin(op, "min"), true;
  }
  bool visitOp(arith::MaximumFOp op) {
    return emitter.emitMaxMin(op, "max"), true;
  }
  bool visitOp(arith::MinimumFOp op) {
    return emitter.emitMaxMin(op, "min"), true;
  }

  /// Logical expressions.
  bool visitOp(arith::XOrIOp op) { return emitter.emitBinary(op, "^"), true; }
  bool visitOp(arith::AndIOp op) { return emitter.emitBinary(op, "&"), true; }
  bool visitOp(arith::OrIOp op) { return emitter.emitBinary(op, "|"), true; }
  bool visitOp(arith::ShLIOp op) { return emitter.emitBinary(op, "<<"), true; }
  bool visitOp(arith::ShRSIOp op) { return emitter.emitBinary(op, ">>"), true; }
  bool visitOp(arith::ShRUIOp op) { return emitter.emitBinary(op, ">>"), true; }
  bool visitOp(allo::GetIntBitOp op) { return emitter.emitGetBit(op), true; }
  bool visitOp(allo::SetIntBitOp op) { return emitter.emitSetBit(op), true; }
  bool visitOp(allo::GetIntSliceOp op) {
    return emitter.emitGetSlice(op), true;
  }
  bool visitOp(allo::SetIntSliceOp op) {
    return emitter.emitSetSlice(op), true;
  }
  bool visitOp(allo::BitReverseOp op) {
    return emitter.emitBitReverse(op), true;
  }

  /// Unary expressions.
  bool visitOp(math::AbsFOp op) { return emitter.emitUnary(op, "abs"), true; }
  bool visitOp(math::AbsIOp op) { return emitter.emitUnary(op, "abs"), true; }
  bool visitOp(math::CeilOp op) { return emitter.emitUnary(op, "ceil"), true; }
  bool visitOp(math::CosOp op) { return emitter.emitUnary(op, "cos"), true; }
  bool visitOp(math::SinOp op) { return emitter.emitUnary(op, "sin"), true; }
  bool visitOp(math::TanhOp op) { return emitter.emitUnary(op, "tanh"), true; }
  bool visitOp(math::SqrtOp op) { return emitter.emitUnary(op, "sqrt"), true; }
  bool visitOp(math::RsqrtOp op) {
    return emitter.emitUnary(op, "1.0 / sqrt"), true;
  }
  bool visitOp(math::ExpOp op) { return emitter.emitUnary(op, "exp"), true; }
  bool visitOp(math::Exp2Op op) { return emitter.emitUnary(op, "exp2"), true; }
  bool visitOp(math::PowFOp op) { return emitter.emitPower(op), true; }
  bool visitOp(math::LogOp op) { return emitter.emitUnary(op, "log"), true; }
  bool visitOp(math::Log2Op op) { return emitter.emitUnary(op, "log2"), true; }
  bool visitOp(math::Log10Op op) {
    return emitter.emitUnary(op, "log10"), true;
  }
  bool visitOp(arith::NegFOp op) { return emitter.emitUnary(op, "-"), true; }

  /// Special operations.
  bool visitOp(func::CallOp op) { return emitter.emitCall(op), true; }
  bool visitOp(func::ReturnOp op) { return true; }
  bool visitOp(arith::SelectOp op) { return emitter.emitSelect(op), true; }
  bool visitOp(arith::ConstantOp op) { return emitter.emitConstant(op), true; }
  bool visitOp(arith::IndexCastOp op) {
    return emitter.emitCast<arith::IndexCastOp>(op), true;
  }
  bool visitOp(arith::UIToFPOp op) {
    return emitter.emitCast<arith::UIToFPOp>(op), true;
  }
  bool visitOp(arith::SIToFPOp op) {
    return emitter.emitCast<arith::SIToFPOp>(op), true;
  }
  bool visitOp(arith::FPToUIOp op) {
    return emitter.emitCast<arith::FPToUIOp>(op), true;
  }
  bool visitOp(arith::FPToSIOp op) {
    return emitter.emitCast<arith::FPToSIOp>(op), true;
  }
  bool visitOp(arith::TruncIOp op) {
    return emitter.emitCast<arith::TruncIOp>(op), true;
  }
  bool visitOp(arith::TruncFOp op) {
    return emitter.emitCast<arith::TruncFOp>(op), true;
  }
  bool visitOp(arith::ExtSIOp op) {
    return emitter.emitCast<arith::ExtSIOp>(op), true;
  }
  bool visitOp(arith::ExtUIOp op) {
    return emitter.emitCast<arith::ExtUIOp>(op), true;
  }
  bool visitOp(arith::ExtFOp op) {
    return emitter.emitCast<arith::ExtFOp>(op), true;
  }
  bool visitOp(allo::FixedToFloatOp op) {
    return emitter.emitCast<allo::FixedToFloatOp>(op), true;
  }
  bool visitOp(allo::FloatToFixedOp op) {
    return emitter.emitCast<allo::FloatToFixedOp>(op), true;
  }
  bool visitOp(allo::IntToFixedOp op) {
    return emitter.emitCast<allo::IntToFixedOp>(op), true;
  }
  bool visitOp(allo::FixedToIntOp op) {
    return emitter.emitCast<allo::FixedToIntOp>(op), true;
  }
  bool visitOp(allo::FixedToFixedOp op) {
    return emitter.emitCast<allo::FixedToFixedOp>(op), true;
  }
  bool visitOp(arith::BitcastOp op) { return emitter.emitBitcast(op), true; }
  bool visitOp(UnrealizedConversionCastOp op) {
    return emitter.emitGeneralCast(op), true;
  }

  /// Allo operations.
  bool visitOp(allo::CreateLoopHandleOp op) { return true; }
  bool visitOp(allo::CreateOpHandleOp op) { return true; }

  /// Fixed points
  bool visitOp(allo::AddFixedOp op) {
    return emitter.emitBinary(op, "+"), true;
  }
  bool visitOp(allo::SubFixedOp op) {
    return emitter.emitBinary(op, "-"), true;
  }
  bool visitOp(allo::MulFixedOp op) {
    return emitter.emitBinary(op, "*"), true;
  }
  bool visitOp(allo::DivFixedOp op) {
    return emitter.emitBinary(op, "/"), true;
  }
  bool visitOp(allo::CmpFixedOp op);
  bool visitOp(allo::ShLFixedOp op) {
    return emitter.emitBinary(op, "<<"), true;
  }
  bool visitOp(allo::ShRFixedOp op) {
    return emitter.emitBinary(op, ">>"), true;
  }
  bool visitOp(allo::MinFixedOp op) {
    return emitter.emitMaxMin(op, "min"), true;
  }
  bool visitOp(allo::MaxFixedOp op) {
    return emitter.emitMaxMin(op, "max"), true;
  }

  /// Stream operations.
  bool visitOp(allo::StreamConstructOp op) {
    return emitter.emitStreamConstruct(op), true;
  }
  bool visitOp(allo::StreamGetOp op) { return emitter.emitStreamGet(op), true; }
  bool visitOp(allo::StreamPutOp op) { return emitter.emitStreamPut(op), true; }

private:
  allo::vhls::ModuleEmitter &emitter;
};
} // namespace

bool ExprVisitor::visitOp(arith::CmpFOp op) {
  switch (op.getPredicate()) {
  case arith::CmpFPredicate::OEQ:
  case arith::CmpFPredicate::UEQ:
    return emitter.emitBinary(op, "=="), true;
  case arith::CmpFPredicate::ONE:
  case arith::CmpFPredicate::UNE:
    return emitter.emitBinary(op, "!="), true;
  case arith::CmpFPredicate::OLT:
  case arith::CmpFPredicate::ULT:
    return emitter.emitBinary(op, "<"), true;
  case arith::CmpFPredicate::OLE:
  case arith::CmpFPredicate::ULE:
    return emitter.emitBinary(op, "<="), true;
  case arith::CmpFPredicate::OGT:
  case arith::CmpFPredicate::UGT:
    return emitter.emitBinary(op, ">"), true;
  case arith::CmpFPredicate::OGE:
  case arith::CmpFPredicate::UGE:
    return emitter.emitBinary(op, ">="), true;
  default:
    op.emitError("has unsupported compare type.");
    return false;
  }
}

bool ExprVisitor::visitOp(arith::CmpIOp op) {
  switch (op.getPredicate()) {
  case arith::CmpIPredicate::eq:
    return emitter.emitBinary(op, "=="), true;
  case arith::CmpIPredicate::ne:
    return emitter.emitBinary(op, "!="), true;
  case arith::CmpIPredicate::slt:
  case arith::CmpIPredicate::ult:
    return emitter.emitBinary(op, "<"), true;
  case arith::CmpIPredicate::sle:
  case arith::CmpIPredicate::ule:
    return emitter.emitBinary(op, "<="), true;
  case arith::CmpIPredicate::sgt:
  case arith::CmpIPredicate::ugt:
    return emitter.emitBinary(op, ">"), true;
  case arith::CmpIPredicate::sge:
  case arith::CmpIPredicate::uge:
    return emitter.emitBinary(op, ">="), true;
  }
  assert(false && "unsupported compare type");
  return false;
}

bool ExprVisitor::visitOp(allo::CmpFixedOp op) {
  switch (op.getPredicate()) {
  case allo::CmpFixedPredicate::eq:
    return emitter.emitBinary(op, "=="), true;
  case allo::CmpFixedPredicate::ne:
    return emitter.emitBinary(op, "!="), true;
  case allo::CmpFixedPredicate::slt:
  case allo::CmpFixedPredicate::ult:
    return emitter.emitBinary(op, "<"), true;
  case allo::CmpFixedPredicate::sle:
  case allo::CmpFixedPredicate::ule:
    return emitter.emitBinary(op, "<="), true;
  case allo::CmpFixedPredicate::sgt:
  case allo::CmpFixedPredicate::ugt:
    return emitter.emitBinary(op, ">"), true;
  case allo::CmpFixedPredicate::sge:
  case allo::CmpFixedPredicate::uge:
    return emitter.emitBinary(op, ">="), true;
  default:
    op.emitError("has unsupported compare type.");
    return false;
  }
}

//===----------------------------------------------------------------------===//
// ModuleEmitter Class Definition
//===----------------------------------------------------------------------===//

/// SCF statement emitters.
void allo::vhls::ModuleEmitter::emitScfFor(scf::ForOp op) {
  indent();
  os << "for (";
  auto iterVar = op.getInductionVar();

  // Emit lower bound.
  emitValue(iterVar);
  os << " = ";
  emitValue(op.getLowerBound());
  os << "; ";

  // Emit upper bound.
  emitValue(iterVar);
  os << " < ";
  emitValue(op.getUpperBound());
  os << "; ";

  // Emit increase step.
  emitValue(iterVar);
  os << " += ";
  emitValue(op.getStep());
  os << ") {";
  emitInfoAndNewLine(op);

  addIndent();

  emitLoopDirectives(op);
  emitBlock(*op.getBody());
  reduceIndent();

  indent();
  os << "}\n";
}

void allo::vhls::ModuleEmitter::emitScfIf(scf::IfOp op) {
  // Declare all values returned by scf::YieldOp. They will be further handled
  // by the scf::YieldOp emitter.
  for (auto result : op.getResults()) {
    if (!isDeclared(result)) {
      indent();
      if (llvm::isa<ShapedType>(result.getType()))
        emitArrayDecl(result);
      else
        emitValue(result);
      os << ";\n";
    }
  }

  indent();
  os << "if (";
  emitValue(op.getCondition());
  os << ") {";
  emitInfoAndNewLine(op);

  addIndent();
  emitBlock(op.getThenRegion().front());
  reduceIndent();

  if (!op.getElseRegion().empty()) {
    indent();
    os << "} else {\n";
    addIndent();
    emitBlock(op.getElseRegion().front());
    reduceIndent();
  }

  indent();
  os << "}\n";
}

<<<<<<< HEAD
void allo::vhls::ModuleEmitter::emitScfYield(scf::YieldOp op) {
=======
void ModuleEmitter::emitScfWhile(scf::WhileOp op) {
  // Declare all loop-carried values (results of while loop)
  for (auto result : op.getResults()) {
    if (!isDeclared(result)) {
      indent();
      if (llvm::isa<ShapedType>(result.getType()))
        emitArrayDecl(result);
      else
        emitValue(result);
      os << ";\n";
    }
  }

  // Initialize loop-carried variables with initial values (operands to
  // scf.while)
  unsigned operandIdx = 0;
  for (auto arg : op.getBeforeBody()->getArguments()) {
    if (operandIdx < op.getNumOperands()) {
      indent();
      emitValue(arg);
      os << " = ";
      emitValue(op.getOperand(operandIdx++));
      os << ";\n";
    }
  }

  // Emit while loop header
  indent();
  os << "while (true) {";
  emitInfoAndNewLine(op);
  addIndent();

  // Emit before block (condition check and preparation)
  // This contains computations and ends with scf.condition
  emitBlock(*op.getBeforeBody());

  // After the scf.condition updates loop vars and checks condition,
  // emit the after block (loop body)
  emitBlock(*op.getAfterBody());

  reduceIndent();
  indent();
  os << "}\n";

  // Copy final values to result variables
  // The final values are the before region's arguments after loop exit
  unsigned resultIdx = 0;
  for (auto result : op.getResults()) {
    if (resultIdx < op.getBeforeBody()->getNumArguments()) {
      indent();
      emitValue(result);
      os << " = ";
      emitValue(op.getBeforeBody()->getArgument(resultIdx++));
      os << ";\n";
    }
  }
}

void ModuleEmitter::emitScfCondition(scf::ConditionOp op) {
  // The scf.condition op passes values to the after region.
  // First, update the after region's arguments with the values from condition
  unsigned operandIdx = 0;
  // Note: scf.while has two regions - region 0 is 'before', region 1 is 'after'
  auto afterArgs = op->getParentRegion()
                       ->getParentOp()
                       ->getRegion(1) // Get the 'after' region (index 1)
                       .front()
                       .getArguments();
  for (auto arg : afterArgs) {
    if (operandIdx < op.getNumOperands()) {
      indent();
      emitValue(arg);
      os << " = ";
      emitValue(op.getOperand(operandIdx++));
      os << ";\n";
    }
  }

  // Emit the break condition - if condition is false, break
  indent();
  os << "if (!(";
  emitValue(op.getCondition());
  os << ")) break;\n";
}

void ModuleEmitter::emitScfYield(scf::YieldOp op) {
>>>>>>> cdab91cb
  if (op.getNumOperands() == 0)
    return;

  // scf::Yield can be used in scf::If or scf::While operations
  if (auto parentOp = dyn_cast<scf::IfOp>(op->getParentOp())) {
    unsigned resultIdx = 0;
    for (auto result : parentOp.getResults()) {
      unsigned rank = emitNestedLoopHead(result);
      indent();
      emitValue(result, rank);
      os << " = ";
      emitValue(op.getOperand(resultIdx++), rank);
      os << ";";
      emitInfoAndNewLine(op);
      emitNestedLoopTail(rank);
    }
  } else if (auto whileOp = dyn_cast<scf::WhileOp>(op->getParentOp())) {
    // In scf.while, the yield is in the after region and passes values
    // back to the before region for the next iteration
    unsigned operandIdx = 0;
    for (auto arg : whileOp.getBeforeBody()->getArguments()) {
      if (operandIdx < op.getNumOperands()) {
        // Handle array and scalar types
        unsigned rank = emitNestedLoopHead(arg);
        indent();
        emitValue(arg, rank);
        os << " = ";
        emitValue(op.getOperand(operandIdx++), rank);
        os << ";";
        emitInfoAndNewLine(op);
        emitNestedLoopTail(rank);
      }
    }
  }
}

/// Affine statement emitters.
void allo::vhls::ModuleEmitter::emitAffineFor(AffineForOp op) {
  indent();
  auto iterVar = op.getInductionVar();
  std::string loop_name = "";
  if (op->hasAttr("loop_name")) { // loop label
    loop_name =
        llvm::dyn_cast<StringAttr>(op->getAttr("loop_name")).getValue().str();
    std::replace(loop_name.begin(), loop_name.end(), '.', '_');
    os << "l_";
    if (op->hasAttr("op_name")) {
      std::string op_name =
          llvm::dyn_cast<StringAttr>(op->getAttr("op_name")).getValue().str();
      std::replace(op_name.begin(), op_name.end(), '.', '_');
      os << op_name << "_";
    }
    os << addName(iterVar, false, loop_name);
    os << ": ";
  }
  os << "for (";

  // Emit lower bound.
  if (op->hasAttr("loop_name")) {
    os << getTypeName(iterVar) << " ";
  }
  emitValue(iterVar, 0, false, loop_name);
  os << " = ";
  auto lowerMap = op.getLowerBoundMap();
  AffineExprEmitter lowerEmitter(state, lowerMap.getNumDims(),
                                 op.getLowerBoundOperands());
  if (lowerMap.getNumResults() == 1)
    lowerEmitter.emitAffineExpr(lowerMap.getResult(0));
  else {
    for (unsigned i = 0, e = lowerMap.getNumResults() - 1; i < e; ++i)
      os << "max(";
    lowerEmitter.emitAffineExpr(lowerMap.getResult(0));
    for (auto &expr : llvm::drop_begin(lowerMap.getResults(), 1)) {
      os << ", ";
      lowerEmitter.emitAffineExpr(expr);
      os << ")";
    }
  }
  os << "; ";

  // Emit upper bound.
  emitValue(iterVar, 0, false, loop_name);
  os << " < ";
  auto upperMap = op.getUpperBoundMap();
  AffineExprEmitter upperEmitter(state, upperMap.getNumDims(),
                                 op.getUpperBoundOperands());
  if (upperMap.getNumResults() == 1)
    upperEmitter.emitAffineExpr(upperMap.getResult(0));
  else {
    for (unsigned i = 0, e = upperMap.getNumResults() - 1; i < e; ++i)
      os << "min(";
    upperEmitter.emitAffineExpr(upperMap.getResult(0));
    for (auto &expr : llvm::drop_begin(upperMap.getResults(), 1)) {
      os << ", ";
      upperEmitter.emitAffineExpr(expr);
      os << ")";
    }
  }
  os << "; ";

  // Emit increase step.
  emitValue(iterVar, 0, false, loop_name);
  if (op.getStep() == 1)
    os << "++) {";
  else
    os << " += " << op.getStep() << ") {";
  emitInfoAndNewLine(op);

  addIndent();

  emitLoopDirectives(op);
  emitBlock(*op.getBody());
  reduceIndent();

  indent();
  os << "}\n";
}

void allo::vhls::ModuleEmitter::emitAffineIf(AffineIfOp op) {
  // Declare all values returned by AffineYieldOp. They will be further
  // handled by the AffineYieldOp emitter.
  for (auto result : op.getResults()) {
    if (!isDeclared(result)) {
      indent();
      if (llvm::isa<ShapedType>(result.getType()))
        emitArrayDecl(result);
      else
        emitValue(result);
      os << ";\n";
    }
  }

  indent();
  os << "if (";
  auto constrSet = op.getIntegerSet();
  AffineExprEmitter constrEmitter(state, constrSet.getNumDims(),
                                  op.getOperands());

  // Emit all constraints.
  unsigned constrIdx = 0;
  for (auto &expr : constrSet.getConstraints()) {
    constrEmitter.emitAffineExpr(expr);
    if (constrSet.isEq(constrIdx))
      os << " == 0";
    else
      os << " >= 0";

    if (constrIdx++ != constrSet.getNumConstraints() - 1)
      os << " && ";
  }
  os << ") {";
  emitInfoAndNewLine(op);

  addIndent();
  emitBlock(*op.getThenBlock());
  reduceIndent();

  if (op.hasElse()) {
    indent();
    os << "} else {\n";
    addIndent();
    emitBlock(*op.getElseBlock());
    reduceIndent();
  }

  indent();
  os << "}\n";
}

void allo::vhls::ModuleEmitter::emitAffineParallel(AffineParallelOp op) {
  // Declare all values returned by AffineParallelOp. They will be further
  // handled by the AffineYieldOp emitter.
  for (auto result : op.getResults()) {
    if (!isDeclared(result)) {
      indent();
      if (llvm::isa<ShapedType>(result.getType()))
        emitArrayDecl(result);
      else
        emitValue(result);
      os << ";\n";
    }
  }

  auto steps = getIntArrayAttrValue(op, op.getStepsAttrName());
  for (unsigned i = 0, e = op.getNumDims(); i < e; ++i) {
    indent();
    os << "for (";
    auto iterVar = op.getBody()->getArgument(i);

    // Emit lower bound.
    emitValue(iterVar);
    os << " = ";
    auto lowerMap = op.getLowerBoundsValueMap().getAffineMap();
    AffineExprEmitter lowerEmitter(state, lowerMap.getNumDims(),
                                   op.getLowerBoundsOperands());
    lowerEmitter.emitAffineExpr(lowerMap.getResult(i));
    os << "; ";

    // Emit upper bound.
    emitValue(iterVar);
    os << " < ";
    auto upperMap = op.getUpperBoundsValueMap().getAffineMap();
    AffineExprEmitter upperEmitter(state, upperMap.getNumDims(),
                                   op.getUpperBoundsOperands());
    upperEmitter.emitAffineExpr(upperMap.getResult(i));
    os << "; ";

    // Emit increase step.
    emitValue(iterVar);
    os << " += " << steps[i] << ") {";
    emitInfoAndNewLine(op);

    addIndent();
  }

  emitBlock(*op.getBody());

  for (unsigned i = 0, e = op.getNumDims(); i < e; ++i) {
    reduceIndent();

    indent();
    os << "}\n";
  }
}

void allo::vhls::ModuleEmitter::emitAffineApply(AffineApplyOp op) {
  indent();
  emitValue(op.getResult());
  os << " = ";
  auto affineMap = op.getAffineMap();
  AffineExprEmitter(state, affineMap.getNumDims(), op.getOperands())
      .emitAffineExpr(affineMap.getResult(0));
  os << ";";
  emitInfoAndNewLine(op);
}

template <typename OpType>
void allo::vhls::ModuleEmitter::emitAffineMaxMin(OpType op, const char *syntax) {
  indent();
  emitValue(op.getResult());
  os << " = ";
  auto affineMap = op.getAffineMap();
  AffineExprEmitter affineEmitter(state, affineMap.getNumDims(),
                                  op.getOperands());
  for (unsigned i = 0, e = affineMap.getNumResults() - 1; i < e; ++i)
    os << syntax << "(";
  affineEmitter.emitAffineExpr(affineMap.getResult(0));
  for (auto &expr : llvm::drop_begin(affineMap.getResults(), 1)) {
    os << ", ";
    affineEmitter.emitAffineExpr(expr);
    os << ")";
  }
  os << ";";
  emitInfoAndNewLine(op);
}

void allo::vhls::ModuleEmitter::emitAffineLoad(AffineLoadOp op) {
  indent();
  std::string load_from_name = "";
  if (op->hasAttr("from")) {
    load_from_name =
        llvm::dyn_cast<StringAttr>(op->getAttr("from")).getValue().str();
  }
  Value result = op.getResult();
  fixUnsignedType(result, op->hasAttr("unsigned"));
  emitValue(result);
  os << " = ";
  auto memref = op.getMemRef();
  emitValue(memref, 0, false, load_from_name);
  auto attr = llvm::dyn_cast<MemRefType>(memref.getType()).getMemorySpace();
  auto affineMap = op.getAffineMap();
  AffineExprEmitter affineEmitter(state, affineMap.getNumDims(),
                                  op.getMapOperands());
  // Check if memory space is a string attribute for streams
  auto strAttrLoad = attr ? llvm::dyn_cast<StringAttr>(attr) : nullptr;
  if (strAttrLoad && strAttrLoad.getValue().str().substr(0, 6) == "stream") {
    auto attr_str = strAttrLoad.getValue().str();
    int S_index = attr_str.find("S"); // spatial
    int T_index = attr_str.find("T"); // temporal
    if (S_index != -1 && T_index != -1) {
      auto st_str = attr_str.substr(S_index, T_index - S_index + 1);
      std::reverse(st_str.begin(), st_str.end());
      auto results = affineMap.getResults();
      st_str = st_str.substr(0, results.size());
      std::reverse(st_str.begin(), st_str.end());
      for (unsigned i = 0; i < results.size(); ++i) {
        if (st_str[i] == 'S') {
          os << "[";
          affineEmitter.emitAffineExpr(results[i]);
          os << "]";
        }
      }
    }
    os << ".read(); // ";
    emitValue(memref, 0, false, load_from_name); // comment
  }
  auto arrayType = llvm::cast<ShapedType>(memref.getType());

  // Check if this is a function argument - use linearized indexing for pointers
  if (state.linearize_pointers && isFunctionArgument(memref) &&
      arrayType.hasStaticShape()) {
    emitLinearizedAffineIndex(os, affineMap, arrayType.getShape(),
                              affineMap.getNumDims(), op.getMapOperands(),
                              state);
  } else {
    // Use standard multi-dimensional array access for local arrays
    for (auto index : affineMap.getResults()) {
      os << "[";
      affineEmitter.emitAffineExpr(index);
      os << "]";
    }
  }
  os << ";";
  emitInfoAndNewLine(op);
}

void allo::vhls::ModuleEmitter::emitAffineStore(AffineStoreOp op) {
  indent();
  std::string store_to_name = "";
  if (op->hasAttr("to")) {
    store_to_name =
        llvm::dyn_cast<StringAttr>(op->getAttr("to")).getValue().str();
  }
  auto memref = op.getMemRef();
  emitValue(memref, 0, false, store_to_name);
  auto attr = llvm::dyn_cast<MemRefType>(memref.getType()).getMemorySpace();
  auto affineMap = op.getAffineMap();
  AffineExprEmitter affineEmitter(state, affineMap.getNumDims(),
                                  op.getMapOperands());
  // Check if memory space is a string attribute for streams
  auto strAttrStore = attr ? llvm::dyn_cast<StringAttr>(attr) : nullptr;
  if (strAttrStore && strAttrStore.getValue().str().substr(0, 6) == "stream") {
    auto attr_str = strAttrStore.getValue().str();
    int S_index = attr_str.find("S"); // spatial
    int T_index = attr_str.find("T"); // temporal
    if (S_index != -1 && T_index != -1) {
      auto st_str = attr_str.substr(S_index, T_index - S_index + 1);
      std::reverse(st_str.begin(), st_str.end());
      auto results = affineMap.getResults();
      st_str = st_str.substr(0, results.size());
      std::reverse(st_str.begin(), st_str.end());
      for (unsigned i = 0; i < results.size(); ++i) {
        if (st_str[i] == 'S') {
          os << "[";
          affineEmitter.emitAffineExpr(results[i]);
          os << "]";
        }
      }
    }
    os << ".write(";
    emitValue(op.getValueToStore());
    os << "); // ";
    emitValue(memref, 0, false, store_to_name); // comment
  }
  auto arrayType = llvm::cast<ShapedType>(memref.getType());

  // Check if this is a function argument - use linearized indexing for pointers
  if (state.linearize_pointers && isFunctionArgument(memref) &&
      arrayType.hasStaticShape()) {
    emitLinearizedAffineIndex(os, affineMap, arrayType.getShape(),
                              affineMap.getNumDims(), op.getMapOperands(),
                              state);
  } else {
    // Use standard multi-dimensional array access for local arrays
    for (auto index : affineMap.getResults()) {
      os << "[";
      affineEmitter.emitAffineExpr(index);
      os << "]";
    }
  }
  os << " = ";
  emitValue(op.getValueToStore());
  os << ";";
  emitInfoAndNewLine(op);
}

// TODO: For now, all values created in the AffineIf region will be declared
// in the generated C++. However, values which will be returned by affine
// yield operation should not be declared again. How to "bind" the pair of
// values inside/outside of AffineIf region needs to be considered.
void allo::vhls::ModuleEmitter::emitAffineYield(AffineYieldOp op) {
  if (op.getNumOperands() == 0)
    return;

  // For now, only AffineParallel and AffineIf operations will use
  // AffineYield to return generated values.
  if (auto parentOp = dyn_cast<AffineIfOp>(op->getParentOp())) {
    unsigned resultIdx = 0;
    for (auto result : parentOp.getResults()) {
      unsigned rank = emitNestedLoopHead(result);
      indent();
      emitValue(result, rank);
      os << " = ";
      emitValue(op.getOperand(resultIdx++), rank);
      os << ";";
      emitInfoAndNewLine(op);
      emitNestedLoopTail(rank);
    }
  } else if (auto parentOp = dyn_cast<AffineParallelOp>(op->getParentOp())) {
    indent();
    os << "if (";
    unsigned ivIdx = 0;
    for (auto iv : parentOp.getBody()->getArguments()) {
      emitValue(iv);
      os << " == 0";
      if (ivIdx++ != parentOp.getBody()->getNumArguments() - 1)
        os << " && ";
    }
    os << ") {\n";

    // When all induction values are 0, generated values will be directly
    // assigned to the current results, correspondingly.
    addIndent();
    unsigned resultIdx = 0;
    for (auto result : parentOp.getResults()) {
      unsigned rank = emitNestedLoopHead(result);
      indent();
      emitValue(result, rank);
      os << " = ";
      emitValue(op.getOperand(resultIdx++), rank);
      os << ";";
      emitInfoAndNewLine(op);
      emitNestedLoopTail(rank);
    }
    reduceIndent();

    indent();
    os << "} else {\n";

    // Otherwise, generated values will be accumulated/reduced to the
    // current results with corresponding arith::AtomicRMWKind operations.
    addIndent();
    auto RMWAttrs =
        getIntArrayAttrValue(parentOp, parentOp.getReductionsAttrName());
    resultIdx = 0;
    for (auto result : parentOp.getResults()) {
      unsigned rank = emitNestedLoopHead(result);
      indent();
      emitValue(result, rank);
      switch ((arith::AtomicRMWKind)RMWAttrs[resultIdx]) {
      case (arith::AtomicRMWKind::addf):
      case (arith::AtomicRMWKind::addi):
        os << " += ";
        emitValue(op.getOperand(resultIdx++), rank);
        break;
      case (arith::AtomicRMWKind::assign):
        os << " = ";
        emitValue(op.getOperand(resultIdx++), rank);
        break;
      case (arith::AtomicRMWKind::maximumf):
      case (arith::AtomicRMWKind::maxs):
      case (arith::AtomicRMWKind::maxu):
        os << " = max(";
        emitValue(result, rank);
        os << ", ";
        emitValue(op.getOperand(resultIdx++), rank);
        os << ")";
        break;
      case (arith::AtomicRMWKind::minimumf):
      case (arith::AtomicRMWKind::mins):
      case (arith::AtomicRMWKind::minu):
        os << " = min(";
        emitValue(result, rank);
        os << ", ";
        emitValue(op.getOperand(resultIdx++), rank);
        os << ")";
        break;
      case (arith::AtomicRMWKind::mulf):
      case (arith::AtomicRMWKind::muli):
        os << " *= ";
        emitValue(op.getOperand(resultIdx++), rank);
        break;
      case (arith::AtomicRMWKind::ori):
        os << " |= ";
        emitValue(op.getOperand(resultIdx++), rank);
        break;
      case (arith::AtomicRMWKind::andi):
        os << " &= ";
        emitValue(op.getOperand(resultIdx++), rank);
        break;
      }
      os << ";";
      emitInfoAndNewLine(op);
      emitNestedLoopTail(rank);
    }
    reduceIndent();

    indent();
    os << "}\n";
  }
}

/// Memref-related statement emitters.
template <typename OpType> void allo::vhls::ModuleEmitter::emitAlloc(OpType op) {
  // A declared result indicates that the memref is output of the function, and
  // has been declared in the function signature.
  if (isDeclared(op.getResult()))
    return;

  // Vivado HLS only supports static shape on-chip memory.
  if (!op.getType().hasStaticShape())
    emitError(op, "is unranked or has dynamic shape.");

  std::string name;
  if (op->hasAttr("name")) {
    auto attr = llvm::dyn_cast<StringAttr>(op->getAttr("name"));
    name = attr.getValue().str();
  }

  indent();
  Value result = op.getResult(); // memref
  fixUnsignedType(result, op->hasAttr("unsigned"));
  emitArrayDecl(result, false, name);
  os << ";";
  emitInfoAndNewLine(op);
  emitArrayDirectives(result);
}

void allo::vhls::ModuleEmitter::emitLoad(memref::LoadOp op) {
  indent();
  Value result = op.getResult();
  fixUnsignedType(result, op->hasAttr("unsigned"));
  emitValue(result);
  os << " = ";
  auto memref = op.getMemRef();
  emitValue(memref);
  auto attr = llvm::dyn_cast<MemRefType>(memref.getType()).getMemorySpace();
  // Check if memory space is a string attribute for streams
  auto strAttrMemLoad = attr ? llvm::dyn_cast<StringAttr>(attr) : nullptr;
  if (strAttrMemLoad &&
      strAttrMemLoad.getValue().str().substr(0, 6) == "stream") {
    auto attr_str = strAttrMemLoad.getValue().str();
    int S_index = attr_str.find("S"); // spatial
    int T_index = attr_str.find("T"); // temporal
    if (S_index != -1 && T_index != -1) {
      auto st_str = attr_str.substr(S_index, T_index - S_index + 1);
      std::reverse(st_str.begin(), st_str.end());
      auto indices = op.getIndices();
      st_str = st_str.substr(0, indices.size());
      std::reverse(st_str.begin(), st_str.end());
      for (unsigned i = 0; i < indices.size(); ++i) {
        if (st_str[i] == 'S') {
          os << "[";
          emitValue(indices[i]);
          os << "]";
        }
      }
    }
    os << ".read(); // ";
    emitValue(memref); // comment
  }

  auto arrayType = llvm::cast<ShapedType>(memref.getType());

  // Check if this is a function argument - use linearized indexing for pointers
  if (state.linearize_pointers && isFunctionArgument(memref) &&
      arrayType.hasStaticShape()) {
    emitLinearizedIndex(os, op.getIndices(), arrayType.getShape(), state);
  } else {
    // Use standard multi-dimensional array access for local arrays
    for (auto index : op.getIndices()) {
      os << "[";
      emitValue(index);
      os << "]";
    }
  }
  os << ";";
  emitInfoAndNewLine(op);
}

void allo::vhls::ModuleEmitter::emitStore(memref::StoreOp op) {
  indent();
  auto memref = op.getMemRef();
  emitValue(memref);
  auto attr = llvm::dyn_cast<MemRefType>(memref.getType()).getMemorySpace();
  // Check if memory space is a string attribute for streams
  auto strAttrMemStore = attr ? llvm::dyn_cast<StringAttr>(attr) : nullptr;
  if (strAttrMemStore &&
      strAttrMemStore.getValue().str().substr(0, 6) == "stream") {
    auto attr_str = strAttrMemStore.getValue().str();
    int S_index = attr_str.find("S"); // spatial
    int T_index = attr_str.find("T"); // temporal
    if (S_index != -1 && T_index != -1) {
      auto st_str = attr_str.substr(S_index, T_index - S_index + 1);
      std::reverse(st_str.begin(), st_str.end());
      auto indices = op.getIndices();
      st_str = st_str.substr(0, indices.size());
      std::reverse(st_str.begin(), st_str.end());
      for (unsigned i = 0; i < indices.size(); ++i) {
        if (st_str[i] == 'S') {
          os << "[";
          emitValue(indices[i]);
          os << "]";
        }
      }
    }
    os << ".write(";
    emitValue(op.getValueToStore());
    os << "); // ";
    emitValue(memref); // comment
  }

  auto arrayType = llvm::cast<ShapedType>(memref.getType());

  // Check if this is a function argument - use linearized indexing for pointers
  if (state.linearize_pointers && isFunctionArgument(memref) &&
      arrayType.hasStaticShape()) {
    emitLinearizedIndex(os, op.getIndices(), arrayType.getShape(), state);
  } else {
    // Use standard multi-dimensional array access for local arrays
    for (auto index : op.getIndices()) {
      os << "[";
      emitValue(index);
      os << "]";
    }
  }
  os << " = ";
  emitValue(op.getValueToStore());
  os << ";";
  emitInfoAndNewLine(op);
}

void allo::vhls::ModuleEmitter::emitGetGlobal(memref::GetGlobalOp op) {
  indent();
  os << "// placeholder for const ";
  Value result = op.getResult();
  fixUnsignedType(result, op->hasAttr("unsigned"));
  emitValue(result, 0, false /*isPtr*/, op.getName().str());
  emitInfoAndNewLine(op);
}

void allo::vhls::ModuleEmitter::emitGetGlobalFixed(allo::GetGlobalFixedOp op) {
  indent();
  os << "// const ";
  Value result = op.getResult();
  fixUnsignedType(result, op->hasAttr("unsigned"));
  emitValue(result, 0, false /*isPtr*/, op.getName().str());
  os << "; /* placeholder */ ";
  emitInfoAndNewLine(op);
}

void allo::vhls::ModuleEmitter::emitGlobal(memref::GlobalOp op) {
  auto init_val = op.getInitialValue();
  if (!init_val.has_value())
    return;
  fixUnsignedType(op, op->hasAttr("unsigned"));
  auto attr = init_val.value();
  if (auto denseAttr = llvm::dyn_cast<DenseElementsAttr>(attr)) {
    indent();
    auto arrayType = llvm::dyn_cast<ShapedType>(op.getType());
    auto type = arrayType.getElementType();
    if (op->hasAttr("constant")) {
      os << "const ";
    }
    os << getTypeName(type);
    os << " " << op.getSymName();
    for (auto &shape : arrayType.getShape())
      os << "[" << shape << "]";
    os << " = {";

    unsigned elementIdx = 0;
    for (auto element : denseAttr.getValues<Attribute>()) {
      if (type.isF32()) {
        auto value =
            llvm::dyn_cast<FloatAttr>(element).getValue().convertToFloat();
        if (std::isfinite(value))
          os << value;
        else if (value > 0)
          os << "INFINITY";
        else
          os << "-INFINITY";

      } else if (type.isF64()) {
        auto value =
            llvm::dyn_cast<FloatAttr>(element).getValue().convertToDouble();
        if (std::isfinite(value))
          os << value;
        else if (value > 0)
          os << "INFINITY";
        else
          os << "-INFINITY";

      } else if (type.isInteger(1))
        os << llvm::dyn_cast<BoolAttr>(element).getValue();
      else if (type.isIntOrIndex())
        if (op->hasAttr("unsigned")) {
          auto intType = llvm::dyn_cast<IntegerType>(type);
          os << llvm::dyn_cast<IntegerAttr>(element).getValue().getZExtValue();
          if (intType.getWidth() > 64)
            os << "ULL";
        } else {
          auto intType = llvm::dyn_cast<IntegerType>(type);
          os << llvm::dyn_cast<IntegerAttr>(element).getValue();
          if (intType.getWidth() > 64)
            os << "LL";
        }
      else
        emitError(op, "array has unsupported element type.");

      if (elementIdx++ != denseAttr.getNumElements() - 1)
        os << ", ";
    }
    os << "};";
    emitInfoAndNewLine(op);
  }
}

void allo::vhls::ModuleEmitter::emitSubView(memref::SubViewOp op) {
  indent();
  emitArrayDecl(op.getResult(), true);
  os << " = ";
  emitValue(op.getSource());
  for (auto index : op.getOffsets()) {
    os << "[";
    emitValue(index);
    os << "]";
  }
  os << ";";
  emitInfoAndNewLine(op);
}

void allo::vhls::ModuleEmitter::emitTensorExtract(tensor::ExtractOp op) {
  indent();
  emitValue(op.getResult());
  os << " = ";
  emitValue(op.getTensor());
  for (auto index : op.getIndices()) {
    os << "[";
    emitValue(index);
    os << "]";
  }
  os << ";";
  emitInfoAndNewLine(op);
}

void allo::vhls::ModuleEmitter::emitTensorInsert(tensor::InsertOp op) {
  indent();
  emitValue(op.getDest());
  for (auto index : op.getIndices()) {
    os << "[";
    emitValue(index);
    os << "]";
  }
  os << " = ";
  emitValue(op.getScalar());
  os << ";";
  emitInfoAndNewLine(op);
}

void allo::vhls::ModuleEmitter::emitDim(memref::DimOp op) {
  if (auto constOp =
          dyn_cast<arith::ConstantOp>(op.getOperand(1).getDefiningOp())) {
    auto constVal = llvm::dyn_cast<IntegerAttr>(constOp.getValue()).getInt();
    auto type = llvm::dyn_cast<ShapedType>(op.getOperand(0).getType());

    if (type.hasStaticShape()) {
      if (constVal >= 0 && constVal < (int64_t)type.getShape().size()) {
        indent();
        emitValue(op.getResult());
        os << " = ";
        os << type.getShape()[constVal] << ";";
        emitInfoAndNewLine(op);
      } else
        emitError(op, "index is out of range.");
    } else
      emitError(op, "is unranked or has dynamic shape.");
  } else
    emitError(op, "index is not a constant.");
}

<<<<<<< HEAD
void allo::vhls::ModuleEmitter::emitRank(memref::RankOp op) {
  auto type = op.getOperand().getType().cast<ShapedType>();
=======
void ModuleEmitter::emitRank(memref::RankOp op) {
  auto type = llvm::dyn_cast<ShapedType>(op.getOperand().getType());
>>>>>>> cdab91cb
  if (type.hasRank()) {
    indent();
    emitValue(op.getResult());
    os << " = ";
    os << type.getRank() << ";";
    emitInfoAndNewLine(op);
  } else
    emitError(op, "is unranked.");
}

/// Standard expression emitters.
void allo::vhls::ModuleEmitter::emitBinary(Operation *op, const char *syntax) {
  auto rank = emitNestedLoopHead(op->getResult(0));
  indent();
  Value result = op->getResult(0);
  fixUnsignedType(result, op->hasAttr("unsigned"));
  emitValue(result, rank);
  os << " = ";
  emitValue(op->getOperand(0), rank);
  os << " " << syntax << " ";
  emitValue(op->getOperand(1), rank);
  os << ";";
  emitInfoAndNewLine(op);
  emitNestedLoopTail(rank);
}

void allo::vhls::ModuleEmitter::emitUnary(Operation *op, const char *syntax) {
  auto rank = emitNestedLoopHead(op->getResult(0));
  indent();
  Value result = op->getResult(0);
  fixUnsignedType(result, op->hasAttr("unsigned"));
  emitValue(result, rank);
  os << " = " << syntax << "(";
  emitValue(op->getOperand(0), rank);
  os << ");";
  emitInfoAndNewLine(op);
  emitNestedLoopTail(rank);
}

void allo::vhls::ModuleEmitter::emitPower(Operation *op) {
  auto rank = emitNestedLoopHead(op->getResult(0));
  indent();
  emitValue(op->getResult(0), rank);
  os << " = pow(";
  emitValue(op->getOperand(0), rank);
  os << ", ";
  emitValue(op->getOperand(1), rank);
  os << ");";
  emitInfoAndNewLine(op);
  emitNestedLoopTail(rank);
}

/// Special operation emitters.
void allo::vhls::ModuleEmitter::emitMaxMin(Operation *op, const char *syntax) {
  auto rank = emitNestedLoopHead(op->getResult(0));
  indent();
  Value result = op->getResult(0);
  fixUnsignedType(result, op->hasAttr("unsigned"));
  emitValue(result, rank);
  os << " = " << syntax << "(";
  emitValue(op->getOperand(0), rank);
  os << ", ";
  emitValue(op->getOperand(1), rank);
  os << ");";
  emitInfoAndNewLine(op);
  emitNestedLoopTail(rank);
}

<<<<<<< HEAD
void allo::vhls::ModuleEmitter::emitStreamConstruct(StreamConstructOp op) {
  indent();
=======
void ModuleEmitter::emitStreamConstruct(StreamConstructOp op) {
>>>>>>> cdab91cb
  Value result = op.getResult();
  fixUnsignedType(result, op->hasAttr("unsigned"));

  // Check if this is a stream of blocks (tensor base type)
  if (auto streamType = llvm::dyn_cast<StreamType>(result.getType())) {
    if (auto baseShapedType =
            llvm::dyn_cast<ShapedType>(streamType.getBaseType())) {
      // This is a stream of blocks: Stream[elementType[dims...], depth]
      std::string varName = std::string(addName(result, false).str());

      // Emit comment describing the block structure
      indent();
      os << "// Stream of blocks: each block is "
         << getTypeName(baseShapedType.getElementType()) << " array";
      for (auto dim : baseShapedType.getShape()) {
        os << "[" << dim << "]";
      }
      os << "\n";

      // Emit the block type typedef
      indent();
      os << "typedef " << getTypeName(baseShapedType.getElementType()) << " "
         << varName << "_block_t";
      for (auto dim : baseShapedType.getShape()) {
        os << "[" << dim << "]";
      }
      os << ";\n";

      // Emit the stream_of_blocks declaration
      indent();
      os << "hls::stream_of_blocks< " << varName << "_block_t, "
         << streamType.getDepth() << " > " << varName << ";";
      emitInfoAndNewLine(op);
      return;
    }
  }

  // Fall back to regular stream handling for scalar streams
  indent();
  emitValue(result);
  if (auto shapedType = llvm::dyn_cast<ShapedType>(result.getType())) {
    for (auto shape : shapedType.getShape()) {
      os << "[" << shape << "]";
    }
  }
  os << ";\n";
  indent();
  os << "#pragma HLS stream variable=";
  emitValue(result);
  os << " depth=";
  if (llvm::isa<StreamType>(result.getType()))
    os << llvm::dyn_cast<StreamType>(result.getType()).getDepth();
  else {
    // array of stream
    os << llvm::dyn_cast<StreamType>(
              llvm::dyn_cast<ShapedType>(result.getType()).getElementType())
              .getDepth();
  }
  emitInfoAndNewLine(op);
}

<<<<<<< HEAD
void allo::vhls::ModuleEmitter::emitStreamGet(StreamGetOp op) {
  int rank = 0;
=======
void ModuleEmitter::emitStreamGet(StreamGetOp op) {
>>>>>>> cdab91cb
  Value result = op.getResult();
  fixUnsignedType(result, op->hasAttr("unsigned"));
  auto stream = op->getOperand(0);

  StreamType streamType = nullptr;
  if (llvm::isa<StreamType>(stream.getType())) {
    streamType = llvm::dyn_cast<StreamType>(stream.getType());
  }

  if (streamType && isStreamOfBlocks(streamType)) {
    auto baseShapedType = llvm::dyn_cast<ShapedType>(streamType.getBaseType());
    std::string streamName = std::string(getName(stream).str());
    std::string resultName = std::string(addName(result, false).str());

    // 1. Declare the local result array
    indent();
    os << getTypeName(baseShapedType.getElementType()) << " " << resultName;
    for (auto dim : baseShapedType.getShape()) {
      os << "[" << dim << "]";
    }
    os << ";\n";

    // 2. Create a scope to manage lock lifetime
    indent();
    os << "{\n";
    addIndent();

    // 3. Define the Block Type (e.g., typedef int16_t block_t[4][4])
    // The lock template MUST be the array type per HLS Style Guide
    indent();
    os << "typedef " << getTypeName(baseShapedType.getElementType())
       << " _block_t";
    for (auto dim : baseShapedType.getShape()) {
      os << "[" << dim << "]";
    }
    os << ";\n";

    // 4. Acquire the read lock
    indent();
    os << "hls::read_lock<_block_t> _read_block(" << streamName << ");\n";

    // 5. Generate nested loops to copy data from the block to the local array
    unsigned dimIdx = 0;
    for (auto dim : baseShapedType.getShape()) {
      indent();
      os << "for (int _iv" << dimIdx << " = 0; _iv" << dimIdx << " < " << dim
         << "; ++_iv" << dimIdx++ << ") {\n";
      addIndent();
    }

    indent();
    os << resultName;
    for (unsigned i = 0; i < baseShapedType.getRank(); ++i) {
      os << "[_iv" << i << "]";
    }
    os << " = _read_block";
    for (unsigned i = 0; i < baseShapedType.getRank(); ++i) {
      os << "[_iv" << i << "]";
    }
    os << ";\n";

    // Close loops
    for (unsigned i = 0; i < baseShapedType.getRank(); ++i) {
      reduceIndent();
      indent();
      os << "}\n";
    }

    // 6. Close scope (destructor releases block back to pool)
    reduceIndent();
    indent();
    os << "} // read_lock released";
    emitInfoAndNewLine(op);
    return;
  }

  // Fallback logic for regular scalar streams
  int rank = 0;
  if (llvm::isa<StreamType>(stream.getType())) {
    unsigned dimIdx = 0;
    auto scalarStreamType = llvm::dyn_cast<StreamType>(stream.getType());
    if (auto shapedType =
            llvm::dyn_cast<ShapedType>(scalarStreamType.getBaseType())) {
      indent();
      emitArrayDecl(result, false);
      os << ";\n";
      for (auto &shape : shapedType.getShape()) {
        indent();
        os << "for (int iv" << dimIdx << " = 0; ";
        os << "iv" << dimIdx << " < " << shape << "; ";
        os << "++iv" << dimIdx++ << ") {\n";
        addIndent();
      }
      rank = dimIdx;
    }
  }
  indent();
  emitValue(result, rank);
  os << " = ";
  emitValue(stream, 0, false);
  if (llvm::isa<ShapedType>(stream.getType())) {
    auto denseArrayAttr = op->getAttrOfType<DenseI64ArrayAttr>("indices");
    for (int64_t v : denseArrayAttr.asArrayRef())
      os << "[" << v << "]";
  }
  os << ".read();";
  if (rank > 0) {
    os << "\n";
    for (unsigned i = 0; i < rank; ++i) {
      reduceIndent();
      indent();
      os << "}\n";
    }
  }
  emitInfoAndNewLine(op);
}

<<<<<<< HEAD
void allo::vhls::ModuleEmitter::emitStreamPut(StreamPutOp op) {
  int rank = 0;
=======
void ModuleEmitter::emitStreamPut(StreamPutOp op) {
>>>>>>> cdab91cb
  auto stream = op->getOperand(0);
  auto value = op->getOperand(1);

  StreamType streamType = nullptr;
  if (llvm::isa<StreamType>(stream.getType())) {
    streamType = llvm::dyn_cast<StreamType>(stream.getType());
  }

  if (streamType && isStreamOfBlocks(streamType)) {
    auto baseShapedType = llvm::dyn_cast<ShapedType>(streamType.getBaseType());
    std::string streamName = std::string(getName(stream).str());
    std::string valueName = std::string(getName(value).str());

    // 1. Create scope to manage lock lifetime
    indent();
    os << "{\n";
    addIndent();

    // 2. Define the Block Type (matching the stream structure)
    indent();
    os << "typedef " << getTypeName(baseShapedType.getElementType())
       << " _block_t";
    for (auto dim : baseShapedType.getShape()) {
      os << "[" << dim << "]";
    }
    os << ";\n";

    // 3. Acquire the write lock
    indent();
    os << "hls::write_lock<_block_t> _write_block(" << streamName << ");\n";

    // 4. Generate nested loops to copy data from the value array into the block
    unsigned dimIdx = 0;
    for (auto dim : baseShapedType.getShape()) {
      indent();
      os << "for (int _iv" << dimIdx << " = 0; _iv" << dimIdx << " < " << dim
         << "; ++_iv" << dimIdx++ << ") {\n";
      addIndent();
    }

    indent();
    os << "_write_block";
    for (unsigned i = 0; i < baseShapedType.getRank(); ++i) {
      os << "[_iv" << i << "]";
    }
    os << " = " << valueName;
    for (unsigned i = 0; i < baseShapedType.getRank(); ++i) {
      os << "[_iv" << i << "]";
    }
    os << ";\n";

    // Close loops
    for (unsigned i = 0; i < baseShapedType.getRank(); ++i) {
      reduceIndent();
      indent();
      os << "}\n";
    }

    // 5. Close scope (destructor pushes block into the stream)
    reduceIndent();
    indent();
    os << "} // write_lock released";
    emitInfoAndNewLine(op);
    return;
  }

  // Fallback logic for regular scalar streams
  int rank = 0;
  if (llvm::isa<StreamType>(stream.getType())) {
    unsigned dimIdx = 0;
    auto scalarStreamType = llvm::dyn_cast<StreamType>(stream.getType());
    if (auto shapedType =
            llvm::dyn_cast<ShapedType>(scalarStreamType.getBaseType())) {
      for (auto &shape : shapedType.getShape()) {
        indent();
        os << "for (int iv" << dimIdx << " = 0; ";
        os << "iv" << dimIdx << " < " << shape << "; ";
        os << "++iv" << dimIdx++ << ") {\n";
        addIndent();
      }
      rank = dimIdx;
    }
    indent();
    emitValue(stream, 0, false);
  } else {
    indent();
    emitValue(stream, 0, false);
    auto denseArrayAttr = op->getAttrOfType<DenseI64ArrayAttr>("indices");
    for (int64_t v : denseArrayAttr.asArrayRef())
      os << "[" << v << "]";
  }
  os << ".write(";
  emitValue(op->getOperand(1), rank);
  os << ");";
  if (rank > 0) {
    os << "\n";
    for (unsigned i = 0; i < rank; ++i) {
      reduceIndent();
      indent();
      os << "}\n";
    }
  }
  emitInfoAndNewLine(op);
}

void allo::vhls::ModuleEmitter::emitGetBit(allo::GetIntBitOp op) {
  indent();
  Value result = op.getResult();
  fixUnsignedType(result, op->hasAttr("unsigned"));
  emitValue(result);
  os << ";\n";
  indent();
  // generate ap_int types
  os << "ap_int<" << op.getNum().getType().getIntOrFloatBitWidth() << "> ";
  os << getName(result);
  os << "_tmp = ";
  emitValue(op.getNum());
  os << ";\n";
  // generate bit indexing
  indent();
  emitValue(result);
  os << " = ";
  os << getName(result);
  os << "_tmp[";
  emitValue(op.getIndex());
  os << "];";
  emitInfoAndNewLine(op);
}

void allo::vhls::ModuleEmitter::emitSetBit(allo::SetIntBitOp op) {
  indent();
  emitValue(op.getResult());
  os << ";\n";
  // generate ap_int types
  indent();
  os << "ap_int<" << op.getNum().getType().getIntOrFloatBitWidth() << "> ";
  os << getName(op.getResult());
  os << "_tmp = ";
  emitValue(op.getNum());
  os << ";\n";
  // generate bit indexing
  indent();
  os << getName(op.getResult());
  os << "_tmp[";
  emitValue(op.getIndex());
  os << "] = ";
  emitValue(op.getVal());
  os << ";";
  // write back
  indent();
  emitValue(op.getResult());
  os << " = ";
  os << getName(op.getResult());
  os << "_tmp;";
  emitInfoAndNewLine(op);
}

void allo::vhls::ModuleEmitter::emitGetSlice(allo::GetIntSliceOp op) {
  indent();
  Value result = op.getResult();
  emitValue(result);
  os << ";\n";
  fixUnsignedType(result, op->hasAttr("unsigned"));
  // generate ap_int types
  indent();
  os << "ap_int<" << op.getNum().getType().getIntOrFloatBitWidth() << "> ";
  os << getName(result);
  os << "_tmp = ";
  emitValue(op.getNum());
  os << ";\n";
  // generate bit slicing
  indent();
  emitValue(result);
  os << " = ";
  os << getName(result);
  os << "_tmp(";
  emitValue(op.getHi());
  os << ", ";
  emitValue(op.getLo());
  os << ");";
  emitInfoAndNewLine(op);
}

void allo::vhls::ModuleEmitter::emitSetSlice(allo::SetIntSliceOp op) {
  indent();
  // T v;
  // v(a, b) = x;
  // c = v; // <- Need to redirect to the updated variable.
  emitValue(op.getResult());
  os << ";\n";
  // generate ap_int types
  indent();
  os << "ap_int<" << op.getNum().getType().getIntOrFloatBitWidth() << "> ";
  os << getName(op.getResult());
  os << "_tmp = ";
  emitValue(op.getNum());
  os << ";\n";
  // generate bit slicing
  indent();
  os << getName(op.getResult());
  os << "_tmp(";
  emitValue(op.getHi());
  os << ", ";
  emitValue(op.getLo());
  os << ") = ";
  emitValue(op.getVal());
  os << ";\n";
  // write back
  indent();
  emitValue(op.getResult());
  os << " = ";
  os << getName(op.getResult());
  os << "_tmp;";
  emitInfoAndNewLine(op);
}

void allo::vhls::ModuleEmitter::emitBitReverse(allo::BitReverseOp op) {
  indent();
  Value result = op.getResult();
  fixUnsignedType(result, op->hasAttr("unsigned"));
  emitValue(result);
  os << " = ";
  emitValue(op.getNum());
  os << ".reverse();";
  emitInfoAndNewLine(op);
}

void allo::vhls::ModuleEmitter::emitReshape(memref::ReshapeOp op) {
  auto array = op->getResult(0);
  assert(!isDeclared(array) && "has been declared before.");

  auto arrayType = llvm::dyn_cast<ShapedType>(array.getType());
  indent() << getTypeName(array) << " (*";

  // Add the new value to nameTable and emit its name.
  os << addName(array, false);
  os << ")";

  for (auto &shape : llvm::drop_begin(arrayType.getShape(), 1))
    os << "[" << shape << "]";

  os << " = (" << getTypeName(array) << "(*)";
  for (auto &shape : llvm::drop_begin(arrayType.getShape(), 1))
    os << "[" << shape << "]";
  os << ") ";

  emitValue(op->getOperand(0));
  os << ";";
  emitInfoAndNewLine(op);
}

void allo::vhls::ModuleEmitter::emitSelect(arith::SelectOp op) {
  unsigned rank = emitNestedLoopHead(op.getResult());
  unsigned conditionRank = rank;
  if (!llvm::isa<ShapedType>(op.getCondition().getType()))
    conditionRank = 0;

  indent();
  Value result = op.getResult();
  fixUnsignedType(result, op->hasAttr("unsigned"));
  emitValue(result, rank);
  os << " = ";
  emitValue(op.getCondition(), conditionRank);
  os << " ? ";
  Value true_val = op.getTrueValue();
  fixUnsignedType(true_val, op->hasAttr("unsigned"));
  os << "(" << getTypeName(true_val) << ")";
  emitValue(true_val, rank);
  os << " : ";
  Value false_val = op.getFalseValue();
  fixUnsignedType(false_val, op->hasAttr("unsigned"));
  os << "(" << getTypeName(false_val) << ")";
  emitValue(false_val, rank);
  os << ";";
  emitInfoAndNewLine(op);
  emitNestedLoopTail(rank);
}

void allo::vhls::ModuleEmitter::emitConstant(arith::ConstantOp op) {
  // This indicates the constant type is scalar (float, integer, or bool).
  if (isDeclared(op.getResult()))
    return;

  if (auto denseAttr = llvm::dyn_cast<DenseElementsAttr>(op.getValue())) {
    indent();
    Value result = op.getResult(); // memref
    fixUnsignedType(result, op->hasAttr("unsigned"));
    emitArrayDecl(result);
    os << " = {";
    auto type =
        llvm::dyn_cast<ShapedType>(op.getResult().getType()).getElementType();

    unsigned elementIdx = 0;
    for (auto element : denseAttr.getValues<Attribute>()) {
      if (type.isF32()) {
        auto value =
            llvm::dyn_cast<FloatAttr>(element).getValue().convertToFloat();
        if (std::isfinite(value))
          os << value;
        else if (value > 0)
          os << "INFINITY";
        else
          os << "-INFINITY";

      } else if (type.isF64()) {
        auto value =
            llvm::dyn_cast<FloatAttr>(element).getValue().convertToDouble();
        if (std::isfinite(value))
          os << value;
        else if (value > 0)
          os << "INFINITY";
        else
          os << "-INFINITY";

      } else if (type.isInteger(1))
        os << llvm::dyn_cast<BoolAttr>(element).getValue();
      else if (type.isIntOrIndex())
        os << llvm::dyn_cast<IntegerAttr>(element).getValue();
      else
        emitError(op, "array has unsupported element type.");

      if (elementIdx++ != denseAttr.getNumElements() - 1)
        os << ", ";
    }
    os << "};";
    emitInfoAndNewLine(op);
  } else
    emitError(op, "has unsupported constant type.");
}

void allo::vhls::ModuleEmitter::emitBitcast(arith::BitcastOp op) {
  indent();
  Value result = op.getResult();
  fixUnsignedType(result, op->hasAttr("unsigned"));
  Value operand = op.getOperand();
  fixUnsignedType(operand, op->hasAttr("unsigned"));
  emitValue(op.getResult());
  os << ";\n";
  indent();
  os << "union { ";
  os << getTypeName(op.getOperand());
  os << " from; ";
  os << getTypeName(op.getResult());
  os << " to;} ";
  auto name = SmallString<32>("_converter_") + getName(op.getOperand()) +
              SmallString<32>("_to_") + getName(op.getResult());
  os << name << ";\n";
  indent();
  os << name << ".from";
  os << " = ";
  emitValue(op.getOperand());
  os << ";\n";
  indent();
  emitValue(op.getResult());
  os << " = ";
  os << name << ".to;";
  emitInfoAndNewLine(op);
}

template <typename CastOpType> void allo::vhls::ModuleEmitter::emitCast(CastOpType op) {
  indent();
  Value result = op.getResult();
  fixUnsignedType(result, op->hasAttr("unsigned"));
  emitValue(result);
  os << " = ";
  emitValue(op.getOperand());
  os << ";";
  emitInfoAndNewLine(op);
}

void allo::vhls::ModuleEmitter::emitGeneralCast(UnrealizedConversionCastOp op) {
  indent();
  emitValue(op.getResult(0));
  os << " = ";
  emitValue(op.getOperand(0));
  os << ";";
  emitInfoAndNewLine(op);
}

void allo::vhls::ModuleEmitter::emitCall(func::CallOp op) {
  // Handle returned value by the callee.
  // For HLS C++, any function with return values needs those values
  // declared as variables and passed as pointer arguments.
  for (auto result : op.getResults()) {
    if (!isDeclared(result)) {
      indent();
      if (llvm::isa<ShapedType>(result.getType()))
        emitArrayDecl(result);
      else
        emitValue(result);
      os << ";\n";
    }
  }

  // Emit the function call.
  indent();
  os << op.getCallee() << "(";

  // Handle input arguments.
  unsigned argIdx = 0;
  for (auto arg : op.getOperands()) {
    emitValue(arg);

    if (argIdx++ != op.getNumOperands() - 1)
      os << ", ";
  }

  // Handle output arguments.
  // For HLS C++, return values are passed as pointer arguments.
  for (auto result : op.getResults()) {
    // The address should be passed in for scalar result arguments.
    if (llvm::isa<ShapedType>(result.getType()))
      os << ", ";
    else
      os << ", &";

    emitValue(result);
  }

  os << ");";
  emitInfoAndNewLine(op);
}

/// C++ component emitters.
void allo::vhls::ModuleEmitter::emitValue(Value val, unsigned rank, bool isPtr,
                              std::string name) {
  assert(!(rank && isPtr) && "should be either an array or a pointer.");

  // Value has been declared before or is a constant number.
  if (isDeclared(val)) {
    os << getName(val);
    for (unsigned i = 0; i < rank; ++i)
      os << "[iv" << i << "]";
    return;
  }

  os << getTypeName(val) << " ";

  if (name == "") {
    // Add the new value to nameTable and emit its name.
    os << addName(val, isPtr);
    for (unsigned i = 0; i < rank; ++i)
      os << "[iv" << i << "]";
  } else {
    os << addName(val, isPtr, name);
  }
}

void allo::vhls::ModuleEmitter::emitArrayDecl(Value array, bool isFunc, std::string name) {
  assert(!isDeclared(array) && "has been declared before.");

  auto arrayType = llvm::dyn_cast<ShapedType>(array.getType());
  if (arrayType.hasStaticShape()) {
    auto memref = llvm::dyn_cast<MemRefType>(array.getType());
    if (memref) {
      auto attr = memref.getMemorySpace();
      // Check if memory space is a string attribute for streams
      auto strAttr = attr ? llvm::dyn_cast<StringAttr>(attr) : nullptr;
      if (strAttr && strAttr.getValue().str().substr(0, 6) == "stream") {
        // Value has been declared before or is a constant number.
        if (isDeclared(array)) {
          os << getName(array);
          return;
        }

        // print stream type
        os << "hls::stream< " << getTypeName(array) << " > ";

        auto attr_str = strAttr.getValue().str();
        int S_index = attr_str.find("S"); // spatial
        int T_index = attr_str.find("T"); // temporal
        if (isFunc &&
            !(((int)(arrayType.getShape().size()) > T_index - S_index) &&
              (T_index > S_index))) {
          os << "&"; // pass by reference, only non-array needs reference
        }

        // Add the new value to nameTable and emit its name.
        os << addName(array, /*isPtr=*/false, name);
        if ((int)(arrayType.getShape().size()) > T_index - S_index) {
          for (int i = 0; i < T_index - S_index; ++i)
            os << "[" << arrayType.getShape()[i] << "]";
        }
        // Add original array declaration as comment
        os << " /* ";
        emitValue(array, 0, false, name);
        for (auto &shape : arrayType.getShape())
          os << "[" << shape << "]";
        os << " */";
      } else {
        emitValue(array, 0, false, name);
        for (auto &shape : arrayType.getShape())
          os << "[" << shape << "]";
      }
    } else { // tensor
      emitValue(array, 0, false, name);
    }
  } else
    emitValue(array, /*rank=*/0, /*isPtr=*/true, name);
}

unsigned allo::vhls::ModuleEmitter::emitNestedLoopHead(Value val) {
  unsigned rank = 0;

  if (auto type = llvm::dyn_cast<ShapedType>(val.getType())) {
    if (!type.hasStaticShape()) {
      emitError(val.getDefiningOp(), "is unranked or has dynamic shape.");
      return 0;
    }

    // Declare a new array.
    if (!isDeclared(val)) {
      indent();
      emitArrayDecl(val);
      os << ";\n";
    }

    // Create nested loop.
    unsigned dimIdx = 0;
    for (auto &shape : type.getShape()) {
      indent();
      os << "for (int iv" << dimIdx << " = 0; ";
      os << "iv" << dimIdx << " < " << shape << "; ";
      os << "++iv" << dimIdx++ << ") {\n";

      addIndent();
    }
    rank = type.getRank();
  }

  return rank;
}

void allo::vhls::ModuleEmitter::emitNestedLoopTail(unsigned rank) {
  for (unsigned i = 0; i < rank; ++i) {
    reduceIndent();

    indent();
    os << "}\n";
  }
}

void allo::vhls::ModuleEmitter::emitInfoAndNewLine(Operation *op) {
  os << "\t//";
  // Print line number.
  if (auto loc = llvm::dyn_cast<FileLineColLoc>(op->getLoc()))
    os << " L" << loc.getLine();

  // // Print schedule information.
  // if (auto timing = getTiming(op))
  //   os << ", [" << timing.getBegin() << "," << timing.getEnd() << ")";

  // // Print loop information.
  // if (auto loopInfo = getLoopInfo(op))
  //   os << ", iterCycle=" << loopInfo.getIterLatency()
  //      << ", II=" << loopInfo.getMinII();

  os << "\n";
}

/// MLIR component and HLS C++ pragma emitters.
void allo::vhls::ModuleEmitter::emitBlock(Block &block) {
  for (auto &op : block) {
    if (ExprVisitor(*this).dispatchVisitor(&op))
      continue;

    if (StmtVisitor(*this).dispatchVisitor(&op))
      continue;

    emitError(&op, "can't be correctly emitted.");
  }
}

void allo::vhls::ModuleEmitter::emitLoopDirectives(Operation *op) {
  if (auto ii = getLoopDirective(op, "pipeline_ii")) {
    reduceIndent();
    indent();
    os << "#pragma HLS pipeline II="
       << llvm::dyn_cast<IntegerAttr>(ii).getValue();
    // https://docs.xilinx.com/r/en-US/ug1399-vitis-hls/Rewinding-Pipelined-Loops-for-Performance
    if (op->hasAttr("rewind"))
      os << " rewind";
    os << "\n";
    addIndent();
  }

  if (auto factor = getLoopDirective(op, "unroll")) {
    reduceIndent();
    indent();
    auto val = llvm::dyn_cast<IntegerAttr>(factor).getValue();
    if (val == 0)
      os << "#pragma HLS unroll" << "\n";
    else
      os << "#pragma HLS unroll factor=" << val << "\n";
    addIndent();
  }

  if (auto dataflow = getLoopDirective(op, "dataflow")) {
    reduceIndent();
    indent();
    os << "#pragma HLS dataflow\n";
    addIndent();
  }
}

void allo::vhls::ModuleEmitter::emitArrayDirectives(Value memref) {
  bool emitPragmaFlag = false;
  auto type = llvm::dyn_cast<MemRefType>(memref.getType());

  // streaming or memory implementation
  auto attr = type.getMemorySpace();
  if (attr) {
    // Check if it's a string attribute (streaming)
    if (auto strAttr = llvm::dyn_cast<StringAttr>(attr)) {
      std::string attr_str = strAttr.getValue().str();
      if (attr_str.substr(0, 6) == "stream") {
        indent();
        os << "#pragma HLS stream variable=";
        emitValue(memref);
        os << " depth=";
        int semicolon_index = attr_str.find(";");
        os << attr_str.substr(7, semicolon_index - 7);
        os << "\n";
        // if the array is a FIFO, then it cannot be further partitioned
        // so directly return
        return;
      }
    }
    // Check if it's an integer attribute (memory implementation)
    else if (auto intAttr = llvm::dyn_cast<IntegerAttr>(attr)) {
      int64_t memSpace = intAttr.getInt();
      if (memSpace > 0) {
        // Decode: memory_space = impl_code * 16 + storage_type_code
        int implCode = memSpace / 16;
        int storageCode = memSpace % 16;

        // Map impl_code to implementation type
        std::string implType;
        switch (implCode) {
        case 1:
          implType = "bram";
          break;
        case 2:
          implType = "uram";
          break;
        case 3:
          implType = "lutram";
          break;
        case 4:
          implType = "srl";
          break;
        default:
          implType = "";
          break; // AUTO or unknown
        }

        // Map storage_code to storage type
        std::string storageType;
        switch (storageCode) {
        case 1:
          storageType = "ram_1p";
          break;
        case 2:
          storageType = "ram_2p";
          break;
        case 3:
          storageType = "ram_t2p";
          break;
        case 4:
          storageType = "ram_1wnr";
          break;
        case 5:
          storageType = "ram_s2p";
          break;
        case 6:
          storageType = "rom_1p";
          break;
        case 7:
          storageType = "rom_2p";
          break;
        case 8:
          storageType = "rom_np";
          break;
        default:
          storageType = "";
          break;
        }

        // Emit bind_storage pragma if we have a valid implementation type
        if (!implType.empty()) {
          emitPragmaFlag = true;
          indent();
          os << "#pragma HLS bind_storage variable=";
          emitValue(memref);
          if (!storageType.empty()) {
            os << " type=" << storageType;
          }
          os << " impl=" << implType;
          os << "\n";
        }
      }
    }
  }

  if (auto layoutMap = getLayoutMap(type)) {
    // Emit array_partition pragma(s).
    SmallVector<int64_t, 8> factors;
    getPartitionFactors(type, &factors);

    for (int64_t dim = 0; dim < type.getRank(); ++dim) {
      if (!isFullyPartitioned(type, dim)) {
        if (factors[dim] != 1) {
          emitPragmaFlag = true;

          indent();
          os << "#pragma HLS array_partition";
          os << " variable=";
          emitValue(memref);

          // Emit partition type.
          if (layoutMap.getResult(dim).getKind() == AffineExprKind::FloorDiv)
            os << " block";
          else
            os << " cyclic";

          os << " dim=" << dim + 1;
          os << " factor=" << factors[dim] << "\n";
        }
      } else { // fully partitioned
        if (llvm::dyn_cast<ShapedType>(memref.getType()).getShape()[dim] == 1)
          continue;

        emitPragmaFlag = true;
        indent();
        os << "#pragma HLS array_partition";
        os << " variable=";
        emitValue(memref);

        // Emit partition type.
        os << " complete";
        os << " dim=" << dim + 1 << "\n";
      }
    }
  }

  // // Emit resource pragma when the array is not DRAM kind and is not fully
  // // partitioned.
  // auto kind = MemoryKind(type.getMemorySpaceAsInt());
  // if (kind != MemoryKind::DRAM && !isFullyPartitioned(type)) {
  //   emitPragmaFlag = true;

  //   indent();
  //   os << "#pragma HLS resource";
  //   os << " variable=";
  //   emitValue(memref);

  //   os << " core=";
  //   if (kind == MemoryKind::BRAM_1P)
  //     os << "ram_1p_bram";
  //   else if (kind == MemoryKind::BRAM_S2P)
  //     os << "ram_s2p_bram";
  //   else if (kind == MemoryKind::BRAM_T2P)
  //     os << "ram_t2p_bram";
  //   else
  //     os << "ram_s2p_bram";
  //   os << "\n";
  // }

  // Emit an empty line.
  if (emitPragmaFlag)
    os << "\n";
}

void allo::vhls::ModuleEmitter::emitFunctionDirectives(func::FuncOp func,
                                           ArrayRef<Value> portList) {
  // auto funcDirect = getFuncDirective(func);
  // if (!funcDirect)
  //   return;

  // if (funcDirect.getPipeline()) {
  //   indent();
  //   os << "#pragma HLS pipeline II=" << funcDirect.getTargetInterval() <<
  //   "\n";

  //   // An empty line.
  //   os << "\n";
  // } else if (funcDirect.getDataflow()) {
  //   indent();
  //   os << "#pragma HLS dataflow\n";

  //   // An empty line.
  //   os << "\n";
  // }

  // // Only top function should emit interface pragmas.
  // if (funcDirect.getTopFunc()) {
  //   indent();
  //   os << "#pragma HLS interface s_axilite port=return bundle=ctrl\n";

  //   for (auto &port : portList) {
  //     // Array ports and scalar ports are handled separately. Here, we only
  //     // handle MemRef types since we assume the IR has be fully bufferized.
  //     if (auto memrefType = port.getType().dyn_cast<MemRefType>()) {
  //       // Only emit interface pragma when the array is not fully
  //       partitioned. if (!isFullyPartitioned(memrefType)) {
  //         indent();
  //         os << "#pragma HLS interface";
  //         // For now, we set the offset of all m_axi interfaces as slave.
  //         if (MemoryKind(memrefType.getMemorySpaceAsInt()) ==
  //         MemoryKind::DRAM)
  //           os << " m_axi offset=slave";
  //         else
  //           os << " bram";

  //         os << " port=";
  //         emitValue(port);
  //         os << "\n";
  //       }
  //     } else {
  //       indent();
  //       os << "#pragma HLS interface s_axilite";
  //       os << " port=";

  //       // TODO: This is a temporary solution.
  //       auto name = getName(port);
  //       if (name.front() == "*"[0])
  //         name.erase(name.begin());
  //       os << name;
  //       os << " bundle=ctrl\n";
  //     }
  //   }

  //   // An empty line.
  //   os << "\n";
  if (func->hasAttr("dataflow")) {
    indent();
    os << "#pragma HLS dataflow\n";
  }

  if (func->hasAttr("inline")) {
    indent();
    os << "#pragma HLS inline\n";
  }

  // Emit other pragmas for function ports.
  for (auto &port : portList)
    if (llvm::isa<MemRefType>(port.getType()))
      emitArrayDirectives(port);
  // }
}

void allo::vhls::ModuleEmitter::emitFunction(func::FuncOp func) {
  if (func->hasAttr("bit"))
    BIT_FLAG = true;

  if (func.getBlocks().empty())
    // This is a declaration.
    return;

  if (func.getBlocks().size() > 1)
    emitError(func, "has more than one basic blocks.");

  if (func->hasAttr("top"))
    os << "/// This is top function.\n";

  // Emit function signature.
  os << "void " << func.getName() << "(\n";
  addIndent();

  // This vector is to record all ports of the function.
  SmallVector<Value, 8> portList;

  // Emit input arguments.
  unsigned argIdx = 0;
  std::vector<std::string> input_args;
  if (func->hasAttr("inputs")) {
    std::string input_names =
        llvm::dyn_cast<StringAttr>(func->getAttr("inputs")).getValue().str();
    input_args = split_names(input_names);
  }
  std::string output_names;
  if (func->hasAttr("outputs")) {
    output_names =
        llvm::dyn_cast<StringAttr>(func->getAttr("outputs")).getValue().str();
    // suppose only one output
    input_args.push_back(output_names);
  }
  std::string itypes = "";
  if (func->hasAttr("itypes"))
    itypes =
        llvm::dyn_cast<StringAttr>(func->getAttr("itypes")).getValue().str();
  else {
    for (unsigned i = 0; i < func.getNumArguments(); ++i)
      itypes += "x";
  }
  for (auto &arg : func.getArguments()) {
    indent();
    fixUnsignedType(arg, itypes[argIdx] == 'u');
    if (llvm::isa<ShapedType>(arg.getType())) {
      if (llvm::isa<StreamType>(
              llvm::dyn_cast<ShapedType>(arg.getType()).getElementType())) {
        auto shapedType = llvm::dyn_cast<ShapedType>(arg.getType());
        os << getTypeName(arg) << " ";
        os << addName(arg, false);
        for (auto shape : shapedType.getShape())
          os << "[" << shape << "]";
      } else if (input_args.size() == 0) {
        emitArrayDecl(arg, true);
      } else {
        emitArrayDecl(arg, true, input_args[argIdx]);
      }
    } else {
      if (llvm::isa<StreamType>(arg.getType())) {
        // need to pass by reference
        os << getTypeName(arg) << "& ";
        os << addName(arg, false);
      } else if (input_args.size() == 0) {
        emitValue(arg);
      } else {
        emitValue(arg, 0, false, input_args[argIdx]);
      }
    }

    portList.push_back(arg);
    if (argIdx++ != func.getNumArguments() - 1)
      os << ",\n";
  }

  // Emit results.
  auto args = func.getArguments();
  std::string otypes = "";
  if (func->hasAttr("otypes"))
    otypes =
        llvm::dyn_cast<StringAttr>(func->getAttr("otypes")).getValue().str();
  else {
    for (unsigned i = 0; i < func.getNumArguments(); ++i)
      otypes += "x";
  }
  if (auto funcReturn =
          llvm::dyn_cast<func::ReturnOp>(func.front().getTerminator())) {
    unsigned idx = 0;
    for (auto result : funcReturn.getOperands()) {
      if (std::find(args.begin(), args.end(), result) == args.end()) {
        if (func.getArguments().size() > 0)
          os << ",\n";
        indent();

        // TODO: a known bug, cannot return a value twice, e.g. return %0, %0
        // : index, index. However, typically this should not happen.
        fixUnsignedType(result, otypes[idx] == 'u');
        if (llvm::isa<ShapedType>(result.getType())) {
          if (output_names != "")
            emitArrayDecl(result, true);
          else
            emitArrayDecl(result, true, output_names);
        } else {
          // In Vivado HLS, pointer indicates the value is an output.
          if (output_names != "")
            emitValue(result, /*rank=*/0, /*isPtr=*/true);
          else
            emitValue(result, /*rank=*/0, /*isPtr=*/true, output_names);
        }

        portList.push_back(result);
      }
      idx += 1;
    }
  } else
    emitError(func, "doesn't have a return operation as terminator.");

  reduceIndent();
  os << "\n) {";
  emitInfoAndNewLine(func);

  // Emit function body.
  addIndent();

  emitFunctionDirectives(func, portList);

  if (func->hasAttr("systolic")) {
    os << "#pragma scop\n";
  }
  emitBlock(func.front());
  if (func->hasAttr("systolic")) {
    os << "#pragma endscop\n";
  }

  reduceIndent();
  os << "}\n";

  // An empty line.
  os << "\n";
}

void allo::vhls::ModuleEmitter::emitHostFunction(func::FuncOp func) {
  if (func.getBlocks().size() != 1)
    emitError(func, "has zero or more than one basic blocks.");

  os << "/// This is top function.\n";

  // Emit function signature.
  os << "int main(int argc, char **argv) {\n";
  addIndent();

  emitBlock(func.front());

  os << "  return 0;\n";
  reduceIndent();
  os << "}\n";

  // An empty line.
  os << "\n";
}

/// Top-level MLIR module emitter.
void allo::vhls::ModuleEmitter::emitModule(ModuleOp module) {
  std::string device_header = R"XXX(
//===------------------------------------------------------------*- C++ -*-===//
//
// Automatically generated file for High-level Synthesis (HLS).
//
//===----------------------------------------------------------------------===//
#include <algorithm>
#include <ap_axi_sdata.h>
#include <ap_fixed.h>
#include <ap_int.h>
#include <hls_math.h>
#include <hls_stream.h>
#include <hls_streamofblocks.h>
#include <math.h>
#include <stdint.h>
using namespace std;
)XXX";

  std::string host_header = R"XXX(
//===------------------------------------------------------------*- C++ -*-===//
//
// Automatically generated file for host
//
//===----------------------------------------------------------------------===//
// standard C/C++ headers
#include <cassert>
#include <cstdio>
#include <cstdlib>
#include <string>
#include <time.h>

// vivado hls headers
#include "kernel.h"
#include <ap_fixed.h>
#include <ap_int.h>
#include <hls_stream.h>

#include <ap_axi_sdata.h>
#include <ap_fixed.h>
#include <ap_int.h>
#include <hls_math.h>
#include <math.h>
#include <stdint.h>

)XXX";

  if (module.getName().has_value() && module.getName().value() == "host") {
    os << host_header;
    for (auto op : module.getOps<func::FuncOp>()) {
      if (op.getName() == "main")
        emitHostFunction(op);
      else
        emitFunction(op);
    }
  } else {
    os << device_header;
    for (auto &op : *module.getBody()) {
      if (auto func = dyn_cast<func::FuncOp>(op))
        emitFunction(func);
      else if (auto cst = dyn_cast<memref::GlobalOp>(op))
        emitGlobal(cst);
      else
        emitError(&op, "is unsupported operation.");
    }
  }
}

//===----------------------------------------------------------------------===//
// Entry of allo-translate
//===----------------------------------------------------------------------===//

LogicalResult allo::emitVivadoHLSWithFlag(ModuleOp module,
                                          llvm::raw_ostream &os,
                                          bool linearize_pointers) {
  AlloEmitterState state(os);
<<<<<<< HEAD
  allo::vhls::ModuleEmitter(state).emitModule(module);
=======
  state.linearize_pointers = linearize_pointers;
  ModuleEmitter(state).emitModule(module);
>>>>>>> cdab91cb
  return failure(state.encounteredError);
}

LogicalResult allo::emitVivadoHLS(ModuleOp module, llvm::raw_ostream &os) {
  return emitVivadoHLSWithFlag(module, os, false);
}

void allo::registerEmitVivadoHLSTranslation() {
  static TranslateFromMLIRRegistration toVivadoHLS(
      "emit-vivado-hls", "Emit Vivado HLS", emitVivadoHLS,
      [&](DialectRegistry &registry) {
        // clang-format off
        registry.insert<
          mlir::allo::AlloDialect,
          mlir::func::FuncDialect,
          mlir::arith::ArithDialect,
          mlir::tensor::TensorDialect,
          mlir::scf::SCFDialect,
          mlir::affine::AffineDialect,
          mlir::math::MathDialect,
          mlir::memref::MemRefDialect,
          mlir::linalg::LinalgDialect
        >();
        // clang-format on
      });
}<|MERGE_RESOLUTION|>--- conflicted
+++ resolved
@@ -873,9 +873,6 @@
   os << "}\n";
 }
 
-<<<<<<< HEAD
-void allo::vhls::ModuleEmitter::emitScfYield(scf::YieldOp op) {
-=======
 void ModuleEmitter::emitScfWhile(scf::WhileOp op) {
   // Declare all loop-carried values (results of while loop)
   for (auto result : op.getResults()) {
@@ -962,7 +959,6 @@
 }
 
 void ModuleEmitter::emitScfYield(scf::YieldOp op) {
->>>>>>> cdab91cb
   if (op.getNumOperands() == 0)
     return;
 
@@ -1733,13 +1729,8 @@
     emitError(op, "index is not a constant.");
 }
 
-<<<<<<< HEAD
-void allo::vhls::ModuleEmitter::emitRank(memref::RankOp op) {
-  auto type = op.getOperand().getType().cast<ShapedType>();
-=======
 void ModuleEmitter::emitRank(memref::RankOp op) {
   auto type = llvm::dyn_cast<ShapedType>(op.getOperand().getType());
->>>>>>> cdab91cb
   if (type.hasRank()) {
     indent();
     emitValue(op.getResult());
@@ -1808,12 +1799,7 @@
   emitNestedLoopTail(rank);
 }
 
-<<<<<<< HEAD
-void allo::vhls::ModuleEmitter::emitStreamConstruct(StreamConstructOp op) {
-  indent();
-=======
 void ModuleEmitter::emitStreamConstruct(StreamConstructOp op) {
->>>>>>> cdab91cb
   Value result = op.getResult();
   fixUnsignedType(result, op->hasAttr("unsigned"));
 
@@ -1875,12 +1861,7 @@
   emitInfoAndNewLine(op);
 }
 
-<<<<<<< HEAD
-void allo::vhls::ModuleEmitter::emitStreamGet(StreamGetOp op) {
-  int rank = 0;
-=======
 void ModuleEmitter::emitStreamGet(StreamGetOp op) {
->>>>>>> cdab91cb
   Value result = op.getResult();
   fixUnsignedType(result, op->hasAttr("unsigned"));
   auto stream = op->getOperand(0);
@@ -1998,12 +1979,7 @@
   emitInfoAndNewLine(op);
 }
 
-<<<<<<< HEAD
-void allo::vhls::ModuleEmitter::emitStreamPut(StreamPutOp op) {
-  int rank = 0;
-=======
 void ModuleEmitter::emitStreamPut(StreamPutOp op) {
->>>>>>> cdab91cb
   auto stream = op->getOperand(0);
   auto value = op->getOperand(1);
 
@@ -3095,12 +3071,8 @@
                                           llvm::raw_ostream &os,
                                           bool linearize_pointers) {
   AlloEmitterState state(os);
-<<<<<<< HEAD
-  allo::vhls::ModuleEmitter(state).emitModule(module);
-=======
   state.linearize_pointers = linearize_pointers;
   ModuleEmitter(state).emitModule(module);
->>>>>>> cdab91cb
   return failure(state.encounteredError);
 }
 
