--- conflicted
+++ resolved
@@ -825,11 +825,7 @@
     np.testing.assert_allclose(np_2, 1.0 + np_0 * np_1, atol=1e-4)
 
 
-<<<<<<< HEAD
-def test_tensor_matmul_int32():
-=======
 def test_tensor_matmul():
->>>>>>> 0fdde3c8
     M = 10
     K = 15
     N = 20
@@ -837,10 +833,6 @@
     np_1 = np.random.randint(0, 20, size=(K, N), dtype="int32")
 
     def kernel(A: int32[M, K], B: int32[K, N]) -> int32[M, N]:
-<<<<<<< HEAD
-        C: int32[M, N] = 0
-=======
->>>>>>> 0fdde3c8
         C = allo.matmul(A, B)
         return C
 
@@ -848,30 +840,6 @@
     f = s.build()
     np_2 = np.zeros((M, N), dtype="int32")
     np_2 = f(np_0, np_1)
-<<<<<<< HEAD
-    np.testing.assert_array_equal(np_2, np_0 @ np_1)
-    print(s.module)
-
-
-def test_tensor_matmul_float32():
-    M = 10
-    K = 15
-    N = 20
-    np_0 = np.float32(np.random.uniform(size=(M, K)))
-    np_1 = np.float32(np.random.uniform(size=(K, N)))
-
-    def kernel(A: float32[M, K], B: float32[K, N]) -> float32[M, N]:
-        C: float32[M, N] = 0.0
-        C = allo.matmul(A, B)
-        return C
-
-    s = allo.customize(kernel)
-    f = s.build()
-    np_2 = np.zeros((M, N), dtype="float32")
-    np_2 = f(np_0, np_1)
-    np.testing.assert_allclose(np_2, np_0 @ np_1, atol=1e-4)
-    print(s.module)
-=======
     np.testing.assert_array_equal(np_2, np.matmul(np_0, np_1))
     print(s.module)
 
@@ -908,7 +876,6 @@
     outs = f(A, B, A)
     print(s.module)
     np.testing.assert_allclose(outs, np.matmul(np.matmul(A, B), A), atol=1e-4)
->>>>>>> 0fdde3c8
 
 
 if __name__ == "__main__":
@@ -944,11 +911,6 @@
     test_const_tensor_float()
     test_const_tensor_int_vars()
     test_const_tensor_float_vars()
-<<<<<<< HEAD
-    test_tensor_matmul_int32()
-    test_tensor_matmul_float32()
-=======
     test_tensor_matmul()
     test_tensor_matmul_only2D()
-    test_tensor_matmul_nested()
->>>>>>> 0fdde3c8
+    test_tensor_matmul_nested()