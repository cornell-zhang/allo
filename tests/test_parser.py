--- conflicted
+++ resolved
@@ -883,46 +883,55 @@
     print(f)
 
 
+def test_copy_memref():
+    M, N = 2, 2
+
+    def kernel() -> int32[M, N]:
+        temp: int32[M, N] = 0
+        outp: int32[M, N] = temp
+        return outp
+
+    s = allo.customize(kernel)
+    print(s.module)
+    f = s.build(target="vhls")
+    print(f)
+
+
+def test_copy_scalar():
+    def kernel() -> int32:
+        temp: int32 = 0
+        outp: int32 = temp
+        return outp
+
+    s = allo.customize(kernel)
+    print(s.module)
+    f = s.build(target="vhls")
+    print(f)
+
+
+def test_copy_Arg():
+    M, N = 2, 2
+
+    def kernel(inp: int32[M, N]) -> int32[M, N]:
+        outp: int32[M, N] = inp
+        return outp
+
+    s = allo.customize(kernel)
+    print(s.module)
+    f = s.build(target="vhls")
+    print(f)
+
+
+def test_copy_Arg_scalar():
+    def kernel(inp: int32) -> int32:
+        outp: int32 = inp
+        return outp
+
+    s = allo.customize(kernel)
+    print(s.module)
+    f = s.build(target="vhls")
+    print(f)
+
+
 if __name__ == "__main__":
-<<<<<<< HEAD
-    test_gemm_grid_for()
-    test_gemm_range_for()
-    test_gemm_reduction_var()
-    test_gemm_float()
-    test_nested_if()
-    test_buffer_at()
-    test_schedule()
-    test_multiband()
-    test_conv2D()
-    test_interleaving_acc()
-    test_nested_functions()
-    # test_nested_functions_2()
-    test_nested_functions_3()
-    test_rhs_binaryop()
-    test_fcompute_function_wrapper()
-    test_llvm_arg()
-    test_index_arg()
-    test_fcompute_wrap_more()
-    test_compute_at()
-    test_imperfect_loops()
-    test_polymorphism()
-    test_softmax()
-    test_triple_call()
-    test_gelu()
-    test_compose_nested()
-    test_math_scalar()
-    test_no_init_scalar()
-    test_no_init_tensor()
-    test_double_partition()
-    test_output_partition_compose()
-    test_const_tensor_int()
-    test_const_tensor_float()
-    test_const_tensor_int_vars()
-    test_const_tensor_float_vars()
-    test_copy_memref()
-    test_copy_scalar()
-    test_copy_Arg()
-    test_copy_Arg_scalar()
-=======
     pytest.main([__file__])
->>>>>>> 902733ee
