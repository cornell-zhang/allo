--- conflicted
+++ resolved
@@ -833,7 +833,6 @@
     print(s.build(target="vhls"))
 
 
-<<<<<<< HEAD
 def test_copy_memref():
     M, N = 2, 2
 
@@ -860,7 +859,7 @@
     print(f)
 
 
-def test_copy_Arg():
+def test_copy_arg():
     M, N = 2, 2
 
     def kernel(inp: int32[M, N]) -> int32[M, N]:
@@ -873,14 +872,13 @@
     print(f)
 
 
-def test_copy_Arg_scalar():
+def test_copy_arg_scalar():
     def kernel(inp: int32) -> int32:
         outp: int32 = inp
         return outp
 
     s = allo.customize(kernel)
     print(s.module)
-=======
 def test_call_partition():
     M, N = 2, 2
 
@@ -930,7 +928,6 @@
     s.partition(s.temp1)
     print(s.module)
 
->>>>>>> d4e0a5e2
     f = s.build(target="vhls")
     print(f)
 
