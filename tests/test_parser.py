# Copyright Allo authors. All Rights Reserved.
# SPDX-License-Identifier: Apache-2.0

import numpy as np
import pytest
import allo
from allo.ir.types import int1, int32, float32, index


def test_gemm_grid_for():
    def gemm(A: int32[32, 32], B: int32[32, 32]) -> int32[32, 32]:
        C: int32[32, 32] = 0
        for i, j, k in allo.grid(32, 32, 32):
            C[i, j] += A[i, k] * B[k, j]
        return C

    s = allo.customize(gemm)
    # transformations are applied immediately
    s.split("i", 8)
    s.split("j", 8)
    s.reorder("i.outer", "j.outer", "i.inner", "j.inner")
    print(s.module)


def test_gemm_range_for():
    def gemm(A: int32[32, 32], B: int32[32, 32]) -> int32[32, 32]:
        C: int32[32, 32] = 0
        for i in range(32):
            for j in range(32):
                for k in range(32):
                    C[i, j] += A[i, k] * B[k, j]
        return C

    s = allo.customize(gemm)
    # transformations are applied immediately
    s.split("i", 8)
    s.split("j", 8)
    s.reorder("i.outer", "j.outer", "i.inner", "j.inner")
    print(s.module)


def test_gemm_float():
    def gemm(A: float32[32, 32], B: float32[32, 32]) -> float32[32, 32]:
        C: float32[32, 32] = 0
        for i in range(32):
            for j in range(32):
                for k in range(32):
                    C[i, j] += A[i, k] * B[k, j]
        return C

    s = allo.customize(gemm)
    # transformations are applied immediately
    s.split("i", 8)
    s.split("j", 8)
    s.reorder("i.outer", "j.outer", "i.inner", "j.inner")
    print(s.module)


def test_gemm_reduction_var():
    def gemm(A: int32[32, 32], B: int32[32, 32]) -> int32[32, 32]:
        C: int32[32, 32] = 0
        for i, j in allo.grid(32, 32):
            v: int32 = 0
            for k in range(32):
                v += A[i, k] * B[k, j]
            C[i, j] = v
        return C

    s = allo.customize(gemm)
    # transformations are applied immediately
    s.split("i", 8)
    s.split("j", 8)
    s.reorder("i.outer", "j.outer", "i.inner", "j.inner")
    print(s.module)


def test_nested_if():
    def kernel(a: int32, b: int32) -> int32:
        r: int32 = 0
        if a == 0:
            r = 1
        elif a == 1:
            r = 2
            if b == 2:
                r = 3
        else:
            r = 4
        return r

    s = allo.customize(kernel)
    print(s.module)


def test_interleaving_acc():
    # https://github.com/cornell-zhang/allo-dialect/blob/v0.1/test/Transforms/memory/buffer_gemm.mlir#L86
    M, N, K = 1024, 1024, 1024

    def gemm(A: float32[M, K], B: float32[K, N]) -> float32[M, N]:
        C: float32[M, N] = 0
        for i, j in allo.grid(M, N):
            for k in allo.reduction(K):
                C[i, j] += A[i, k] * B[k, j]
        return C

    s = allo.customize(gemm)
    print(s.module)
    s.reorder("k", "j")
    s.buffer_at(gemm.C, axis="i")
    s.pipeline("j")
    print(s.module)

    # CPU simulation
    mod = s.build()
    np_A = np.random.random((M, K)).astype(np.float32)
    np_B = np.random.random((K, N)).astype(np.float32)
    np_C = np.matmul(np_A, np_B)
    np_C_allo = mod(np_A, np_B)
    np.testing.assert_allclose(np_C, np_C_allo, rtol=1e-5)
    print(s.build(target="vhls"))


def test_buffer_at():
    M, N = 1024, 1024

    def gemm(A: float32[M, N]) -> float32[M, N]:
        B: float32[M, N] = 0
        for i, j in allo.grid(M, N):
            B[i, j] = A[i, j] + 1.0
        return B

    s = allo.customize(gemm)
    s.buffer_at(gemm.B, axis="i")
    print(s.module)


def test_schedule():
    def gemm(A: int32[32, 32], B: int32[32, 32]) -> int32[32, 32]:
        C: int32[32, 32] = 0
        for i, j, k in allo.grid(32, 32, 32):
            C[i, j] += A[i, k] * B[k, j]
        return C

    s = allo.customize(gemm)
    # Some meaningless schedules, not used for execution
    s.fuse("i", "j", "k")
    s.unroll("i_j_k_fused")
    s.reshape(gemm.A, (32, 4, 8))
    s.parallel("i_j_k_fused")
    print(s.module)


def test_multiband():
    def kernel(A: int32[32, 32]) -> int32[32, 32]:
        B: int32[32, 32] = 0
        for i, j in allo.grid(32, 32, name="B"):
            B[i, j] = A[i, j] + 1
        C: int32[32, 32] = 0
        for i, j in allo.grid(32, 32, name="C"):
            C[i, j] = B[i, j] * 2
        return C

    s = allo.customize(kernel)
    loops = s.get_loops()
    print(loops)
    s.compute_at(loops.B.j, loops.C.j)
    print(s.module)
    mod = s.build()
    np_A = np.random.randint(0, 10, size=(32, 32)).astype(np.int32)
    np_C = (np_A + 1) * 2
    np_B = mod(np_A)
    assert np.array_equal(np_B, np_C)


def test_conv2D():
    def conv2D(A: int32[10, 10]) -> int32[8, 8]:
        B: int32[8, 8] = 0
        for i, j in allo.grid(8, 8):
            v: int32 = 0
            for rx, ry in allo.reduction(3, 3):
                v += A[i + rx, j + ry]
            B[i, j] = v
        return B

    s = allo.customize(conv2D)
    s.split("j", 4)
    s.reorder("j.outer", "i", "j.inner")
    LB = s.reuse_at(conv2D.A, axis="i")
    WB = s.reuse_at(LB, axis="j.inner")
    s.partition(LB, dim=2)
    s.partition(WB)
    s.pipeline("i")
    print(s.module)
    mod = s.build()

    # testing
    np_A = np.random.randint(0, 10, size=(10, 10)).astype(np.int32)
    np_C = np.zeros((8, 8), dtype="int")

    for y in range(0, 8):
        for x in range(0, 8):
            for r in range(0, 3):
                for c in range(0, 3):
                    np_C[y][x] += np_A[y + r][x + c]

    np_B = mod(np_A)

    assert np.array_equal(np_B, np_C)


def test_bconv2D_nchw():
    bs = 4
    ic, oc = 6, 16
    ih, iw = 8, 8
    kh, kw = 3, 3
    oh, ow = ih - kh + 1, iw - kw + 1

    def bconv(
        A: int1[bs, ic, ih, iw], F: int1[oc, ic, kh, kw]
    ) -> int32[bs, oc, oh, ow]:
        B: int32[bs, oc, oh, ow] = 0
        for n, c, h, w in allo.grid(bs, oc, oh, ow):
            for rc, rh, rw in allo.reduction(ic, kh, kw):
                B[n, c, h, w] += A[n, rc, h + rh, w + rw] ^ F[c, rc, rh, rw]
        return B

    s = allo.customize(bconv)
    print(s.module)


def test_nested_functions():
    M, K, N = 32, 32, 32

    def matrix_add(A: int32[M, N]) -> int32[M, N]:
        B: int32[M, N] = 0
        for i, j in allo.grid(M, N):
            B[i, j] = A[i, j] + 1
        return B

    def gemm(A: int32[M, K], B: int32[K, N]) -> int32[M, N]:
        C: int32[M, N] = 0
        for i, j in allo.grid(M, N):
            for k in allo.reduction(K):
                C[i, j] += A[i, k] * B[k, j]
        return C

    def top(A: int32[M, K], B: int32[K, N]) -> int32[M, N]:
        C = gemm(A, B)
        D = matrix_add(C)
        return D

    # Separate compilation (just for testing)
    s_gemm = allo.customize(gemm)
    mod_gemm = s_gemm.build()

    # Top-level
    s = allo.customize(top)
    print(s.module)
    mod = s.build()

    # Testing
    np_A = np.random.randint(0, 10, size=(M, K)).astype(np.int32)
    np_B = np.random.randint(0, 10, size=(K, N)).astype(np.int32)
    np_D = np.matmul(np_A, np_B)
    np_C = mod_gemm(np_A, np_B)
    assert np.array_equal(np_C, np_D)

    np_A = np.random.randint(0, 10, size=(M, K)).astype(np.int32)
    np_B = np.random.randint(0, 10, size=(K, N)).astype(np.int32)
    np_D = np_A @ np_B + 1
    np_C = mod(np_A, np_B)
    assert np.array_equal(np_C, np_D)


def test_nested_functions_2():
    M, K, N = 32, 32, 32

    def gemm(A: int32[M, K], B: int32[K, N], C: int32[M, N]) -> None:
        for i, j in allo.grid(M, N):
            for k in allo.reduction(K):
                C[i, j] += A[i, k] * B[k, j]

    def top(A: int32[M, K], B: int32[K, N]) -> int32[M, N]:
        C: int32[M, N] = 0
        gemm(A, B, C)
        return C

    s1 = allo.customize(gemm)
    s1.reorder("k", "j")
    s1.partition(gemm.C, dim=2)
    s1.buffer_at(gemm.C, axis="i")
    s1.pipeline("j")
    # Top-level
    s = allo.customize(top, verbose=True)
    s.compose(s1)
    print(s.module)
    mod = s.build()

    # Testing
    np_A = np.random.randint(0, 100, size=(M, K)).astype(np.int32)
    np_B = np.random.randint(0, 100, size=(K, N)).astype(np.int32)
    np_C = mod(np_A, np_B)
    np_D = np.matmul(np_A, np_B)
    assert np.array_equal(np_C, np_D)
    print("Success!")


def test_nested_functions_3():
    M = 1024
    N = 1024
    K = 1024

    def gemm1(inp: float32[M, K], W: float32[K, N], B: float32[N]) -> float32[M, N]:
        outp: float32[M, N] = 0.0
        for i in range(M):
            for j in range(N):
                v: float32 = 0.0
                for k in allo.reduction(K):
                    v += inp[i, k] * W[k, j]
                outp[i, j] = v + B[j]
        return outp

    def gemm2(inp: float32[M, K], W: float32[K, N], B: float32[N]) -> float32[M, N]:
        outp: float32[M, N] = 0.0
        for i in range(M):
            for j in range(N):
                for k in allo.reduction(K):
                    outp[i, j] += inp[i, k] * W[k, j]
                outp[i, j] += B[j]
        return outp

    def gemm3(inp: float32[M, K], W: float32[K, N], B: float32[N]) -> float32[M, N]:
        outp: float32[M, N] = 0.0
        for i in range(M):
            for j in range(N):
                outp[i, j] = B[j]
        for i in range(M):
            for j in range(N):
                for k in allo.reduction(K):
                    outp[i, j] += inp[i, k] * W[k, j]
        return outp

    s1 = allo.customize(gemm1)
    print(s1.module)
    s2 = allo.customize(gemm2)
    print(s2.module)
    s3 = allo.customize(gemm3)
    print(s3.module)
    f = s1.build(target="vhls")
    print(f)


def test_rhs_binaryop():
    def kernel() -> int32[11]:
        v: int32 = 5
        res: int32[11] = 0
        res[0] = 1 + v
        res[1] = 1 - v
        res[2] = v * 3
        res[3] = 52 / v
        res[4] = 6 // v
        res[5] = 6 % v
        res[6] = 1 << v
        res[7] = 64 >> v
        res[8] = 1 & v
        res[9] = 1 | v
        res[10] = res[9]
        return res

    s = allo.customize(kernel, verbose=True)
    print(s.module)


def test_fcompute_function_wrapper():
    def kernel(A: int32[10]) -> int32[10]:
        def foo(x: int32) -> int32:
            y: int32 = 0
            y = x + 1
            return y

        B: int32[10] = 0
        for i in range(10):
            B[i] = foo(A[i])
        return B

    s = allo.customize(kernel)
    print(s.module)


def test_fcompute_function_wrapper():
    def kernel(A: int32[10]) -> int32[10]:
        B: int32[10] = 0

        def foo(x: int32) -> int32:
            return x + 1

        for i in range(10):
            B[i] = foo(A[i])
        return B

    s = allo.customize(kernel)
    print(s.module)
    mod = s.build()
    np_A = np.random.randint(0, 10, size=(10,)).astype(np.int32)
    np_C = np_A + 1
    np_B = mod(np_A)
    assert np.array_equal(np_B, np_C)


def test_llvm_arg():
    def kernel(A: float32[10], B: int32, C: float32) -> float32:
        v: float32 = 0.0
        v = A[0] + float(B) + C
        return v

    s = allo.customize(kernel)
    print(s.module)
    mod = s.build()
    np_A = np.random.random((10,)).astype(np.float32)
    B = 1
    C = 2.0
    allo_B = mod(np_A, B, C)
    np.testing.assert_allclose(allo_B, np_A[0] + 3.0)


def test_fcompute_wrap_more():
    def kernel(A: int32[10]) -> int32[10]:
        def foo(x: index, A: int32[10]) -> int32:
            y: int32 = 0
            y = A[x] + 1
            return y

        B: int32[10] = 0
        for i in range(10):
            B[i] = foo(i, A)
        return B

    s = allo.customize(kernel)
    print(s.module)
    mod = s.build()
    np_A = np.random.randint(0, 10, size=(10,)).astype(np.int32)
    np_C = np_A + 1
    np_B = mod(np_A)
    assert np.array_equal(np_B, np_C)


def test_index_arg():
    def kernel(A: int32[10]) -> int32[10]:
        B: int32[10] = 0

        def foo(A: int32[10], x: index) -> int32:
            y: int32 = 0
            C: int32[10] = 0
            for i in range(10):
                C[i] = A[i] + 1
            y = C[x]
            return y

        for i in range(10):
            B[i] = foo(A, i)
        return B

    s = allo.customize(kernel)
    print(s.module)


def test_compute_at():
    def kernel(A: int32[10, 20, 30]) -> int32[10, 20, 30]:
        B: int32[10, 20, 30] = 0
        for i, j, m in allo.grid(10, 20, 30):
            B[i, j, m] = A[i, j, m] * 2

        C: int32[10, 20, 30] = 0
        for ii, jj, mm in allo.grid(10, 20, 30):
            C[ii, jj, mm] = B[ii, jj, mm] + 1
        return C

    # axis 2
    s2 = allo.customize(kernel)
    loops = s2.get_loops()
    s2.compute_at(loops.S_i_j_m_0.m, loops.S_ii_jj_mm_1.mm)
    # _verify_build(s2)
    print(s2.module)
    print(s2.build("vhls"))


def test_imperfect_loops():
    M, K, N = 32, 32, 32

    def gemm(inp: float32[M, K], W: float32[K, N], B: float32[N]) -> float32[M, N]:
        outp: float32[M, N] = 0.0
        for i in range(M):
            for j in range(N):
                for k in allo.reduction(K):
                    outp[i, j] += inp[i, k] * W[k, j]
                for j0 in range(N):
                    outp[i, j0] = B[j0]
        return outp

    s = allo.customize(gemm)
    loops = s.get_loops()
    s.split(loops.S_i_0.i, 8)
    print(s.module)
    loops = s.get_loops()
    s.reorder(loops.S_i_0["i.outer"], loops.S_i_0.j, loops.S_i_0["i.inner"])
    s.unroll(loops.S_i_0.k)
    print(s.module)
    s.fuse(loops.S_i_0["i.outer"], loops.S_i_0.j)
    s.pipeline(loops.S_i_0.j0)
    print(s.build("vhls"))

    s1 = allo.customize(gemm)
    s1.pipeline("j0")
    s1.unroll("j0")
    print(s1.build("vhls"))


def test_polymorphism():
    T = float32
    M, N, K = 32, 32, 32

    def gemm(A: T[M, K], B: T[K, N]) -> T[M, N]:
        C: T[M, N] = 0
        for i, j, k in allo.grid(M, N, K):
            C[i, j] += A[i, k] * B[k, j]
        return C

    s = allo.customize(gemm)
    print(s.module)
    mod = s.build()
    np_A = np.random.random((M, K)).astype(np.float32)
    np_B = np.random.random((K, N)).astype(np.float32)
    allo_C = mod(np_A, np_B)
    np.testing.assert_allclose(np_A @ np_B, allo_C, rtol=1e-5)

    T = int32
    M, N, K = 4, 4, 4
    s1 = allo.customize(gemm)
    print(s1.module)
    mod1 = s1.build()
    np_A = np.random.randint(0, 10, size=(M, K)).astype(np.int32)
    np_B = np.random.randint(0, 10, size=(K, N)).astype(np.int32)
    allo_C = mod1(np_A, np_B)
    np.testing.assert_allclose(np_A @ np_B, allo_C, rtol=1e-5)


def test_softmax():
    inp_size = 32

    def kernel(input: float32[inp_size, inp_size]) -> float32[inp_size, inp_size]:
        output: float32[inp_size, inp_size] = 0.0
        row_sum: float32[inp_size] = 0.0
        for i, j in allo.grid(inp_size, inp_size, name="exp_sum"):
            input[i, j] = allo.exp(input[i, j])
            row_sum[i] += input[i, j]
        for i, j in allo.grid(inp_size, inp_size, name="update"):
            output[i, j] = input[i, j] / row_sum[i]
        return output

    s = allo.customize(kernel)
    print(s.module)

    mod = s.build()
    np_1 = np.random.uniform(-1, 1, size=(inp_size, inp_size)).astype(np.float32)
    np_2 = np.exp(np_1) / np.sum(np.exp(np_1), axis=-1, keepdims=True)
    np_3 = mod(np_1)
    np.testing.assert_allclose(np_3, np_2, rtol=1e-03)


def test_triple_call():
    M = 12
    N = 768
    K = 768
    H = 64

    def Linear_layer(
        inp: float32[M, K], W: float32[K, N], B: float32[N]
    ) -> float32[M, N]:
        outp: float32[M, N] = 0.0
        for i, j in allo.grid(M, N, name="gemm"):
            for k in allo.reduction(K):
                outp[i, j] += inp[i, k] * W[k, j]
        for i, j in allo.grid(M, N, name="bias"):
            outp[i, j] += B[j]
        return outp

    def Add1(inp: float32[M, N]) -> float32[M, N]:
        outp: float32[M, N] = 0.0
        for i, j in allo.grid(M, H, name="add"):
            outp[i, j] = inp[i, j] + 1.0
        return outp

    def Add2(inp: float32[M, N]) -> float32[M, N]:
        outp = Add1(inp)
        return outp

    def Top(inp: float32[M, K], W: float32[K, N], B: float32[N]) -> float32[M, N]:
        outp = Linear_layer(inp, W, B)
        outp = Add2(outp)
        return outp

    s = allo.customize(Top)
    print(s.module)


def test_gelu():
    m, n = 32, 32

    def kernel(input: float32[m, n]) -> float32[m, n]:
        output: float32[m, n] = 0.0
        for i, j in allo.grid(m, n):
            output[i, j] = (
                0.5
                * input[i, j]
                * (
                    1.0
                    + allo.tanh(
                        allo.sqrt(2.0 / 3.1415926)
                        * (input[i, j] + 0.044715 * allo.power(input[i, j], 3.0))
                    )
                )
            )
        return output

    s = allo.customize(kernel)
    print(s.module)
    f = s.build()
    np_1 = np.random.uniform(-1, 1, size=(m, n)).astype(np.float32)
    np_2 = (
        0.5
        * np_1
        * (1 + np.tanh(np.sqrt(2 / np.pi) * (np_1 + 0.044715 * np.power(np_1, 3))))
    )
    np_3 = np.zeros((m, n), dtype="float")

    np_3 = f(np_1)
    np.testing.assert_allclose(np_3, np_2, rtol=1e-03)


def test_compose_nested():
    M, N, K = 4, 4, 4

    def Linear_layer(
        inp: float32[M, K], W: float32[K, N], B: float32[N]
    ) -> float32[M, N]:
        outp: float32[M, N] = 0.0
        for i, j in allo.grid(M, N, name="gemm"):
            for k in allo.reduction(K):
                outp[i, j] += inp[i, k] * W[k, j]
        for i, j in allo.grid(M, N, name="bias"):
            outp[i, j] += B[j]
        return outp

    def Add1(inp: float32[M, N]) -> float32[M, N]:
        outp: float32[M, N] = 0.0
        for i, j in allo.grid(M, N, name="add"):
            outp[i, j] = inp[i, j] + 1.0
        return outp

    def Add2(inp: float32[M, N]) -> float32[M, N]:
        outp = Add1(inp)
        return outp

    def Top(inp: float32[M, K], W: float32[K, N], B: float32[N]) -> float32[M, N]:
        outp = Linear_layer(inp, W, B)
        outp = Add2(outp)
        return outp

    s_add2 = allo.customize(Add2)
    s_add2.partition(Add2.inp)
    print(s_add2.module)
    s = allo.customize(Top)
    s.compose(s_add2)
    print(s.module)

    f = s.build(target="vhls")
    print(f)


def test_double_partition():
    M = 4
    N = 4
    K = 4

    def Linear_layer1(
        inp: float32[M, K], W: float32[K, N], B: float32[N]
    ) -> float32[M, N]:
        outp: float32[M, N] = 0.0
        for i, j in allo.grid(M, N, name="gemm"):
            for k in allo.reduction(K):
                outp[i, j] += inp[i, k] * W[k, j]
        for i, j in allo.grid(M, N, name="bias"):
            outp[i, j] += B[j]
        return outp

    def Linear_layer2(
        inp: float32[M, K], W: float32[K, N], B: float32[N]
    ) -> float32[M, N]:
        outp: float32[M, N] = 0.0
        for i, j in allo.grid(M, N, name="gemm"):
            for k in allo.reduction(K):
                outp[i, j] += inp[i, k] * W[k, j]
        for i, j in allo.grid(M, N, name="bias"):
            outp[i, j] += B[j]
        return outp

    def Add(inp1: float32[M, N], inp2: float32[M, N]) -> float32[M, N]:
        outp: float32[M, N] = 0.0
        for i, j in allo.grid(M, N, name="add"):
            outp[i, j] = inp1[i, j] + inp2[i, j]
        return outp

    def Top(inp: float32[M, K], W: float32[K, N], B: float32[N]) -> float32[M, N]:
        add1 = Linear_layer1(inp, W, B)
        add2 = Linear_layer2(inp, W, B)
        outp1 = Add(add1, add2)
        return outp1

    s_add = allo.customize(Add)
    s_add.partition(Add.inp1, partition_type=1, dim=2, factor=2)
    s_add.partition(Add.inp2, partition_type=1, dim=2, factor=2)
    print(s_add.module)
    s = allo.customize(Top)
    s.compose(s_add)
    f = s.build(target="vhls")
    print(f)


def test_no_init_scalar():
    def kernel() -> int32:
        v: int32
        return v

    s = allo.customize(kernel)
    print(s.module)


<<<<<<< HEAD
def test_output_partition_compose():
    M, N, K = 4, 4, 4

    def Linear_layer(
        inp: float32[M, K], W: float32[K, N], B: float32[N]
    ) -> float32[M, N]:
        outp: float32[M, N] = 0.0
        for i, j in allo.grid(M, N, name="gemm"):
            for k in allo.reduction(K):
                outp[i, j] += inp[i, k] * W[k, j]
        for i, j in allo.grid(M, N, name="bias"):
            outp[i, j] += B[j]
        return outp

    def Add(inp1: float32[M, N], inp2: float32[M, N]) -> float32[M, N]:
        outp: float32[M, N] = 0.0
        for i, j in allo.grid(M, N, name="add"):
            outp[i, j] = inp1[i, j] + inp2[i, j]
        return outp

    def Top(inp: float32[M, K], W: float32[K, N], B: float32[N]) -> float32[M, N]:
        add1 = Linear_layer(inp, W, B)
        add2 = Linear_layer(inp, W, B)
        outp1 = Add(add1, add2)
        return outp1

    s_ll = allo.customize(Linear_layer)
    s_ll.partition(Linear_layer.outp, partition_type=1, dim=2, factor=2)
    s = allo.customize(Top)
    s.compose(s_ll)
    print(s.module)

    f = s.build(target="vhls")
    print(f)
=======
def test_no_init_tensor():
    M, N = 4, 4

    def kernel() -> float32[M, N]:
        outp: float32[M, N]
        return outp

    s = allo.customize(kernel)
    print(s.module)


def test_const_tensor_int():
    def kernel() -> int32[2, 2]:
        cp1: int32[2, 2] = [[1, 2], [3, 4]]
        cp2: int32[2, 2] = [[1, 2], [3, 4]]
        res: int32[2, 2] = 0
        for i, j in allo.grid(2, 2):
            res[i, j] = cp1[i, j] + cp2[i, j]
        return res

    s = allo.customize(kernel)
    f = s.build()
    print(s.module)
    np_0 = np.zeros((2, 2), dtype="int32")
    np_1 = np.array([[1, 2], [3, 4]])
    np_0 = f()
    assert np.array_equal(np_0, np_1 * 2)


def test_const_tensor_float():
    def kernel() -> float32[2, 3]:
        cp1: float32[2, 3] = [[1.05, 2.0, 3.5], [3.0, 4.0, 4.5]]
        cp2: float32[2, 3] = [[1.05, 2.0, 3.5], [3.0, 4.0, 4.5]]
        res: float32[2, 3] = 0.0
        for i, j in allo.grid(2, 3):
            res[i, j] = cp1[i, j] + cp2[i, j]
        return res

    s = allo.customize(kernel)
    f = s.build()
    print(s.module)
    np_0 = np.zeros((2, 3), dtype="float32")
    np_1 = np.array([[1.05, 2.0, 3.5], [3.0, 4.0, 4.5]], dtype="float32")
    np_0 = f()
    np.testing.assert_allclose(np_0, np_1 * 2.0, atol=1e-4)


def test_const_tensor_int_vars():
    M = 10
    N = 10
    np_0 = np.random.randint(0, 20, size=(M, N), dtype="int32")
    np_1 = np.random.randint(0, 20, size=(M, N), dtype="int32")

    def kernel() -> int32[M, N]:
        cp1: int32[M, N] = np_0
        cp2: int32[M, N] = np_1
        res: int32[M, N] = 1
        for i, j in allo.grid(M, N):
            res[i, j] += cp1[i, j] * cp2[i, j]
        return res

    s = allo.customize(kernel)
    f = s.build()
    print(s.module)
    np_2 = np.zeros((M, N), dtype="int32")
    np_2 = f()
    assert np.array_equal(np_2, 1 + np_0 * np_1)


def test_const_tensor_float_vars():
    M = 10
    N = 10
    np_0 = np.random.uniform(size=(M, N))
    np_1 = np.random.uniform(size=(M, N))

    def kernel() -> float32[M, N]:
        cp1: float32[M, N] = np_0
        cp2: float32[M, N] = np_1
        res: float32[M, N] = 1.0
        for i, j in allo.grid(M, N):
            res[i, j] += cp1[i, j] * cp2[i, j]
        return res

    s = allo.customize(kernel)
    f = s.build()
    print(s.module)
    np_2 = np.zeros((M, N), dtype="float32")
    np_2 = f()
    np.testing.assert_allclose(np_2, 1.0 + np_0 * np_1, atol=1e-4)
>>>>>>> 2f62675a


if __name__ == "__main__":
    test_gemm_grid_for()
    test_gemm_range_for()
    test_gemm_reduction_var()
    test_gemm_float()
    test_nested_if()
    test_buffer_at()
    test_schedule()
    test_multiband()
    test_conv2D()
    test_interleaving_acc()
    test_nested_functions()
    test_nested_functions_2()
    test_nested_functions_3()
    test_rhs_binaryop()
    test_fcompute_function_wrapper()
    test_llvm_arg()
    test_index_arg()
    test_fcompute_wrap_more()
    test_compute_at()
    test_imperfect_loops()
    test_polymorphism()
    test_softmax()
    test_triple_call()
    test_gelu()
    test_compose_nested()
<<<<<<< HEAD
    test_no_init()
    test_double_partition()
    test_output_partition_compose()
=======
    test_no_init_scalar()
    test_no_init_tensor()
    test_double_partition()
    test_const_tensor_int()
    test_const_tensor_float()
    test_const_tensor_int_vars()
    test_const_tensor_float_vars()
>>>>>>> 2f62675a
<|MERGE_RESOLUTION|>--- conflicted
+++ resolved
@@ -734,7 +734,6 @@
     print(s.module)
 
 
-<<<<<<< HEAD
 def test_output_partition_compose():
     M, N, K = 4, 4, 4
 
@@ -769,7 +768,8 @@
 
     f = s.build(target="vhls")
     print(f)
-=======
+
+
 def test_no_init_tensor():
     M, N = 4, 4
 
@@ -859,7 +859,6 @@
     np_2 = np.zeros((M, N), dtype="float32")
     np_2 = f()
     np.testing.assert_allclose(np_2, 1.0 + np_0 * np_1, atol=1e-4)
->>>>>>> 2f62675a
 
 
 if __name__ == "__main__":
@@ -888,16 +887,11 @@
     test_triple_call()
     test_gelu()
     test_compose_nested()
-<<<<<<< HEAD
-    test_no_init()
-    test_double_partition()
-    test_output_partition_compose()
-=======
     test_no_init_scalar()
     test_no_init_tensor()
     test_double_partition()
+    test_output_partition_compose()
     test_const_tensor_int()
     test_const_tensor_float()
     test_const_tensor_int_vars()
-    test_const_tensor_float_vars()
->>>>>>> 2f62675a
+    test_const_tensor_float_vars()