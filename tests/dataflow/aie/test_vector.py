--- conflicted
+++ resolved
@@ -200,11 +200,7 @@
         def core(A: Ty[M] @ Ly, B: Ty[M] @ Ly):
             B[:] = allo.add(A[:], 1)
 
-<<<<<<< HEAD
-    if "MLIR_AIE_INSTALL_DIR" in os.environ:
-=======
-    if is_available():
->>>>>>> a21e78af
+    if is_available():
         mod = df.build(top, target="aie")
         A = np.random.randint(0, 100, M).astype(np.int32)
         B = np.zeros(M).astype(np.int32)
@@ -230,11 +226,7 @@
         def core(A: Ty[M] @ Ly, B: Ty[M] @ Ly, C: Ty[M] @ Ly):
             C[:] = allo.add(A, B)
 
-<<<<<<< HEAD
-    if "MLIR_AIE_INSTALL_DIR" in os.environ:
-=======
-    if is_available():
->>>>>>> a21e78af
+    if is_available():
         mod = df.build(top, target="aie")
         A = np.random.randint(0, 100, M).astype(np.int32)
         B = np.random.randint(0, 100, M).astype(np.int32)
