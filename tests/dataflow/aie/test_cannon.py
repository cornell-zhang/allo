# Copyright Allo authors. All Rights Reserved.
# SPDX-License-Identifier: Apache-2.0

import allo
import allo.dataflow as df
from allo.ir.types import int32, Stream
from allo.memory import Layout
import numpy as np
from allo.backend.aie import is_available

LyA = Layout("S0S1")
LyB = Layout("S0S1")
LyC = Layout("S0S1")


def test_cannon():
    Ty = int32
    M, K, N = 32, 32, 32
    P = 2
    m, k, n = M // P, K // P, N // P

    @df.region()
    def top():
        A_init: Stream[Ty[m, k], 2][P, P]
        B_init: Stream[Ty[k, n], 2][P, P]

        A_pipe: Stream[Ty[m, k], 2][P, P]
        B_pipe: Stream[Ty[k, n], 2][P, P]

        @df.kernel(mapping=[P, P])
        def init(A: Ty[M, K] @ LyA, B: Ty[K, N] @ LyB):
            pi, pj = df.get_pid()

            A_init[(pi - pj) % P, pj].put(A)
            B_init[pi, (pj - pi) % P].put(B)

        @df.kernel(mapping=[P, P])
        def cannon(C: Ty[M, N] @ LyC):
            pi, pj = df.get_pid()

            A_out: Ty[m, k] = A_init[pi, pj].get()
            B_out: Ty[k, n] = B_init[pi, pj].get()

            C[:, :] = allo.matmul(A_out, B_out)

            A_pipe[(pi - 1) % P, pj].put(A_out)
            B_pipe[pi, (pj - 1) % P].put(B_out)

            for _ in range(P - 1):
<<<<<<< HEAD
                # Using an already created variable (A_out) is also valid,
                # but the compiler currently performs better optimization when using a new variable here.
=======
                """
                Using an already created variable (A_out) is also valid,
                but the compiler currently performs better optimization when using a new variable here.

                    [NOTE] (Shihan): The main reason is that the 'buffer elimination pass' (`copy_on_writ`) is not very strong,
                            Defining a new variable simplifies the use-def chain, so the pass can better identify redundant buffers.
                            We may need to strengthen this pass to improve its optimization capability.
                """
>>>>>>> 29fcfbf2
                A_out_: Ty[m, k] = A_pipe[pi, pj].get()
                B_out_: Ty[k, n] = B_pipe[pi, pj].get()
                C[:, :] += allo.matmul(A_out_, B_out_)
                A_pipe[(pi - 1) % P, pj].put(A_out_)
                B_pipe[pi, (pj - 1) % P].put(B_out_)

    A = np.random.randint(0, 64, (M, K)).astype(np.int32)
    B = np.random.randint(0, 64, (K, N)).astype(np.int32)
    C = np.zeros((M, N)).astype(np.int32)

    if is_available():
        mod = df.build(top, target="aie")
        mod(A, B, C)
        np.testing.assert_allclose(C, A @ B, atol=1e-5)
        print("PASSED!")
    else:
        print("MLIR_AIE_INSTALL_DIR unset. Skipping AIE backend test.")


if __name__ == "__main__":
    test_cannon()<|MERGE_RESOLUTION|>--- conflicted
+++ resolved
@@ -47,10 +47,6 @@
             B_pipe[pi, (pj - 1) % P].put(B_out)
 
             for _ in range(P - 1):
-<<<<<<< HEAD
-                # Using an already created variable (A_out) is also valid,
-                # but the compiler currently performs better optimization when using a new variable here.
-=======
                 """
                 Using an already created variable (A_out) is also valid,
                 but the compiler currently performs better optimization when using a new variable here.
@@ -59,7 +55,6 @@
                             Defining a new variable simplifies the use-def chain, so the pass can better identify redundant buffers.
                             We may need to strengthen this pass to improve its optimization capability.
                 """
->>>>>>> 29fcfbf2
                 A_out_: Ty[m, k] = A_pipe[pi, pj].get()
                 B_out_: Ty[k, n] = B_pipe[pi, pj].get()
                 C[:, :] += allo.matmul(A_out_, B_out_)
