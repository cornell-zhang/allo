--- conflicted
+++ resolved
@@ -24,21 +24,23 @@
         def gemm(A: TyI[M, K] @ LyA, B: TyI[K, N] @ LyB, C: TyO[M, N] @ LyC):
             C[:, :] = allo.matmul(A, B)
 
-<<<<<<< HEAD
-    mod = df.build(
-        top,
-        target="aie",
-        mapping_primitives=[
-            ("bundle", ["gemm_0_0", "gemm_0_1"]),
-            ("bundle", ["gemm_1_0", "gemm_1_1"]),
-        ],
-    )
-    A = np.random.randint(0, 64, (M, K)).astype(np.int32)
-    B = np.random.randint(0, 64, (K, N)).astype(np.int32)
-    C = np.zeros((M, N)).astype(np.int32)
-    mod(A, B, C)
-    np.testing.assert_allclose(C, A @ B, atol=1e-5)
-    print("PASSED!")
+    if is_available():
+        mod = df.build(
+            top,
+            target="aie",
+            mapping_primitives=[
+                ("bundle", ["gemm_0_0", "gemm_0_1"]),
+                ("bundle", ["gemm_1_0", "gemm_1_1"]),
+            ],
+        )
+        A = np.random.randint(0, 64, (M, K)).astype(np.int32)
+        B = np.random.randint(0, 64, (K, N)).astype(np.int32)
+        C = np.zeros((M, N)).astype(np.int32)
+        mod(A, B, C)
+        np.testing.assert_allclose(C, A @ B, atol=1e-5)
+        print("PASSED!")
+    else:
+        print("MLIR_AIE_INSTALL_DIR unset. Skipping AIE backend test.")
 
     mod = df.build(
         top,
@@ -53,29 +55,7 @@
     print("PASSED!")
 
 
-def _test_gemm_2D_v2():
-=======
-    if is_available():
-        mod = df.build(
-            top,
-            target="aie",
-            mapping_primitives=[
-                ("bundle", ["gemm_0_0", "gemm_0_1"]),
-                ("bundle", ["gemm_1_0", "gemm_1_1"]),
-            ],
-        )
-        A = np.random.randint(0, 64, (M, K)).astype(np.int32)
-        B = np.random.randint(0, 64, (K, N)).astype(np.int32)
-        C = np.zeros((M, N)).astype(np.int32)
-        mod(A, B, C)
-        np.testing.assert_allclose(C, A @ B, atol=1e-5)
-        print("PASSED!")
-    else:
-        print("MLIR_AIE_INSTALL_DIR unset. Skipping AIE backend test.")
-
-
 def test_gemm_2D_v2():
->>>>>>> ff494454
     LyA = Layout("S0R")
     LyB = Layout("RS1")
     LyC = Layout("S0S1")
@@ -139,23 +119,25 @@
             with allo.meta_elif(pk == Pk - 1):
                 C[:, :] = C_out
 
-<<<<<<< HEAD
-    mod = df.build(
-        top,
-        target="aie",
-        mapping_primitives=[
-            ("chain", ["gemm_0_0_0", "gemm_1_0_0"]),
-            ("chain", ["gemm_0_0_1", "gemm_1_0_1"]),
-            ("chain", ["gemm_0_1_0", "gemm_1_1_0"]),
-            ("chain", ["gemm_0_1_1", "gemm_1_1_1"]),
-        ],
-    )
-    A = np.random.randint(0, 64, (M, K)).astype(np.int16)
-    B = np.random.randint(0, 64, (K, N)).astype(np.int16)
-    C = np.zeros((M, N)).astype(np.int16)
-    mod(A, B, C)
-    np.testing.assert_allclose(C, A @ B, atol=1e-5)
-    print("PASSED!")
+    if is_available():
+        mod = df.build(
+            top,
+            target="aie",
+            mapping_primitives=[
+                ("chain", ["gemm_0_0_0", "gemm_1_0_0"]),
+                ("chain", ["gemm_0_0_1", "gemm_1_0_1"]),
+                ("chain", ["gemm_0_1_0", "gemm_1_1_0"]),
+                ("chain", ["gemm_0_1_1", "gemm_1_1_1"]),
+            ],
+        )
+        A = np.random.randint(0, 64, (M, K)).astype(np.int16)
+        B = np.random.randint(0, 64, (K, N)).astype(np.int16)
+        C = np.zeros((M, N)).astype(np.int16)
+        mod(A, B, C)
+        np.testing.assert_allclose(C, A @ B, atol=1e-5)
+        print("PASSED!")
+    else:
+        print("MLIR_AIE_INSTALL_DIR unset. Skipping AIE backend test.")
 
     mod = df.build(
         top,
@@ -180,31 +162,7 @@
     print("PASSED!")
 
 
-def _test_pingpong_gemm_2x2x2_partial_chain():
-=======
-    if is_available():
-        mod = df.build(
-            top,
-            target="aie",
-            mapping_primitives=[
-                ("chain", ["gemm_0_0_0", "gemm_1_0_0"]),
-                ("chain", ["gemm_0_0_1", "gemm_1_0_1"]),
-                ("chain", ["gemm_0_1_0", "gemm_1_1_0"]),
-                ("chain", ["gemm_0_1_1", "gemm_1_1_1"]),
-            ],
-        )
-        A = np.random.randint(0, 64, (M, K)).astype(np.int16)
-        B = np.random.randint(0, 64, (K, N)).astype(np.int16)
-        C = np.zeros((M, N)).astype(np.int16)
-        mod(A, B, C)
-        np.testing.assert_allclose(C, A @ B, atol=1e-5)
-        print("PASSED!")
-    else:
-        print("MLIR_AIE_INSTALL_DIR unset. Skipping AIE backend test.")
-
-
 def test_pingpong_gemm_2x2x2_partial_chain():
->>>>>>> ff494454
 
     Ty = int16
     M, N, K = 32, 32, 32
@@ -346,28 +304,30 @@
     A = np.random.randint(0, 64, (M, K)).astype(np.int16)
     B = np.random.randint(0, 64, (K, N)).astype(np.int16)
     C = np.zeros((M, N)).astype(np.int16)
-<<<<<<< HEAD
-    mod = df.build(
-        top,
-        target="aie",
-        mapping_primitives=[
-            ("chain", ["gemm_0_0_0", "gemm_1_0_0"]),
-            ("chain", ["gemm_0_0_0-gemm_1_0_0", "gemm_2_0_0"]),
-            ("chain", ["gemm_0_0_0-gemm_1_0_0-gemm_2_0_0", "gemm_3_0_0"]),
-            ("chain", ["gemm_0_0_1", "gemm_1_0_1"]),
-            ("chain", ["gemm_0_0_1-gemm_1_0_1", "gemm_2_0_1"]),
-            ("chain", ["gemm_0_0_1-gemm_1_0_1-gemm_2_0_1", "gemm_3_0_1"]),
-            ("chain", ["gemm_0_1_0", "gemm_1_1_0"]),
-            ("chain", ["gemm_0_1_0-gemm_1_1_0", "gemm_2_1_0"]),
-            ("chain", ["gemm_0_1_0-gemm_1_1_0-gemm_2_1_0", "gemm_3_1_0"]),
-            ("chain", ["gemm_0_1_1", "gemm_1_1_1"]),
-            ("chain", ["gemm_0_1_1-gemm_1_1_1", "gemm_2_1_1"]),
-            ("chain", ["gemm_0_1_1-gemm_1_1_1-gemm_2_1_1", "gemm_3_1_1"]),
-        ],
-    )
-    mod(A, B, C)
-    np.testing.assert_allclose(C, A @ B, atol=1e-5)
-    print("PASSED!")
+    if is_available():
+        mod = df.build(
+            top,
+            target="aie",
+            mapping_primitives=[
+                ("chain", ["gemm_0_0_0", "gemm_1_0_0"]),
+                ("chain", ["gemm_0_0_0-gemm_1_0_0", "gemm_2_0_0"]),
+                ("chain", ["gemm_0_0_0-gemm_1_0_0-gemm_2_0_0", "gemm_3_0_0"]),
+                ("chain", ["gemm_0_0_1", "gemm_1_0_1"]),
+                ("chain", ["gemm_0_0_1-gemm_1_0_1", "gemm_2_0_1"]),
+                ("chain", ["gemm_0_0_1-gemm_1_0_1-gemm_2_0_1", "gemm_3_0_1"]),
+                ("chain", ["gemm_0_1_0", "gemm_1_1_0"]),
+                ("chain", ["gemm_0_1_0-gemm_1_1_0", "gemm_2_1_0"]),
+                ("chain", ["gemm_0_1_0-gemm_1_1_0-gemm_2_1_0", "gemm_3_1_0"]),
+                ("chain", ["gemm_0_1_1", "gemm_1_1_1"]),
+                ("chain", ["gemm_0_1_1-gemm_1_1_1", "gemm_2_1_1"]),
+                ("chain", ["gemm_0_1_1-gemm_1_1_1-gemm_2_1_1", "gemm_3_1_1"]),
+            ],
+        )
+        mod(A, B, C)
+        np.testing.assert_allclose(C, A @ B, atol=1e-5)
+        print("PASSED!")
+    else:
+        print("MLIR_AIE_INSTALL_DIR unset. Skipping AIE backend test.")
 
     mod = df.build(
         top,
@@ -397,36 +357,7 @@
     print("PASSED!")
 
 
-def _test_pingpong_gemm_4x4x4():
-=======
-    if is_available():
-        mod = df.build(
-            top,
-            target="aie",
-            mapping_primitives=[
-                ("chain", ["gemm_0_0_0", "gemm_1_0_0"]),
-                ("chain", ["gemm_0_0_0-gemm_1_0_0", "gemm_2_0_0"]),
-                ("chain", ["gemm_0_0_0-gemm_1_0_0-gemm_2_0_0", "gemm_3_0_0"]),
-                ("chain", ["gemm_0_0_1", "gemm_1_0_1"]),
-                ("chain", ["gemm_0_0_1-gemm_1_0_1", "gemm_2_0_1"]),
-                ("chain", ["gemm_0_0_1-gemm_1_0_1-gemm_2_0_1", "gemm_3_0_1"]),
-                ("chain", ["gemm_0_1_0", "gemm_1_1_0"]),
-                ("chain", ["gemm_0_1_0-gemm_1_1_0", "gemm_2_1_0"]),
-                ("chain", ["gemm_0_1_0-gemm_1_1_0-gemm_2_1_0", "gemm_3_1_0"]),
-                ("chain", ["gemm_0_1_1", "gemm_1_1_1"]),
-                ("chain", ["gemm_0_1_1-gemm_1_1_1", "gemm_2_1_1"]),
-                ("chain", ["gemm_0_1_1-gemm_1_1_1-gemm_2_1_1", "gemm_3_1_1"]),
-            ],
-        )
-        mod(A, B, C)
-        np.testing.assert_allclose(C, A @ B, atol=1e-5)
-        print("PASSED!")
-    else:
-        print("MLIR_AIE_INSTALL_DIR unset. Skipping AIE backend test.")
-
-
 def test_pingpong_gemm_4x4x4():
->>>>>>> ff494454
 
     Ty = int16
     M, N, K = 128, 128, 128
