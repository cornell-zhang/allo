# Copyright Allo authors. All Rights Reserved.
# SPDX-License-Identifier: Apache-2.0

import os
import pytest
import allo
import allo.dataflow as df
from allo.ir.types import int32, Stream
from allo.memory import Layout
import numpy as np
from allo.backend.aie import is_available


@pytest.fixture(scope="module", autouse=True)
def setup_env():
    os.environ["FORCE_UNROLL_INDEX"] = "1"
    yield
    del os.environ["FORCE_UNROLL_INDEX"]


# RRxRS->RS
# RSxSR->RR
LyW1 = Layout("RS0")
LyW2 = Layout("S0R")


def test_tp_v1():
    Ty = int32
    M, K, N, L = 8, 8, 8, 8
    P0 = 2
    Nt = N // P0

    @df.region()
    def top():
        Y: Stream[Ty[M, Nt], 2][P0]
        part_Z: Stream[Ty[M, L], 2][P0]

        @df.kernel(mapping=[P0])
        def gemm0(X: Ty[M, K], W1: Ty[K, N] @ LyW1):
            pn = df.get_pid()
            Y[pn].put(allo.matmul(X, W1))

        @df.kernel(mapping=[P0])
        def gemm1(W2: Ty[N, L] @ LyW2):
            pn = df.get_pid()
            part_Z[pn].put(allo.matmul(Y[pn].get(), W2))

        @df.kernel(mapping=[1])
        def acc(Z: Ty[M, L]):
            Z_out: Ty[M, L] = 0
            with allo.meta_for(P0) as i:
                Z_out[:, :] += part_Z[i].get()
            Z[:, :] = Z_out

    X = np.random.randint(0, 64, (M, K)).astype(np.int32)
    W1 = np.random.randint(0, 64, (K, N)).astype(np.int32)
    W2 = np.random.randint(0, 64, (N, L)).astype(np.int32)

<<<<<<< HEAD
    mod = df.build(
        top,
        target="aie",
        mapping_primitives=[
            ("chain", ["gemm1_1", "acc_0"]),
        ],
    )
    Z = np.zeros((M, L)).astype(np.int32)
    mod(X, W1, W2, Z)
    np.testing.assert_allclose(Z, X @ W1 @ W2, atol=1e-5)
    print("PASSED!")

    mod = df.build(
        top,
        target="aie",
        mapping_primitives=[
            ("chain", ["gemm1_1", "acc_0"]),
            ("chain", ["gemm1_0", "gemm1_1-acc_0"]),
        ],
    )
    Z = np.zeros((M, L)).astype(np.int32)
    mod(X, W1, W2, Z)
    np.testing.assert_allclose(Z, X @ W1 @ W2, atol=1e-5)
    print("PASSED!")


def _test_tp_v2():
=======
    if is_available():
        mod = df.build(
            top,
            target="aie",
            mapping_primitives=[
                ("chain", ["gemm1_1", "acc_0"]),
            ],
        )
        Z = np.zeros((M, L)).astype(np.int32)
        mod(X, W1, W2, Z)
        np.testing.assert_allclose(Z, X @ W1 @ W2, atol=1e-5)
        print("PASSED!")
    else:
        print("MLIR_AIE_INSTALL_DIR unset. Skipping AIE backend test.")


def test_tp_v2():
>>>>>>> ff494454
    Ty = int32
    M, K, N, L = 8, 8, 8, 8
    P0 = 2
    Nt = N // P0

    @df.region()
    def top():
        Y: Stream[Ty[M, Nt], 2][P0]
        part_Z: Stream[Ty[M, L], 2][P0]

        @df.kernel(mapping=[P0])
        def gemm0(X: Ty[M, K], W1: Ty[K, N] @ LyW1):
            pn = df.get_pid()
            Y[pn].put(allo.matmul(X, W1))

        @df.kernel(mapping=[P0])
        def gemm1(W2: Ty[N, L] @ LyW2):
            pn = df.get_pid()
            part_Z[pn].put(allo.matmul(Y[pn].get(), W2))

        @df.kernel(mapping=[1])
        def acc(Z: Ty[M, L]):
            Z_out: Ty[M, L] = 0
            with allo.meta_for(P0) as i:
                Z_out[:, :] += part_Z[i].get()
            Z[:, :] = Z_out

    X = np.random.randint(0, 64, (M, K)).astype(np.int32)
    W1 = np.random.randint(0, 64, (K, N)).astype(np.int32)
    W2 = np.random.randint(0, 64, (N, L)).astype(np.int32)

<<<<<<< HEAD
    mod = df.build(
        top,
        target="aie",
        mapping_primitives=[
            ("bundle", [("gemm0_0", "gemm1_0"), ("gemm0_1", "gemm1_1")]),
        ],
    )
    Z = np.zeros((M, L)).astype(np.int32)
    mod(X, W1, W2, Z)
    np.testing.assert_allclose(Z, X @ W1 @ W2, atol=1e-5)
    print("PASSED!")
=======
    if is_available():
        mod = df.build(
            top,
            target="aie",
            mapping_primitives=[
                ("chain", ["gemm1_1", "acc_0"]),
                ("chain", ["gemm1_0", "gemm1_1-acc_0"]),
            ],
        )
        Z = np.zeros((M, L)).astype(np.int32)
        mod(X, W1, W2, Z)
        np.testing.assert_allclose(Z, X @ W1 @ W2, atol=1e-5)
        print("PASSED!")
    else:
        print("MLIR_AIE_INSTALL_DIR unset. Skipping AIE backend test.")
>>>>>>> ff494454


if __name__ == "__main__":
    """
    aie backend by default tries to avoid unrolling `meta_for` to optimize code size.
    When the iterator of a rolled `meta_for` is used as the index of a pipe,
    current virtual mapping (especially chain) faces significant restrictions.

    If you prefer to sacrifice code size in exchange for using more mapping primitives,
    you can set `FORCE_UNROLL_INDEX` to prevent `meta_for` with index-based iterators from being optimized.
    """
    os.environ["FORCE_UNROLL_INDEX"] = "1"
<<<<<<< HEAD
    _test_tp_v1()
    del os.environ["FORCE_UNROLL_INDEX"]
    _test_tp_v2()
=======
    test_tp_v1()
    test_tp_v2()
    del os.environ["FORCE_UNROLL_INDEX"]
>>>>>>> ff494454
<|MERGE_RESOLUTION|>--- conflicted
+++ resolved
@@ -56,35 +56,6 @@
     W1 = np.random.randint(0, 64, (K, N)).astype(np.int32)
     W2 = np.random.randint(0, 64, (N, L)).astype(np.int32)
 
-<<<<<<< HEAD
-    mod = df.build(
-        top,
-        target="aie",
-        mapping_primitives=[
-            ("chain", ["gemm1_1", "acc_0"]),
-        ],
-    )
-    Z = np.zeros((M, L)).astype(np.int32)
-    mod(X, W1, W2, Z)
-    np.testing.assert_allclose(Z, X @ W1 @ W2, atol=1e-5)
-    print("PASSED!")
-
-    mod = df.build(
-        top,
-        target="aie",
-        mapping_primitives=[
-            ("chain", ["gemm1_1", "acc_0"]),
-            ("chain", ["gemm1_0", "gemm1_1-acc_0"]),
-        ],
-    )
-    Z = np.zeros((M, L)).astype(np.int32)
-    mod(X, W1, W2, Z)
-    np.testing.assert_allclose(Z, X @ W1 @ W2, atol=1e-5)
-    print("PASSED!")
-
-
-def _test_tp_v2():
-=======
     if is_available():
         mod = df.build(
             top,
@@ -100,9 +71,40 @@
     else:
         print("MLIR_AIE_INSTALL_DIR unset. Skipping AIE backend test.")
 
+    if is_available():
+        mod = df.build(
+            top,
+            target="aie",
+            mapping_primitives=[
+                ("chain", ["gemm1_1", "acc_0"]),
+                ("chain", ["gemm1_0", "gemm1_1-acc_0"]),
+            ],
+        )
+        Z = np.zeros((M, L)).astype(np.int32)
+        mod(X, W1, W2, Z)
+        np.testing.assert_allclose(Z, X @ W1 @ W2, atol=1e-5)
+        print("PASSED!")
+    else:
+        print("MLIR_AIE_INSTALL_DIR unset. Skipping AIE backend test.")
+
+    if is_available():
+        mod = df.build(
+            top,
+            target="aie",
+            mapping_primitives=[
+                ("chain", ["gemm1_1", "acc_0"]),
+                ("chain", ["gemm1_0", "gemm1_1-acc_0"]),
+            ],
+        )
+        Z = np.zeros((M, L)).astype(np.int32)
+        mod(X, W1, W2, Z)
+        np.testing.assert_allclose(Z, X @ W1 @ W2, atol=1e-5)
+        print("PASSED!")
+    else:
+        print("MLIR_AIE_INSTALL_DIR unset. Skipping AIE backend test.")
+
 
 def test_tp_v2():
->>>>>>> ff494454
     Ty = int32
     M, K, N, L = 8, 8, 8, 8
     P0 = 2
@@ -134,19 +136,6 @@
     W1 = np.random.randint(0, 64, (K, N)).astype(np.int32)
     W2 = np.random.randint(0, 64, (N, L)).astype(np.int32)
 
-<<<<<<< HEAD
-    mod = df.build(
-        top,
-        target="aie",
-        mapping_primitives=[
-            ("bundle", [("gemm0_0", "gemm1_0"), ("gemm0_1", "gemm1_1")]),
-        ],
-    )
-    Z = np.zeros((M, L)).astype(np.int32)
-    mod(X, W1, W2, Z)
-    np.testing.assert_allclose(Z, X @ W1 @ W2, atol=1e-5)
-    print("PASSED!")
-=======
     if is_available():
         mod = df.build(
             top,
@@ -162,7 +151,21 @@
         print("PASSED!")
     else:
         print("MLIR_AIE_INSTALL_DIR unset. Skipping AIE backend test.")
->>>>>>> ff494454
+
+    if is_available():
+        mod = df.build(
+            top,
+            target="aie",
+            mapping_primitives=[
+                ("bundle", [("gemm0_0", "gemm1_0"), ("gemm0_1", "gemm1_1")]),
+            ],
+        )
+        Z = np.zeros((M, L)).astype(np.int32)
+        mod(X, W1, W2, Z)
+        np.testing.assert_allclose(Z, X @ W1 @ W2, atol=1e-5)
+        print("PASSED!")
+    else:
+        print("MLIR_AIE_INSTALL_DIR unset. Skipping AIE backend test.")
 
 
 if __name__ == "__main__":
@@ -175,12 +178,6 @@
     you can set `FORCE_UNROLL_INDEX` to prevent `meta_for` with index-based iterators from being optimized.
     """
     os.environ["FORCE_UNROLL_INDEX"] = "1"
-<<<<<<< HEAD
-    _test_tp_v1()
-    del os.environ["FORCE_UNROLL_INDEX"]
-    _test_tp_v2()
-=======
     test_tp_v1()
     test_tp_v2()
-    del os.environ["FORCE_UNROLL_INDEX"]
->>>>>>> ff494454
+    del os.environ["FORCE_UNROLL_INDEX"]