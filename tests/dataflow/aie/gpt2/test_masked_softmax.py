# Copyright Allo authors. All Rights Reserved.
# SPDX-License-Identifier: Apache-2.0

import os
import torch
import torch.nn.functional as F
from typing import Annotated
from allo.ir.types import float32, int32
import allo.dataflow as df
import numpy as np
from allo.memory import Layout
from allo.backend.aie.external_kernel import ExternalModule

KERNEL_LIB_PATH = os.path.join(
<<<<<<< HEAD
    os.path.dirname(__file__), "../../../../allo/library/aie/"
=======
    os.path.abspath(
        os.path.join(os.path.dirname(__file__), "../../../../allo/library/aie")
    ),
    "",
>>>>>>> 2c90776e
)
Ly = Layout("S1S0")
Ly_1 = Layout("S1")

# Masked Softmax dimensions
SEQ_LEN_TILED = 64
SEQ_LEN = 64  # Sequence length
HEAD_TILE = 3


# PyTorch reference code starts
def masked_softmax_tiled(
    attention_score_tile: Annotated[torch.Tensor, "shape: (16, 64), dtype: float32"],
    tile_row_start: Annotated[int, "shape: (1), dtype: int32"],
) -> Annotated[torch.Tensor, "shape: (16, 64), dtype: float32"]:
    """
    Causal masked softmax for attention scores (tiled version)
    attention_score_tile: raw attention scores tile (TILE_ROWS x SEQ), dtype=float32
    tile_row_start: starting row index of this tile in the full (64, 64) matrix
    Returns: softmax attention weights with causal masking (TILE_ROWS x SEQ), dtype=float32

    Note: This processes a horizontal tile of the attention matrix.
    Each row in the tile gets its own softmax, with causal masking based on global position.
    """
    attention_score_tile = attention_score_tile.view(SEQ_LEN_TILED, HEAD_TILE, SEQ_LEN)
    # Create causal mask for this tile based on global row positions
    mask = torch.zeros(SEQ_LEN_TILED, SEQ_LEN_TILED, dtype=torch.bool)
    for i in range(SEQ_LEN_TILED):
        global_row_idx = tile_row_start + i
        # Mask positions where column_idx > global_row_idx (future tokens)
        mask[i, global_row_idx + 1 :] = True
    mask = mask.unsqueeze(1)
    # Apply mask by setting masked positions to -inf
    masked_scores = attention_score_tile.masked_fill(mask, float("-inf"))
    attn_weights = F.softmax(masked_scores, dim=-1)
    return attn_weights


# PyTorch reference code ends


def _test_masked_softmax_tiled():
    masked_softmax_kernel = ExternalModule(
        top="masked_softmax_float32",
        impl_path=KERNEL_LIB_PATH + "masked_softmax.cc",
        input_idx=[0, 1],
        output_idx=[2],
    )

    Ty = float32
    Ty_1 = int32

    @df.region()
    def top():
        @df.kernel(mapping=[2, HEAD_TILE])
        def core(
            Input: Ty[SEQ_LEN_TILED, SEQ_LEN * HEAD_TILE] @ Ly,
            TileRowStart: Ty_1[2] @ Ly_1,
            Output: Ty[SEQ_LEN_TILED, SEQ_LEN * HEAD_TILE] @ Ly,
        ):
            masked_softmax_kernel(Input, TileRowStart, Output)

    # Create random input data
    input_tensor = torch.randn(SEQ_LEN_TILED, SEQ_LEN * HEAD_TILE, dtype=torch.float32)
    tile_row_start = 0
    tile_row_start_tensor = torch.tensor([tile_row_start], dtype=torch.int32)
    output = masked_softmax_tiled(input_tensor, tile_row_start_tensor)

    if "MLIR_AIE_INSTALL_DIR" in os.environ:
        mod = df.build(
            top,
            target="aie",
            profile=True,
            warmup=20,
            num_iters=100,  # ! executing only once may get undefined result.
        )
        output_allo = np.zeros((SEQ_LEN_TILED, SEQ_LEN * HEAD_TILE)).astype(np.float32)
        output = output.view(SEQ_LEN_TILED, HEAD_TILE * SEQ_LEN)
        mod(input_tensor.cpu().numpy(), np.array([0, 32]).astype(np.int32), output_allo)
        np.testing.assert_allclose(output_allo, output, rtol=1e-2)
        print("PASS!")
    else:
        print("MLIR_AIE_INSTALL_DIR unset. Skipping AIE backend test.")


if __name__ == "__main__":
    _test_masked_softmax_tiled()<|MERGE_RESOLUTION|>--- conflicted
+++ resolved
@@ -12,14 +12,10 @@
 from allo.backend.aie.external_kernel import ExternalModule
 
 KERNEL_LIB_PATH = os.path.join(
-<<<<<<< HEAD
-    os.path.dirname(__file__), "../../../../allo/library/aie/"
-=======
     os.path.abspath(
         os.path.join(os.path.dirname(__file__), "../../../../allo/library/aie")
     ),
     "",
->>>>>>> 2c90776e
 )
 Ly = Layout("S1S0")
 Ly_1 = Layout("S1")
