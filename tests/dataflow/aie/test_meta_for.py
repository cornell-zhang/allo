# Copyright Allo authors. All Rights Reserved.
# SPDX-License-Identifier: Apache-2.0

import allo
from allo.ir.types import int16, int32
import allo.dataflow as df
import numpy as np
from allo.memory import Layout


def _test_vector_scalar_add():
    Ty = int32
    M = 1024

    @df.region()
    def top():
        @df.kernel(mapping=[1])
        def core(A: Ty[M], B: Ty[M]):
            # [NOTE]: this will be optimized as `for i in range(M):` (though such usage is not recommended)
            with allo.meta_for(M) as i:
                B[i] = A[i] + 1

    A = np.random.randint(0, 100, M).astype(np.int32)
    mod = df.build(top, target="aie")
    B = np.zeros(M).astype(np.int32)
    mod(A, B)
    np.testing.assert_allclose(B, A + 1)
    print("PASSED!")


def _test_gather():

    Ty = int16
    M, N, K = 32, 32, 64
    Pk = 2

    LyA = Layout("RS0")
    LyB = Layout("S0R")

    @df.region()
    def top():
        pipe = df.array(df.pipe(dtype=Ty, shape=(M, N), depth=2), shape=(Pk,))

        @df.kernel(mapping=[Pk])
        def partial_gemm(A: Ty[M, K] @ LyA, B: Ty[K, N] @ LyB):
            pk = df.get_pid()
            pipe[pk].put(allo.matmul(A, B))

        @df.kernel(mapping=[1])
        def acc(C: Ty[M, N]):
            C_: Ty[M, N] = 0
            with allo.meta_for(Pk) as i:
                C_[:, :] += pipe[i].get()
            C[:, :] = C_

    A = np.random.randint(0, 64, (M, K)).astype(np.int16)
    B = np.random.randint(0, 64, (K, N)).astype(np.int16)
    C = np.zeros((M, N)).astype(np.int16)
    mod_v1 = df.build(top, target="aie")
    mod_v1(A, B, C)
    np.testing.assert_allclose(C, A @ B, atol=1e-5)
    print("PASSED!")

    mod_v2 = df.build(
        top,
        target="aie",
        mapping_primitives=[
            (
                "bundle",
                [
                    "partial_gemm_0",
                    "partial_gemm_1",
                ],
            ),
        ],
    )
    mod_v2(A, B, C)
    np.testing.assert_allclose(C, A @ B, atol=1e-5)
    print("PASSED!")


def _test_scatter():
    Ty = int32
    M = 1024
    P = 4
    Ly = Layout("S0")

    @df.region()
    def top():
        pipe = df.array(df.pipe(dtype=Ty, shape=(M // P,), depth=2), shape=(P,))

        @df.kernel(mapping=[1])
        def prod():
            Acc: Ty[M // P] = 1
            with allo.meta_for(P) as i:
                pipe[i].put(Acc)

        @df.kernel(mapping=[P])
        def core(A: Ty[M] @ Ly, B: Ty[M] @ Ly):
            pk = df.get_pid()
            B[:] = allo.add(A, pipe[pk].get())

    A = np.random.randint(0, 100, M).astype(np.int32)
    B = np.zeros(M).astype(np.int32)

    mod_v1 = df.build(top, target="aie")
    mod_v1(A, B)
    np.testing.assert_allclose(B, A + 1)
    print("PASSED!")

    mod_v2 = df.build(
        top,
        target="aie",
        mapping_primitives=[
            ("bundle", ["core_0", "core_1", "core_2", "core_3"]),
        ],
    )
    mod_v2(A, B)
    np.testing.assert_allclose(B, A + 1)
    print("PASSED!")

<<<<<<< HEAD
=======
    mod_v3 = df.build(
        top,
        target="aie",
        mapping_primitives=[
            ("bundle", ["core_0", "core_1", "core_2", "core_3"]),
            ("chain", ["prod_0", "core_0x4"]),
        ],
    )
    mod_v3(A, B)
    np.testing.assert_allclose(B, A + 1)
    print("PASSED!")

>>>>>>> 9240a228

if __name__ == "__main__":
    _test_vector_scalar_add()
    _test_gather()
    _test_scatter()<|MERGE_RESOLUTION|>--- conflicted
+++ resolved
@@ -119,8 +119,6 @@
     np.testing.assert_allclose(B, A + 1)
     print("PASSED!")
 
-<<<<<<< HEAD
-=======
     mod_v3 = df.build(
         top,
         target="aie",
@@ -133,7 +131,6 @@
     np.testing.assert_allclose(B, A + 1)
     print("PASSED!")
 
->>>>>>> 9240a228
 
 if __name__ == "__main__":
     _test_vector_scalar_add()
