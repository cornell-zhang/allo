# Copyright Allo authors. All Rights Reserved.
# SPDX-License-Identifier: Apache-2.0

import allo
import allo.dataflow as df
from allo.ir.types import int16
from allo.memory import Layout
import numpy as np


def _test_increase_decrease():
    LyA = Layout("S0R")

    Ty = int16
    M, N = 64, 64
    P0 = 4

    @df.region()
    def top():
        @df.kernel(mapping=[P0])
        def inc(A: Ty[M, N] @ LyA, C: Ty[M, N] @ LyA):
            C[:, :] = allo.add(A, 1)

        @df.kernel(mapping=[P0])
        def dec(D: Ty[M, N] @ LyA, F: Ty[M, N] @ LyA):
            F[:, :] = allo.add(D, -1)

    mod = df.build(top, target="aie-mlir")
    A = np.random.randint(0, 64, (M, N)).astype(np.int16)
    C = np.zeros((M, N)).astype(np.int16)
    F = np.zeros((M, N)).astype(np.int16)
    mod(A, C, A, F)
    np.testing.assert_allclose(C, A + 1, atol=1e-5)
    np.testing.assert_allclose(F, A - 1, atol=1e-5)
    print("PASSED!")


<<<<<<< HEAD
def _test_matmul():
    LyA = Layout("S0R")

    Ty = int16
    M, N, K = 32, 16, 16
    P0 = 2

    @df.region()
    def top():
        @df.kernel(mapping=[P0])
        def gemm(A: Ty[M, K] @ LyA, B: Ty[K, N], C: Ty[M, N] @ LyA):
            C[:, :] = allo.matmul(A, B)

        # @df.kernel(mapping=[P0])
        # def mmeg(D: Ty[M, K] @ LyA, E: Ty[K, N], F: Ty[M, N] @ LyA):
        #     F[:, :] = allo.matmul(D, E)

    mod = df.build(top, target="aie-mlir")
    A = np.random.randint(0, 64, (M, K)).astype(np.int16)
    B = np.random.randint(0, 64, (K, N)).astype(np.int16)
    C = np.zeros((M, N)).astype(np.int16)
    D = np.random.randint(0, 64, (M, K)).astype(np.int16)
    E = np.random.randint(0, 64, (K, N)).astype(np.int16)

    F = np.zeros((M, N)).astype(np.int16)
    mod(A, B, C)
    np.testing.assert_allclose(C, A @ B, atol=1e-5)
    print("PASSED!")


=======
>>>>>>> b8b5dc89
if __name__ == "__main__":
    _test_increase_decrease()<|MERGE_RESOLUTION|>--- conflicted
+++ resolved
@@ -35,38 +35,5 @@
     print("PASSED!")
 
 
-<<<<<<< HEAD
-def _test_matmul():
-    LyA = Layout("S0R")
-
-    Ty = int16
-    M, N, K = 32, 16, 16
-    P0 = 2
-
-    @df.region()
-    def top():
-        @df.kernel(mapping=[P0])
-        def gemm(A: Ty[M, K] @ LyA, B: Ty[K, N], C: Ty[M, N] @ LyA):
-            C[:, :] = allo.matmul(A, B)
-
-        # @df.kernel(mapping=[P0])
-        # def mmeg(D: Ty[M, K] @ LyA, E: Ty[K, N], F: Ty[M, N] @ LyA):
-        #     F[:, :] = allo.matmul(D, E)
-
-    mod = df.build(top, target="aie-mlir")
-    A = np.random.randint(0, 64, (M, K)).astype(np.int16)
-    B = np.random.randint(0, 64, (K, N)).astype(np.int16)
-    C = np.zeros((M, N)).astype(np.int16)
-    D = np.random.randint(0, 64, (M, K)).astype(np.int16)
-    E = np.random.randint(0, 64, (K, N)).astype(np.int16)
-
-    F = np.zeros((M, N)).astype(np.int16)
-    mod(A, B, C)
-    np.testing.assert_allclose(C, A @ B, atol=1e-5)
-    print("PASSED!")
-
-
-=======
->>>>>>> b8b5dc89
 if __name__ == "__main__":
     _test_increase_decrease()