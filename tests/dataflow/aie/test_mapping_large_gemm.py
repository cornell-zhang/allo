--- conflicted
+++ resolved
@@ -120,10 +120,6 @@
 
     # - bf16
     try:
-<<<<<<< HEAD
-        _test_pingpong_gemm(2048, 2048, 1024, 32, 32, 16, bfloat16, bfloat16)
-=======
         _test_pingpong_gemm(512, 512, 512, 8, 8, 8, bfloat16, bfloat16)
->>>>>>> b8b5dc89
     except:
         print("[NOTE]: bfloat16 have accuracy issue")